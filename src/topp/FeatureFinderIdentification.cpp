--- conflicted
+++ resolved
@@ -270,15 +270,9 @@
 
       // annotate mzML file
       StringList feature_msfile_ref;
-<<<<<<< HEAD
-      feature_msfile_ref.push_back(in);
-      features.setPrimaryMSRunPath(feature_msfile_ref);
-    
-=======
       feature_msfile_ref.push_back("file://" + in);
       features.setPrimaryMSRunPath(feature_msfile_ref);
 
->>>>>>> 99dc47c8
       addDataProcessing_(features, getProcessingInfo_(DataProcessing::QUANTITATION));
     }
     else
