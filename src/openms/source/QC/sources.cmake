--- conflicted
+++ resolved
@@ -3,7 +3,6 @@
 
 ### list all filenames of the directory here
 set(sources_list
-<<<<<<< HEAD
     Contaminants.cpp
     FragmentMassError.cpp
     MissedCleavages.cpp
@@ -12,16 +11,7 @@
     RTAlignment.cpp
     TIC.cpp
     )
-=======
-  Contaminants.cpp
-  FragmentMassError.cpp
-  MissedCleavages.cpp
-  Ms2IdentificationRate.cpp
-  QCBase.cpp
-  RTAlignment.cpp
-  TIC.cpp
-)
->>>>>>> 0ba00491
+
 
 ### add path to the filenames
 set(sources)
