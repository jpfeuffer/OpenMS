// --------------------------------------------------------------------------
//                   OpenMS -- Open-Source Mass Spectrometry
// --------------------------------------------------------------------------
// Copyright The OpenMS Team -- Eberhard Karls University Tuebingen,
// ETH Zurich, and Freie Universitaet Berlin 2002-2018.
//
// This software is released under a three-clause BSD license:
//  * Redistributions of source code must retain the above copyright
//    notice, this list of conditions and the following disclaimer.
//  * Redistributions in binary form must reproduce the above copyright
//    notice, this list of conditions and the following disclaimer in the
//    documentation and/or other materials provided with the distribution.
//  * Neither the name of any author or any participating institution
//    may be used to endorse or promote products derived from this software
//    without specific prior written permission.
// For a full list of authors, refer to the file AUTHORS.
// --------------------------------------------------------------------------
// THIS SOFTWARE IS PROVIDED BY THE COPYRIGHT HOLDERS AND CONTRIBUTORS "AS IS"
// AND ANY EXPRESS OR IMPLIED WARRANTIES, INCLUDING, BUT NOT LIMITED TO, THE
// IMPLIED WARRANTIES OF MERCHANTABILITY AND FITNESS FOR A PARTICULAR PURPOSE
// ARE DISCLAIMED. IN NO EVENT SHALL ANY OF THE AUTHORS OR THE CONTRIBUTING
// INSTITUTIONS BE LIABLE FOR ANY DIRECT, INDIRECT, INCIDENTAL, SPECIAL,
// EXEMPLARY, OR CONSEQUENTIAL DAMAGES (INCLUDING, BUT NOT LIMITED TO,
// PROCUREMENT OF SUBSTITUTE GOODS OR SERVICES; LOSS OF USE, DATA, OR PROFITS;
// OR BUSINESS INTERRUPTION) HOWEVER CAUSED AND ON ANY THEORY OF LIABILITY,
// WHETHER IN CONTRACT, STRICT LIABILITY, OR TORT (INCLUDING NEGLIGENCE OR
// OTHERWISE) ARISING IN ANY WAY OUT OF THE USE OF THIS SOFTWARE, EVEN IF
// ADVISED OF THE POSSIBILITY OF SUCH DAMAGE.
//
// --------------------------------------------------------------------------
// $Maintainer: Hannes Roest $
// $Authors: Hannes Roest $
// --------------------------------------------------------------------------

#pragma once

// data access
#include <OpenMS/OPENSWATHALGO/DATAACCESS/DataStructures.h>
#include <OpenMS/OPENSWATHALGO/DATAACCESS/ISpectrumAccess.h>
#include <OpenMS/OPENSWATHALGO/DATAACCESS/ITransition.h>
#include <OpenMS/OPENSWATHALGO/DATAACCESS/TransitionExperiment.h>
#include <OpenMS/OPENSWATHALGO/DATAACCESS/SwathMap.h>

// scoring
#include <OpenMS/ANALYSIS/OPENSWATH/DIAScoring.h>

#include <vector>
#include <boost/shared_ptr.hpp>
#include <boost/make_shared.hpp>

namespace OpenMS
{

  /** @brief A structure to store which scores should be used by the Algorithm
   *
   * This can be used to turn on/off individual scores.
  */
  struct OPENMS_DLLAPI OpenSwath_Scores_Usage
  {
    // Which scores to use
    bool use_coelution_score_;
    bool use_shape_score_;
    bool use_rt_score_;
    bool use_library_score_;
    bool use_elution_model_score_;
    bool use_intensity_score_;
    bool use_total_xic_score_;
    bool use_total_mi_score_;
    bool use_nr_peaks_score_;
    bool use_sn_score_;
    bool use_mi_score_;
    bool use_dia_scores_;
    bool use_sonar_scores;
    bool use_ms1_correlation;
    bool use_ms1_fullscan;
    bool use_ms1_mi;
    bool use_uis_scores;
    
    OpenSwath_Scores_Usage() :
      use_coelution_score_(true),
      use_shape_score_(true),
      use_rt_score_(true),
      use_library_score_(true),
      use_elution_model_score_(true),
      use_intensity_score_(true),
      use_total_xic_score_(true),
      use_total_mi_score_(true),
      use_nr_peaks_score_(true),
      use_sn_score_(true),
      use_mi_score_(true),
      use_dia_scores_(true),
      use_sonar_scores(true),
      use_ms1_correlation(true),
      use_ms1_fullscan(true),
      use_ms1_mi(true),
      use_uis_scores(true)
    {}

  };

  /** @brief A structure to hold the different scores computed by OpenSWATH
   *
   * This struct is used to store the individual OpenSWATH (sub-)scores. It
   * also allows to compute some preliminary quality score for a feature by
   * using a predefined combination of the individual scores determined using
   * LDA.
   *
  */
  struct OPENMS_DLLAPI OpenSwath_Scores
  {
    double elution_model_fit_score;
    double library_corr;
    double library_norm_manhattan;
    double library_rootmeansquare;
    double library_sangle;
    double norm_rt_score;
    double isotope_correlation;
    std::string ind_isotope_correlation;
    double isotope_overlap;
    std::string ind_isotope_overlap;
    double massdev_score;
    std::string ind_massdev_score;
    double xcorr_coelution_score;
    std::string ind_xcorr_coelution_score;
    double xcorr_shape_score;
    std::string ind_xcorr_shape_score;
    double yseries_score;
    double bseries_score;
    double log_sn_score;
    std::string ind_log_sn_score;
    int ind_num_transitions;
    std::string ind_transition_names;
    std::string ind_area_intensity;
    std::string ind_total_area_intensity;
    std::string ind_intensity_score;
    std::string ind_apex_intensity;
    std::string ind_total_mi;
    std::string ind_log_intensity;
    std::string ind_intensity_ratio;
    std::string ind_mi_ratio;

    double weighted_coelution_score;
    double weighted_xcorr_shape;
    double weighted_massdev_score;
   
    double xcorr_ms1_coelution_score;
    double xcorr_ms1_shape_score;
    double ms1_ppm_score;
    double ms1_isotope_correlation;
    double ms1_isotope_overlap;
    double ms1_mi_score;

    double sonar_sn;
    double sonar_diff;
    double sonar_trend;
    double sonar_rsq;
    double sonar_shape;
    double sonar_lag;

    double library_manhattan;
    double library_dotprod;
    double intensity;
    double total_xic;
    double nr_peaks;
    double sn_ratio;
    double mi_score;
    std::string ind_mi_score;
    double weighted_mi_score;

    double rt_difference;
    double normalized_experimental_rt;
    double raw_rt_score;

    double dotprod_score_dia;
    double manhatt_score_dia;

    OpenSwath_Scores() :
      elution_model_fit_score(0),
      library_corr(0),
      library_norm_manhattan(0),
      library_rootmeansquare(0),
      library_sangle(0),
      norm_rt_score(0),
      isotope_correlation(0),
      ind_isotope_correlation(""),
      isotope_overlap(0),
      ind_isotope_overlap(""),
      massdev_score(0),
      ind_massdev_score(""),
      xcorr_coelution_score(0),
      ind_xcorr_coelution_score(""),
      xcorr_shape_score(0),
      ind_xcorr_shape_score(""),
      yseries_score(0),
      bseries_score(0),
      log_sn_score(0),
      ind_log_sn_score(""),
      ind_num_transitions(0),
      ind_transition_names(""),
      ind_area_intensity(""),
      ind_total_area_intensity(""),
      ind_intensity_score(""),
      ind_apex_intensity(""),
      ind_total_mi(""),
      ind_log_intensity(""),
      ind_intensity_ratio(""),
      ind_mi_ratio(""),
      weighted_coelution_score(0),
      weighted_xcorr_shape(0),
      weighted_massdev_score(0),
      xcorr_ms1_coelution_score(0),
      xcorr_ms1_shape_score(0),
      ms1_ppm_score(0),
      ms1_isotope_correlation(0),
      ms1_isotope_overlap(0),
      ms1_mi_score(0),
      sonar_sn(0),
      sonar_diff(0),
      sonar_trend(0),
      sonar_rsq(0),
      sonar_shape(0),
      sonar_lag(0),
      library_manhattan(0),
      library_dotprod(0),
      intensity(0),
      total_xic(0),
      nr_peaks(0),
      sn_ratio(0),
      mi_score(0),
      ind_mi_score(""),
      weighted_mi_score(0),
      dotprod_score_dia(0),
      manhatt_score_dia(0)
    {
    }


    double get_quick_lda_score(double library_corr_, double library_norm_manhattan_, double norm_rt_score_, double xcorr_coelution_score_,
                               double xcorr_shape_score_, double log_sn_score_) const
    {
      // some scores based on manual evaluation of 80 chromatograms
      // quick LDA average model on 100 2 x Crossvalidated runs (0.85 TPR/0.17 FDR)
      // true: mean 4.2 with sd 1.055
      // false: mean -0.07506772  with sd 1.055
      // below -0.5 removes around 30% of the peaks
      // below 0    removes around 50% of the peaks
      // below 0.5  removes around 70% of the peaks
      // below 1.0  removes around 85% of the peaks
      // below 1.5  removes around 93% of the peaks
      // below 2.0  removes around 97% of the peaks
      //
      // NOTE this score means "better" if it is more negative!
      double lda_quick_score =
        library_corr_                    * -0.5319046 +
        library_norm_manhattan_          *  2.1643962 +
        norm_rt_score_                   *  8.0353047 +
        xcorr_coelution_score_           *  0.1458914 +
        xcorr_shape_score_               * -1.6901925 +
        log_sn_score_                    * -0.8002824;
      return lda_quick_score;
    }

    double calculate_lda_prescore(OpenSwath_Scores scores) const
    {

      // LDA average model on 100 2 x Crossvalidated runs (0.91 TPR/0.20 FDR)
      /*
      double xx_old_lda_prescore =
      intensity_score       * -2.296679          +
      library_corr          * -0.1223876         +
      library_norm_manhattan*  2.013638          +
      nr_peaks_score        *  0.01683357        +
      rt_score              *  0.00143999        +
      sn_score              * -0.1619762         +
      total_xic_score       *  0.00000003697898  +
      xcorr_coelution_score *  0.05909583        +
      xcorr_shape_score     * -0.4699841;

      // NOTE this score means "better" if it is more negative!
      */

      return scores.library_corr                     * -0.34664267 +
             scores.library_norm_manhattan           *  2.98700722 +
             scores.norm_rt_score                    *  7.05496384 +
             scores.xcorr_coelution_score            *  0.09445371 +
             scores.xcorr_shape_score                * -5.71823862 +
             scores.log_sn_score                     * -0.72989582 +
             scores.elution_model_fit_score          *  1.88443209;
    }

    double calculate_lda_single_transition(OpenSwath_Scores scores) const
    {
      // Manually derived scoring model for single transition peakgroups
      return scores.norm_rt_score                    *  7.05496384 +
             scores.log_sn_score                     * -0.72989582 +
             scores.elution_model_fit_score          *  -1.08443209;
    }

    double calculate_swath_lda_prescore(OpenSwath_Scores scores) const
    {

      // Swath - LDA average model on 100 2 x Crossvalidated runs (0.76 TPR/0.20 FDR) [without elution model]
      /*
      double xx_old_swath_prescore =
      intensity_score              * -3.148838e+00  +
      library_corr                 * -7.562403e-02  +
      library_norm_manhattan       *  1.786286e+00  +
      nr_peaks_score               * -7.674263e-03  +
      rt_score                     *  1.748377e-03  +
      sn_score                     * -1.372636e-01  +
      total_xic_score              *  7.278437e-08  +
      xcorr_coelution_score        *  1.181813e-01  +
      weighted_coelution_score     * -7.661783e-02  +
      xcorr_shape_score            * -6.903933e-02  +
      weighted_xcorr_shape         * -4.234820e-01  +
      bseries_score                * -2.022380e-02  +
      massdev_score                *  2.844948e-02  +
      massdev_score_weighted       *  1.133209e-02  +
      yseries_score                * -9.510874e-02  +
      isotope_corr                 * -1.619902e+00  +
      isotope_overlap              *  2.890688e-01  ;

      // NOTE this score means "better" if it is more negative!
      */

      return scores.library_corr              * -0.19011762 +
             scores.library_norm_manhattan    *  2.47298914 +
             scores.norm_rt_score             *  5.63906731 +
             scores.isotope_correlation       * -0.62640133 +
             scores.isotope_overlap           *  0.36006925 +
             scores.massdev_score             *  0.08814003 +
             scores.xcorr_coelution_score     *  0.13978311 +
             scores.xcorr_shape_score         * -1.16475032 +
             scores.yseries_score             * -0.19267813 +
             scores.log_sn_score              * -0.61712054;

/*


Gold standard, best sample
 main_var_xx_swath_prelim_score  0.291440015642621
 var_bseries_score 0.0496492555026149
 var_dotprod_score -0.522561744728316
 var_elution_model_fit_score -1.99429446109581
 var_intensity_score 1.70915451039584
 var_isotope_correlation_score 0.966260829910062
 var_isotope_overlap_score -14.216079147368
 var_library_corr  0.061432632721274
 var_library_dotprod -3.79958938222036
 var_library_manhattan -1.36520528433508
 var_library_norm_manhattan  -6.44998534845163
 var_log_sn_score  -0.0389995774588385
 var_manhatt_score -0.0944805864772705
 var_massdev_score 0.0144460056621709
 var_massdev_score_weighted  -0.0494772144218002
 var_norm_rt_score -9.04596725429934
 var_xcorr_coelution -0.141763244951207
 var_xcorr_coelution_weighted  0.00261409408565438
 var_xcorr_shape 4.89741810577371
 var_xcorr_shape_weighted  0.342723332762697
 var_yseries_score -0.188316503432445


Strep  Strep0_Repl2_R02/runlogs_mprophet.tar.gz 
main_var_xx_swath_prelim_score  0.231523019269729
var_bseries_score   -0.0488528503276347
var_elution_model_fit_score -0.47977060647858
var_intensity_score -0.80664074459128
var_isotope_correlation_score   2.34488326031997
var_isotope_overlap_score   -2.14735763746488
var_library_corr    -0.395167010986141
var_library_norm_manhattan    -13.1295053007338
var_log_sn_score    0.265784828465348
var_massdev_score   0.0150193500103614
var_massdev_score_weighted  -0.109859906028132
var_norm_rt_score   -25.7107556062008
var_xcorr_coelution 0.244590396074410
var_xcorr_coelution_weighted    -0.918578472543494
var_xcorr_shape 2.18720521365230
var_xcorr_shape_weighted    -0.815295893352108
var_yseries_score   -0.0620070175846356

Strep10_Repl2_R02/runlogs_mprophet.tar.gz 
main_var_xx_swath_prelim_score  0.293470108599468
var_bseries_score   -0.0129641361717189
var_elution_model_fit_score -0.44993587229358
var_intensity_score -0.828540564651968
var_isotope_correlation_score   2.76284687671386
var_isotope_overlap_score   -2.26460097307479
var_library_corr    -0.445369627383142
var_library_norm_manhattan    -13.2905041886848
var_log_sn_score    0.224626177093898
var_massdev_score   0.0185003919755981
var_massdev_score_weighted  -0.0899477179756381
var_norm_rt_score   -24.4807649346717
var_xcorr_coelution 0.218195211767293
var_xcorr_coelution_weighted    -0.91949559943762
var_xcorr_shape 1.77358514815991
var_xcorr_shape_weighted    -0.616535104461374
var_yseries_score   -0.0652111196389966




// FINAL AQUA gold standard classifier
human
main_var_xx_swath_prelim_score  0.4384384475524
var_bseries_score   0.00227405501436837
var_elution_model_fit_score -2.06412570248571
var_intensity_score -1.26021147555789
var_isotope_correlation_score   1.21887083303546
var_isotope_overlap_score   -1.60051046353231
var_library_corr    -0.33958843974352
var_library_norm_manhattan    -5.20235596662978
var_log_sn_score    0.24021015633787
var_massdev_score   0.0399855393620327
var_massdev_score_weighted  -0.0907785715261295
var_norm_rt_score   -16.2155920223681
var_xcorr_coelution 0.0805852135076143
var_xcorr_coelution_weighted    -0.387927719728573
var_xcorr_shape 1.885899937033
var_xcorr_shape_weighted    2.45579580649067
var_yseries_score   0.138306574987678

yeast
main_var_xx_swath_prelim_score  0.369009421609329
var_bseries_score   0.0157508674154482
var_elution_model_fit_score -1.67348268698707
var_intensity_score -1.11972743418717
var_isotope_correlation_score   1.68717154416093
var_isotope_overlap_score   -1.38410070381813
var_library_corr    -0.454409692201745
var_library_norm_manhattan    -6.08160902837145
var_log_sn_score    0.157259477914274
var_massdev_score   0.0543919580711367
var_massdev_score_weighted  -0.137296627160332
var_norm_rt_score   -28.4381743938298
var_xcorr_coelution 0.0256469469673884
var_xcorr_coelution_weighted    -0.362865323100099
var_xcorr_shape 1.88863198062243
var_xcorr_shape_weighted    1.3518953353109
var_yseries_score   0.115472572686466

water
main_var_xx_swath_prelim_score  0.174880281226536
var_bseries_score   -0.0606466737704899
var_elution_model_fit_score -0.123252502705892
var_intensity_score 1.91714146537607
var_isotope_correlation_score   0.914387652486204
var_isotope_overlap_score   -1.46521560409083
var_library_corr    -0.485498555013885
var_library_norm_manhattan    -8.3847526088391
var_log_sn_score    0.00644514889704832
var_massdev_score   0.0177435175558717
var_massdev_score_weighted  -0.0899451169038299
var_norm_rt_score   -15.1458716759687
var_xcorr_coelution -0.370050235089866
var_xcorr_coelution_weighted    0.21512520647974
var_xcorr_shape 0.563413547839886
var_xcorr_shape_weighted    -0.270773625703933
var_yseries_score   -0.0327896378737766



*/
    }

  };

  /** @brief A class that calls the scoring routines
   *
   * Use this class to invoke the individual OpenSWATH scoring routines.
   * 
  */
  class OPENMS_DLLAPI OpenSwathScoring 
  {
    typedef OpenSwath::LightCompound CompoundType;
    typedef OpenSwath::LightTransition TransitionType;

    double rt_normalization_factor_;
    int add_up_spectra_;
    double spacing_for_spectra_resampling_;
    OpenSwath_Scores_Usage su_;

  public:

    /// Constructor
    OpenSwathScoring();

    /// Destructor
    ~OpenSwathScoring();

    /** @brief Initialize the scoring object
     *
     * Sets the parameters for the scoring.
     *
     * @param rt_normalization_factor Specifies the range of the normalized retention time space
     * @param add_up_spectra How many spectra to add up (default 1)
     * @param spacing_for_spectra_resampling Spacing factor for spectra addition
     * @param su Which scores to actually compute
     *
    */
    void initialize(double rt_normalization_factor,
                    int add_up_spectra,
                    double spacing_for_spectra_resampling,
                    const OpenSwath_Scores_Usage & su);

    /** @brief Score a single peakgroup in a chromatogram using only chromatographic properties.
     *
     * This function only uses the chromatographic properties (coelution,
     * signal to noise, etc.) of a peakgroup in a chromatogram to compute
     * scores. If more information is available, also consider using the
     * library based scoring and the full-spectrum based scoring.
     *
     * The scores are returned in the OpenSwath_Scores object. Only those
     * scores specified in the OpenSwath_Scores_Usage object are computed.
     *
     * @param imrmfeature The feature to be scored
     * @param native_ids The list of native ids (giving a canonical ordering of the transitions)
     * @param normalized_library_intensity The weights to be used for each transition (e.g. normalized library intensities)
     * @param signal_noise_estimators The signal-to-noise estimators for each transition
     * @param scores The object to store the result
     *
    */
    void calculateChromatographicScores(
          OpenSwath::IMRMFeature* imrmfeature,
          const std::vector<std::string>& native_ids,
          const std::string& precursor_chrom_id,
          const std::vector<double>& normalized_library_intensity,
          std::vector<OpenSwath::ISignalToNoisePtr>& signal_noise_estimators,
          OpenSwath_Scores & scores);

    /** @brief Score identification transitions against detection transitions of a single peakgroup 
     * in a chromatogram using only chromatographic properties.
     *
     * This function only uses the chromatographic properties (coelution,
     * signal to noise, etc.) of a peakgroup in a chromatogram to compute
     * scores. The scores are computed by scoring identification against detection
     * transitions.
     *
     * The scores are returned in the OpenSwath_Scores object. Only those
     * scores specified in the OpenSwath_Scores_Usage object are computed.
     *
     * @param imrmfeature The feature to be scored
     * @param native_ids_identification The list of identification native ids (giving a canonical ordering of the transitions)
     * @param native_ids_detection The list of detection native ids (giving a canonical ordering of the transitions)
     * @param signal_noise_estimators The signal-to-noise estimators for each transition
     * @param scores The object to store the result
     *
    */
    void calculateChromatographicIdScores(
          OpenSwath::IMRMFeature* imrmfeature,
          const std::vector<std::string>& native_ids_identification,
          const std::vector<std::string>& native_ids_detection,
          std::vector<OpenSwath::ISignalToNoisePtr>& signal_noise_estimators,
          OpenSwath_Scores & scores);

    /** @brief Score a single chromatographic feature against a spectral library
     *
     * The spectral library is provided in a set of transition objects and a
     * peptide object. Both contain information about the expected elution time
     * on the chromatography and the relative intensity of the transitions.
     *
     * The scores are returned in the OpenSwath_Scores object. 
     *
     * @param imrmfeature The feature to be scored
     * @param transitions The library transition to score the feature against
     * @param pep The peptide corresponding to the library transitions
     * @param normalized_feature_rt The retention time of the feature in normalized space
     * @param scores The object to store the result
     *
    */
    void calculateLibraryScores(
          OpenSwath::IMRMFeature* imrmfeature,
          const std::vector<TransitionType> & transitions,
          const CompoundType& compound,
          const double normalized_feature_rt,
          OpenSwath_Scores & scores);

    /** @brief Score a single chromatographic feature using DIA / SWATH scores.
     *
     * The scores are returned in the OpenSwath_Scores object. 
     *
     * @param imrmfeature The feature to be scored
     * @param transitions The library transition to score the feature against
     * @param swath_maps The SWATH-MS (DIA) maps from which to retrieve full MS/MS spectra at the chromatographic peak apices
     * @param ms1_map The corresponding MS1 (precursor ion map) from which the precursor spectra can be retrieved (optional, may be NULL)
     * @param diascoring DIA Scoring object to use for scoring
     * @param pep The peptide corresponding to the library transitions
     * @param scores The object to store the result
     *
    */
    void calculateDIAScores(OpenSwath::IMRMFeature* imrmfeature, 
        const std::vector<TransitionType> & transitions,
        std::vector<OpenSwath::SwathMap> swath_maps,
        OpenSwath::SpectrumAccessPtr ms1_map,
        OpenMS::DIAScoring & diascoring,
        const CompoundType& compound,
        OpenSwath_Scores & scores, 
        double im_start, double im_end);

    /** @brief Score a single chromatographic feature using the precursor map.
     *
     * The scores are returned in the OpenSwath_Scores object. 
     *
     * @param ms1_map The MS1 (precursor ion map) from which the precursor spectra can be retrieved
     * @param diascoring DIA Scoring object to use for scoring
     * @param precursor_mz The m/z ratio of the precursor
     * @param rt The compound retention time
     * @param scores The object to store the result
     *
    */
    void calculatePrecursorDIAScores(OpenSwath::SpectrumAccessPtr ms1_map, 
                                     OpenMS::DIAScoring & diascoring, 
                                     double precursor_mz, 
                                     double rt, 
                                     const CompoundType& compound, 
                                     OpenSwath_Scores & scores,
                                     double drift_lower, double drift_upper);

    /** @brief Score a single chromatographic feature using DIA / SWATH scores.
     *
     * The scores are returned in the OpenSwath_Scores object. 
     *
     * @param imrmfeature The feature to be scored
     * @param transitions The library transition to score the feature against
     * @param swath_maps The SWATH-MS (DIA) maps from which to retrieve full MS/MS spectra at the chromatographic peak apices
     * @param diascoring DIA Scoring object to use for scoring
     * @param scores The object to store the result
     *
    */
    void calculateDIAIdScores(OpenSwath::IMRMFeature* imrmfeature,
        const TransitionType & transition,
        const std::vector<OpenSwath::SwathMap> swath_maps,
        OpenMS::DIAScoring & diascoring,
        OpenSwath_Scores & scores,
        double drift_lower, double drift_upper);

    /** @brief Computing the normalized library intensities from the transition objects
     *
     * The intensities are normalized such that the sum to one.
     *
     * @param[in] transitions The library transition to score the feature against
     * @param[out] normalized_library_intensity The resulting normalized library intensities
     *
    */
    void getNormalized_library_intensities_(const std::vector<TransitionType> & transitions,
                                            std::vector<double>& normalized_library_intensity);

    /** @brief Prepares a spectrum for DIA analysis
     *
     * This function will sum up (add) the intensities of multiple spectra from
     * multiple swath maps (assuming these are SONAR maps of shifted precursor
     * isolation windows) around the given retention time and return an
     * "averaged" spectrum which may contain less noise.
     *
<<<<<<< HEAD
     * @param swath_maps The maps containing the spectra
     * @param RT The target retention time
     * @param nr_spectra_to_add How many spectra to add up
=======
     * @param[in] swath_map The map containing the spectra
     * @param[in] RT The target retention time
     * @param[in] nr_spectra_to_add How many spectra to add up
     *
     * @return Added up spectrum
>>>>>>> 895f345a
     *
    */
    OpenSwath::SpectrumPtr fetchSpectrumSwath(std::vector<OpenSwath::SwathMap> swath_maps,
                                              double RT, int nr_spectra_to_add, const double, const double);
    OpenSwath::SpectrumPtr fetchSpectrumSwath(OpenSwath::SpectrumAccessPtr swath_map,
                                              double RT, int nr_spectra_to_add, const double, const double);

  protected:

    /** @brief Returns an averaged spectrum
     *
     * This function will sum up (add) the intensities of multiple spectra
     * around the given retention time and return an "averaged" spectrum which
     * may contain less noise.
     *
<<<<<<< HEAD
     * @param swath_map The map containing the spectra
     * @param RT The target retention time
     * @param nr_spectra_to_add How many spectra to add up
=======
     * @param[in] swath_maps The maps containing the spectra
     * @param[in] RT The target retention time
     * @param[in] nr_spectra_to_add How many spectra to add up
>>>>>>> 895f345a
     *
     * @return Added up spectrum
    */
    OpenSwath::SpectrumPtr getAddedSpectra_(OpenSwath::SpectrumAccessPtr swath_map, 
        double RT, int nr_spectra_to_add, const double, const double);


  };
}
<|MERGE_RESOLUTION|>--- conflicted
+++ resolved
@@ -654,17 +654,11 @@
      * isolation windows) around the given retention time and return an
      * "averaged" spectrum which may contain less noise.
      *
-<<<<<<< HEAD
-     * @param swath_maps The maps containing the spectra
-     * @param RT The target retention time
-     * @param nr_spectra_to_add How many spectra to add up
-=======
      * @param[in] swath_map The map containing the spectra
      * @param[in] RT The target retention time
      * @param[in] nr_spectra_to_add How many spectra to add up
      *
      * @return Added up spectrum
->>>>>>> 895f345a
      *
     */
     OpenSwath::SpectrumPtr fetchSpectrumSwath(std::vector<OpenSwath::SwathMap> swath_maps,
@@ -680,15 +674,9 @@
      * around the given retention time and return an "averaged" spectrum which
      * may contain less noise.
      *
-<<<<<<< HEAD
-     * @param swath_map The map containing the spectra
-     * @param RT The target retention time
-     * @param nr_spectra_to_add How many spectra to add up
-=======
      * @param[in] swath_maps The maps containing the spectra
      * @param[in] RT The target retention time
      * @param[in] nr_spectra_to_add How many spectra to add up
->>>>>>> 895f345a
      *
      * @return Added up spectrum
     */
