// --------------------------------------------------------------------------
//                   OpenMS -- Open-Source Mass Spectrometry
// --------------------------------------------------------------------------
// Copyright The OpenMS Team -- Eberhard Karls University Tuebingen,
// ETH Zurich, and Freie Universitaet Berlin 2002-2018.
//
// This software is released under a three-clause BSD license:
//  * Redistributions of source code must retain the above copyright
//    notice, this list of conditions and the following disclaimer.
//  * Redistributions in binary form must reproduce the above copyright
//    notice, this list of conditions and the following disclaimer in the
//    documentation and/or other materials provided with the distribution.
//  * Neither the name of any author or any participating institution
//    may be used to endorse or promote products derived from this software
//    without specific prior written permission.
// For a full list of authors, refer to the file AUTHORS.
// --------------------------------------------------------------------------
// THIS SOFTWARE IS PROVIDED BY THE COPYRIGHT HOLDERS AND CONTRIBUTORS "AS IS"
// AND ANY EXPRESS OR IMPLIED WARRANTIES, INCLUDING, BUT NOT LIMITED TO, THE
// IMPLIED WARRANTIES OF MERCHANTABILITY AND FITNESS FOR A PARTICULAR PURPOSE
// ARE DISCLAIMED. IN NO EVENT SHALL ANY OF THE AUTHORS OR THE CONTRIBUTING
// INSTITUTIONS BE LIABLE FOR ANY DIRECT, INDIRECT, INCIDENTAL, SPECIAL,
// EXEMPLARY, OR CONSEQUENTIAL DAMAGES (INCLUDING, BUT NOT LIMITED TO,
// PROCUREMENT OF SUBSTITUTE GOODS OR SERVICES; LOSS OF USE, DATA, OR PROFITS;
// OR BUSINESS INTERRUPTION) HOWEVER CAUSED AND ON ANY THEORY OF LIABILITY,
// WHETHER IN CONTRACT, STRICT LIABILITY, OR TORT (INCLUDING NEGLIGENCE OR
// OTHERWISE) ARISING IN ANY WAY OUT OF THE USE OF THIS SOFTWARE, EVEN IF
// ADVISED OF THE POSSIBILITY OF SUCH DAMAGE.
//
// --------------------------------------------------------------------------
// $Maintainer: Timo Sachsenberg$
// $Authors: Marc Sturm $
// --------------------------------------------------------------------------

#pragma once


#include <OpenMS/CONCEPT/Types.h>
#include <OpenMS/OpenMSConfig.h>

#include <algorithm> // for "min"
#include <string>
#include <vector>
#include <utility>

class QString;

namespace OpenMS
{
  class DataValue;
  template <typename FloatingPointType>
  struct PrecisionWrapper;
  /**
      @brief A more convenient string class.

      It is based on std::string but adds a lot of methods for convenience.

      @ingroup Datastructures
  */
  class String :
    public std::string
  {
public:

    /// Empty string for comparisons
    OPENMS_DLLAPI static const String EMPTY;

    /** @name Type definitions
    */
    //@{
    /// Iterator
    typedef iterator    Iterator;
    /// Const Iterator
    typedef const_iterator  ConstIterator;
    /// Reverse Iterator
    typedef reverse_iterator    ReverseIterator;
    /// Const reverse Iterator
    typedef const_reverse_iterator  ConstReverseIterator;
    /// UInt type
    typedef size_type   SizeType;

    /// How to handle embedded quotes when quoting strings
    enum QuotingMethod {NONE, ESCAPE, DOUBLE};

    //@}

    /**	@name Constructors
    */
    //@{
    /// Default constructor
    OPENMS_DLLAPI String();
    /// Copy constructor
    OPENMS_DLLAPI String(const String&) = default;
    /// Move constructor
    OPENMS_DLLAPI String(String&&) = default;
    /// Constructor from std::string
    OPENMS_DLLAPI String(const std::string& s);
    /// Constructor from Qt QString
    OPENMS_DLLAPI String(const QString& s);
    /// Constructor from char*
    OPENMS_DLLAPI String(const char* s);
    /// Constructor from a char
    OPENMS_DLLAPI String(const char c);
    /// Constructor from char* (only @p length characters)
    OPENMS_DLLAPI String(const char* s, SizeType length);
    /// Constructor from char (repeats the char @p len times)
    OPENMS_DLLAPI String(size_t len, char c);
    /// Constructor from a char range
    template <class InputIterator>
    String(InputIterator first, InputIterator last) :
      std::string(first, last)
    {

    }

    /// Constructor from an integer
    OPENMS_DLLAPI String(int i);
    /// Constructor from an unsigned integer
    OPENMS_DLLAPI String(unsigned int i);
    /// Constructor from an integer
    OPENMS_DLLAPI String(short int i);
    /// Constructor from an unsigned integer
    OPENMS_DLLAPI String(short unsigned int i);
    /// Constructor from an integer
    OPENMS_DLLAPI String(long int i);
    /// Constructor from an unsigned integer
    OPENMS_DLLAPI String(long unsigned int i);
    /// Constructor from an unsigned integer
    OPENMS_DLLAPI String(long long unsigned int i);
    /// Constructor from an unsigned integer
    OPENMS_DLLAPI String(long long signed int i);
    /// Constructor from float (@p full_precision controls number of fractional digits, 3 digits when false, and 6 when true)
    OPENMS_DLLAPI String(float f, bool full_precision = true);
    /// Constructor from double (@p full_precision controls number of fractional digits, 3 digits when false, and 15 when true)
    OPENMS_DLLAPI String(double d, bool full_precision = true);
    /// Constructor from long double (@p full_precision controls number of fractional digits, 3 digits when false, and 15 when true)
    OPENMS_DLLAPI String(long double ld, bool full_precision = true);
    /// Constructor from DataValue (@p full_precision controls number of fractional digits for all double types or lists of double, 3 digits when false, and 15 when true)
    OPENMS_DLLAPI String(const DataValue& d, bool full_precision = true);

    //@}

    /** @name Predicates
    */
    //@{
    /// true if String begins with @p string, false otherwise
    OPENMS_DLLAPI bool hasPrefix(const String& string) const;

    /// true if String ends with @p string, false otherwise
    OPENMS_DLLAPI bool hasSuffix(const String& string) const;

    /// true if String contains the @p string, false otherwise
    OPENMS_DLLAPI bool hasSubstring(const String& string) const;

    /// true if String contains the @p byte, false otherwise
    OPENMS_DLLAPI bool has(Byte byte) const;
    //@}

    /// Assignment operator
    OPENMS_DLLAPI String& operator=(const String&) = default;
    /// Move assignment operator
    OPENMS_DLLAPI String& operator=(String&&) & = default;

    /** @name Accessors
    */
    //@{
    /**
      @brief returns the prefix of length @p length

      @exception Exception::IndexOverflow is thrown if @p length is bigger than the size
    */
    OPENMS_DLLAPI String prefix(SizeType length) const;

    /**
      @brief returns the suffix of length @p length

      @exception Exception::IndexOverflow is thrown if @p length is bigger than the size
    */
    OPENMS_DLLAPI String suffix(SizeType length) const;

    /**
      @brief returns the prefix of length @p length

      @exception Exception::IndexUnderflow is thrown if @p length is smaller than zero
      @exception Exception::IndexOverflow is thrown if @p length is bigger than the size
    */
    OPENMS_DLLAPI String prefix(Int length) const;

    /**
      @brief returns the suffix of length @p length

      @exception Exception::IndexUnderflow is thrown if @p length is smaller than zero
      @exception Exception::IndexOverflow is thrown if @p length is bigger than the size
    */
    OPENMS_DLLAPI String suffix(Int length) const;

    /**
      @brief returns the prefix up to the first occurrence of char @p delim (excluding it)

      @exception Exception::ElementNotFound is thrown if @p delim is not found
    */
    OPENMS_DLLAPI String prefix(char delim) const;

    /**
      @brief returns the suffix up to the last occurrence of char @p delim (excluding it)

      @exception Exception::ElementNotFound is thrown if @p delim is not found
    */
    OPENMS_DLLAPI String suffix(char delim) const;

    /**
     @brief Wrapper for the STL substr() method. Returns a String object with its contents initialized to a substring of the current object.

     @param pos Position of a character in the current string object to be used as starting character for the substring.
     If the @p pos is past the end of the string, it is set to the end of the string.

     @param n Length of the substring.
     If this value would make the substring to span past the end of the current string content, only those characters until the end of the string are used.
     npos is a static member constant value with the greatest possible value for an element of type size_t, therefore, when this value is used, all the
     characters between pos and the end of the string are used as the initialization substring.

     */
    OPENMS_DLLAPI String substr(size_t pos = 0, size_t n = npos) const;

    /**
      @brief Returns a substring where @p n characters were removed from the end of the string.

      If @p n is greater than size(), the result is an empty string.

      @param n Number of characters that will be removed from the end of the string.
     */
    OPENMS_DLLAPI String chop(Size n) const;

    //@}


    /**
        @name Mutators

        All these methods return a reference to the string in order to make them chainable
    */
    //@{
    /// inverts the direction of the string
    OPENMS_DLLAPI String& reverse();

    /// removes whitespaces (space, tab, line feed, carriage return) at the beginning and the end of the string
    OPENMS_DLLAPI String& trim();

    /**
         @brief Wraps the string in quotation marks

         The quotation mark can be specified by parameter @p q (typically single or double quote); embedded quotation marks are handled according to @p method by backslash-escaping, doubling, or not at all.

         @see unquote()
    */
    OPENMS_DLLAPI String& quote(char q = '"', QuotingMethod method = ESCAPE);

    /**
         @brief Reverses changes made by the @p quote method

         Removes surrounding quotation marks (given by parameter @p q); handles embedded quotes according to @p method.

         @exception Exception::ConversionError is thrown if the string does not have the format produced by @p quote

         @see quote()
    */
    OPENMS_DLLAPI String& unquote(char q = '"', QuotingMethod method = ESCAPE);

    /// merges subsequent whitespaces to one blank character
    OPENMS_DLLAPI String& simplify();

    ///Adds @p c on the left side until the size of the string is @p size
    OPENMS_DLLAPI String& fillLeft(char c, UInt size);

    ///Adds @p c on the right side until the size of the string is @p size
    OPENMS_DLLAPI String& fillRight(char c, UInt size);

    ///Converts the string to uppercase
    OPENMS_DLLAPI String& toUpper();

    ///Converts the string to lowercase
    OPENMS_DLLAPI String& toLower();

    ///Converts the first letter of the string to uppercase
    OPENMS_DLLAPI String& firstToUpper();

    ///Replaces all occurrences of the character @p from by the character @p to.
    OPENMS_DLLAPI String& substitute(char from, char to);

    ///Replaces all occurrences of the string @p from by the string @p to.
    OPENMS_DLLAPI String& substitute(const String& from, const String& to);

    ///Remove all occurrences of the character @p what.
    OPENMS_DLLAPI String& remove(char what);

    ///Makes sure the string ends with the character @p end
    OPENMS_DLLAPI String& ensureLastChar(char end);

    ///removes whitespaces (space, tab, line feed, carriage return)
    OPENMS_DLLAPI String& removeWhitespaces();
    //@}

    /** @name Converters
    */
    //@{

    /**
        @brief Conversion to int

        This method extracts only the integral part of the string.
        If you want the result rounded, use toFloat() and round the result.

        @exception Exception::ConversionError is thrown if the string could not be converted to int
    */
    OPENMS_DLLAPI Int toInt() const;

    /**
      @brief Conversion to float

      @exception Exception::ConversionError is thrown if the string could not be converted to float
    */
    OPENMS_DLLAPI float toFloat() const;

    /**
      @brief Conversion to double

      @exception Exception::ConversionError is thrown if the string could not be converted to double
    */
    OPENMS_DLLAPI double toDouble() const;

    /// Conversion to Qt QString
    OPENMS_DLLAPI QString toQString() const;

    //@}

    /** @name Sum operator overloads
    */
    //@{
    /// Sum operator for an integer
    OPENMS_DLLAPI String operator+(int i) const;
    /// Sum operator for an unsigned integer
    OPENMS_DLLAPI String operator+(unsigned int i) const;
    /// Sum operator for an integer
    OPENMS_DLLAPI String operator+(short int i) const;
    /// Sum operator for an unsigned integer
    OPENMS_DLLAPI String operator+(short unsigned int i) const;
    /// Sum operator for an integer
    OPENMS_DLLAPI String operator+(long int i) const;
    /// Sum operator for an unsigned integer
    OPENMS_DLLAPI String operator+(long unsigned int i) const;
    /// Sum operator for an unsigned integer
    OPENMS_DLLAPI String operator+(long long unsigned int i) const;
    /// Sum operator for float
    OPENMS_DLLAPI String operator+(float f) const;
    /// Sum operator for double
    OPENMS_DLLAPI String operator+(double d) const;
    /// Sum operator for long double
    OPENMS_DLLAPI String operator+(long double ld) const;
    /// Sum operator for char
    OPENMS_DLLAPI String operator+(char c) const;
    /// Sum operator for char*
    OPENMS_DLLAPI String operator+(const char* s) const;
    /// Sum operator for String
    OPENMS_DLLAPI String operator+(const String& s) const;
    /// Sum operator for std::string
    OPENMS_DLLAPI String operator+(const std::string& s) const;
    //@}

    /** @name Append operator overloads
    */
    //@{
    /// Sum operator for an integer
    OPENMS_DLLAPI String& operator+=(int i);
    /// Sum operator for an unsigned integer
    OPENMS_DLLAPI String& operator+=(unsigned int i);
    /// Sum operator for an integer
    OPENMS_DLLAPI String& operator+=(short int i);
    /// Sum operator for an unsigned integer
    OPENMS_DLLAPI String& operator+=(short unsigned int i);
    /// Sum operator for an integer
    OPENMS_DLLAPI String& operator+=(long int i);
    /// Sum operator for an unsigned integer
    OPENMS_DLLAPI String& operator+=(long unsigned int i);
    /// Sum operator for an unsigned integer
    OPENMS_DLLAPI String& operator+=(long long unsigned int i);
    /// Sum operator for float
    OPENMS_DLLAPI String& operator+=(float f);
    /// Sum operator for double
    OPENMS_DLLAPI String& operator+=(double d);
    /// Sum operator for long double
    OPENMS_DLLAPI String& operator+=(long double d);
    /// Sum operator for char
    OPENMS_DLLAPI String& operator+=(char c);
    /// Sum operator for char*
    OPENMS_DLLAPI String& operator+=(const char* s);
    /// Sum operator for String
    OPENMS_DLLAPI String& operator+=(const String& s);
    /// Sum operator for std::string
    OPENMS_DLLAPI String& operator+=(const std::string& s);
    //@}
	
	//using hash = std::hash<std::string>;

    ///returns a random string of the given length. It consists of [0-9a-zA-Z]
    OPENMS_DLLAPI static String random(UInt length);

    ///returns a string for @p d with exactly @p n decimal places
    OPENMS_DLLAPI static String number(double d, UInt n);
    /**
        @brief Returns a string with at maximum @p n characters for @p d

        If @p d is larger, scientific notation is used.
    */
    OPENMS_DLLAPI static String numberLength(double d, UInt n);


    /**
        @brief Splits a string into @p substrings using @p splitter as delimiter

        If @p splitter is not found, the whole string is put into @p substrings.
        If @p splitter is empty, the string is split into individual characters.
        If the invoking string is empty, @p substrings will also be empty.

        @p quote_protect (default: false) can be used to split only between quoted
        blocks e.g. ' "a string" , "another string with , in it" '
        results in only two substrings (with double quotation marks @em removed).
        Every returned substring is trimmed and then (if present) has surrounding quotation marks removed.

        @return @e true if one or more splits occurred, @e false otherwise

        @see concatenate().
    */
    OPENMS_DLLAPI bool split(const char splitter, std::vector<String>& substrings, bool quote_protect = false) const;

    /**
        @brief Splits a string into @p substrings using @p splitter (the whole string) as delimiter

        If @p splitter is not found,  the whole string is put into @p substrings.
        If @p splitter is empty, the string is split into individual characters.
        If the invoking string is empty, @p substrings will also be empty.

        @return @e true if one or more splits occurred, @e false otherwise

        @see concatenate().
    */
    OPENMS_DLLAPI bool split(const String& splitter, std::vector<String>& substrings) const;

    /**
        @brief Splits a string into @p substrings using @p splitter (the whole string) as delimiter, but does not split within quoted substrings

        A "quoted substring" has the format as produced by @p quote(q, method), where @p q is the quoting character and @p method defines the handling of embedded quotes. Substrings will not be "unquoted" or otherwise processed.

        If @p splitter is not found,  the whole string is put into @p substrings.
        If @p splitter or the invoking string is empty, @p substrings will also be empty.

        @return @e true if one or more splits occurred, @e false otherwise

        @exception Exception::ConversionError is thrown if quotation marks are not balanced

        @see concatenate(), quote().
    */
    OPENMS_DLLAPI bool split_quoted(const String& splitter, std::vector<String>& substrings,
                                    char q = '"', QuotingMethod method = ESCAPE) const;

    /**
        @brief Concatenates all elements from @p first to @p last-1 and inserts @p glue between the elements

        @see split().
    */
    template <class StringIterator>
    void concatenate(StringIterator first, StringIterator last, const String& glue = "")
    {
      //empty container
      if (first == last)
      {
        std::string::clear();
        return;
      }

      std::string::operator=(* first);
      for (StringIterator it = ++first; it != last; ++it)
      {
        std::string::operator+=(glue + (*it));
      }
    }

  };

  /**
    *  Minimal replacement for boost::string_ref or std::experimental::string_view until we increase our min boost version
    *  @brief StringView provides a non-owning view on an existing string.
    */ 
  class OPENMS_DLLAPI StringView
  {
    public:

    // create view on string
    StringView() : begin_(), size_(0) 
    {
    }

    // create view on string
    StringView(const std::string& s) : begin_(s.data()), size_(s.size())
    {
    }

    // construct from other view
    StringView(const StringView& s) : begin_(s.begin_), size_(s.size_) 
    {
    }

    /// less operator
    bool operator<(const StringView other) const
    {
      if (size_ < other.size_) return true;

      if (size_ > other.size_) return false;

      // same size
      const char * b = begin_;
      const char * bo = other.begin_;
      
      for (Size i = 0; i != size_; ++i, ++b, ++bo)
      {
        if (*b < *bo) return true;
        if (*b > *bo) return false;
      }
 
      return false;
    }

    /// boost hash
    std::size_t hash_value(String const& s) const
    {
      return std::hash<std::string>()(static_cast<std::string>(s));
    }

    /// create view that references a substring of the original string
    inline StringView substr(Size start, Size length) const
    {
      if (!size_) return *this;

      StringView sv(*this);
      sv.begin_ = begin_ + start;
      sv.size_ = std::min(length, sv.size_ - start);
      return sv;
    }
    
    /// size of view
    inline Size size() const
    {
      return size_;
    }

    /// create String object from view
    inline String getString() const
    {
      if (!size_) return String();
      return String(begin_, begin_ + size_);
    }

    private:
      const char* begin_;
      Size size_;
<<<<<<< HEAD
  }; 

  OPENMS_DLLAPI std::size_t hash_value(const OpenMS::String & s) noexcept;

=======
  };
>>>>>>> d38b45ce
} // namespace OPENMS

namespace std
{
<<<<<<< HEAD
  template<>
  struct hash<OpenMS::String> {
	OPENMS_DLLAPI size_t operator()(const OpenMS::String &s) const
	{
	  return std::hash<std::string>()(static_cast<std::string>(s));
	}
  };
}
=======
  template <> struct hash<OpenMS::String> //hash for String
  {
    std::size_t operator()( OpenMS::String const& s) const
    {
      return std::hash<string>()(static_cast<string>(s));
    }
  };
} // namespace std
>>>>>>> d38b45ce
<|MERGE_RESOLUTION|>--- conflicted
+++ resolved
@@ -34,7 +34,6 @@
 
 #pragma once
 
-
 #include <OpenMS/CONCEPT/Types.h>
 #include <OpenMS/OpenMSConfig.h>
 
@@ -398,8 +397,6 @@
     /// Sum operator for std::string
     OPENMS_DLLAPI String& operator+=(const std::string& s);
     //@}
-	
-	//using hash = std::hash<std::string>;
 
     ///returns a random string of the given length. It consists of [0-9a-zA-Z]
     OPENMS_DLLAPI static String random(UInt length);
@@ -562,34 +559,17 @@
     private:
       const char* begin_;
       Size size_;
-<<<<<<< HEAD
-  }; 
-
-  OPENMS_DLLAPI std::size_t hash_value(const OpenMS::String & s) noexcept;
-
-=======
   };
->>>>>>> d38b45ce
-} // namespace OPENMS
+} // namespace OpenMS
 
 namespace std
 {
-<<<<<<< HEAD
   template<>
-  struct hash<OpenMS::String> {
-	OPENMS_DLLAPI size_t operator()(const OpenMS::String &s) const
-	{
-	  return std::hash<std::string>()(static_cast<std::string>(s));
-	}
+  struct hash<OpenMS::String> //hash for String
+  {
+    OPENMS_DLLAPI size_t operator()(const OpenMS::String &s) const
+    {
+      return std::hash<std::string>()(static_cast<std::string>(s));
+    }
   };
-}
-=======
-  template <> struct hash<OpenMS::String> //hash for String
-  {
-    std::size_t operator()( OpenMS::String const& s) const
-    {
-      return std::hash<string>()(static_cast<string>(s));
-    }
-  };
-} // namespace std
->>>>>>> d38b45ce
+} // namespace std