// --------------------------------------------------------------------------
//                   OpenMS -- Open-Source Mass Spectrometry
// --------------------------------------------------------------------------
// Copyright The OpenMS Team -- Eberhard Karls University Tuebingen,
// ETH Zurich, and Freie Universitaet Berlin 2002-2017.
//
// This software is released under a three-clause BSD license:
//  * Redistributions of source code must retain the above copyright
//    notice, this list of conditions and the following disclaimer.
//  * Redistributions in binary form must reproduce the above copyright
//    notice, this list of conditions and the following disclaimer in the
//    documentation and/or other materials provided with the distribution.
//  * Neither the name of any author or any participating institution
//    may be used to endorse or promote products derived from this software
//    without specific prior written permission.
// For a full list of authors, refer to the file AUTHORS.
// --------------------------------------------------------------------------
// THIS SOFTWARE IS PROVIDED BY THE COPYRIGHT HOLDERS AND CONTRIBUTORS "AS IS"
// AND ANY EXPRESS OR IMPLIED WARRANTIES, INCLUDING, BUT NOT LIMITED TO, THE
// IMPLIED WARRANTIES OF MERCHANTABILITY AND FITNESS FOR A PARTICULAR PURPOSE
// ARE DISCLAIMED. IN NO EVENT SHALL ANY OF THE AUTHORS OR THE CONTRIBUTING
// INSTITUTIONS BE LIABLE FOR ANY DIRECT, INDIRECT, INCIDENTAL, SPECIAL,
// EXEMPLARY, OR CONSEQUENTIAL DAMAGES (INCLUDING, BUT NOT LIMITED TO,
// PROCUREMENT OF SUBSTITUTE GOODS OR SERVICES; LOSS OF USE, DATA, OR PROFITS;
// OR BUSINESS INTERRUPTION) HOWEVER CAUSED AND ON ANY THEORY OF LIABILITY,
// WHETHER IN CONTRACT, STRICT LIABILITY, OR TORT (INCLUDING NEGLIGENCE OR
// OTHERWISE) ARISING IN ANY WAY OUT OF THE USE OF THIS SOFTWARE, EVEN IF
// ADVISED OF THE POSSIBILITY OF SUCH DAMAGE.
//
// --------------------------------------------------------------------------
// $Maintainer: Timo Sachsenberg $
// $Authors: David Wojnar $
// --------------------------------------------------------------------------

#ifndef OPENMS_MATH_STATISTICS_POSTERIORERRORPROBABILITYMODEL_H
#define OPENMS_MATH_STATISTICS_POSTERIORERRORPROBABILITYMODEL_H

#include <OpenMS/DATASTRUCTURES/DPosition.h>
#include <OpenMS/MATH/STATISTICS/GumbelDistributionFitter.h>
#include <OpenMS/MATH/STATISTICS/GaussFitter.h>
#include <OpenMS/DATASTRUCTURES/DefaultParamHandler.h>
<<<<<<< HEAD
#include <OpenMS/METADATA/PeptideIdentification.h>
#include <OpenMS/METADATA/PeptideHit.h>
#include <OpenMS/METADATA/ProteinIdentification.h>
=======
>>>>>>> 0ba33fa9

#include <vector>
#include <map>

namespace OpenMS
{
  class String;
  class TextFile;
  class PeptideIdentification;
  class ProteinIdentification;
  class PeptideHit;
  namespace Math
  {


    /**
      @brief Implements a mixture model of the inverse gumbel and the gauss distribution or a gaussian mixture.

      This class fits either a Gumbel distribution and a Gauss distribution to a set of data points or two Gaussian distributions using the EM algorithm.
      One can output the fit as a gnuplot formula using getGumbelGnuplotFormula() and getGaussGnuplotFormula() after fitting.
      @note All parameters are stored in GaussFitResult. In the case of the Gumbel distribution x0 and sigma represent the local parameter alpha and the scale parameter beta, respectively.

      @htmlinclude OpenMS_Math::PosteriorErrorProbabilityModel.parameters

      @ingroup Math
    */
    class OPENMS_DLLAPI PosteriorErrorProbabilityModel :
      public DefaultParamHandler
    {
public:

      ///default constructor
      PosteriorErrorProbabilityModel();

      ///Destructor
      ~PosteriorErrorProbabilityModel() override;

      /// extract and transform different score types to a range and score orientation that the model can handle
      static std::map<String, std::vector<std::vector<double>>> extractAndTransformScores(
        const std::vector<ProteinIdentification> & protein_ids,
        const std::vector<PeptideIdentification> & peptide_ids,
        const bool split_charge,
        const bool top_hits_only,
        const bool target_decoy_available,
        const double fdr_for_targets_smaller);

      /// update score entries with PEP (or 1-PEP) estimates
      static void updateScores(
        const PosteriorErrorProbabilityModel & PEP_model,
        String engine,
        Int charge,
        std::vector<ProteinIdentification> & protein_ids,
        std::vector<PeptideIdentification> & peptide_ids,
        const bool prob_correct,
        const bool split_charge,
        bool & unable_to_fit_data,
        bool & data_might_not_be_well_fit);

      /**
       * @brief extract and transform score types to a range and score orientation that the PEP model can handle
       * @param protein_ids the protein identifications
       * @param peptide_ids the peptide identifications
       * @param split_charge whether different charge states should be treated separately
       * @param top_hits_only only consider rank 1
       * @param target_decoy_available whether target decoy information is stored as meta value
       * @param fdr_for_targets_smaller fdr threshold for targets
       * @return engine (and optional charge state) id -> vector of triplets (score, target, decoy)
       * @note supported engines are: XTandem,OMSSA,MASCOT,SpectraST,MyriMatch,SimTandem,MSGFPlus,MS-GF+,Comet
       */
      static std::map<String, std::vector<std::vector<double>>> extractAndTransformScores(
        const std::vector<ProteinIdentification> & protein_ids,
        const std::vector<PeptideIdentification> & peptide_ids,
        const bool split_charge,
        const bool top_hits_only,
        const bool target_decoy_available,
        const double fdr_for_targets_smaller);

      /**
       * @brief update score entries with PEP (or 1-PEP) estimates
       * @param PEP_model the PEP model used to update the scores
       * @param search_engine the score of search_engine will be updated
       * @param charge identifications with the given charge will be updated
       * @param prob_correct report 1-PEP
       * @param split_charge if charge states have been treated separately
       * @param protein_ids the protein identifications
       * @param peptide_ids the peptide identifications
       * @param unable_to_fit_data there was a problem fitting the data (probabilities are all smaller 0 or larger 1)
       * @param data_might_not_be_well_fit fit was successful but of bad quality (probabilities are all smaller 0.8 and larger 0.2)
       * @note supported engines are: XTandem,OMSSA,MASCOT,SpectraST,MyriMatch,SimTandem,MSGFPlus,MS-GF+,Comet
       */
      static void updateScores(
        const PosteriorErrorProbabilityModel & PEP_model,
        const String & search_engine,
        const Int charge,
        const bool prob_correct,
        const bool split_charge,
        std::vector<ProteinIdentification> & protein_ids,
        std::vector<PeptideIdentification> & peptide_ids,
        bool & unable_to_fit_data,
        bool & data_might_not_be_well_fit);

      /**
          @brief fits the distributions to the data points(search_engine_scores). Estimated parameters for the distributions are saved in member variables. computeProbability can be used afterwards.
          @param search_engine_scores a vector which holds the data points
          @return true if algorithm has run through. Else false will be returned. In that case no plot and no probabilities are calculated.
          @note the vector is sorted from smallest to biggest value!
      */
      bool fit(std::vector<double> & search_engine_scores);

      /**
          @brief fits the distributions to the data points(search_engine_scores) and writes the computed probabilities into the given vector (the second one).
          @param search_engine_scores a vector which holds the data points
          @param probabilities a vector which holds the probability for each data point after running this function. If it has some content it will be overwritten.
          @return true if algorithm has run through. Else false will be returned. In that case no plot and no probabilities are calculated.
          @note the vectors are sorted from smallest to biggest value!
      */
      bool fit(std::vector<double> & search_engine_scores, std::vector<double> & probabilities);

      ///Writes the distributions densities into the two vectors for a set of scores. Incorrect_densities represent the incorrectly assigned sequences.
      void fillDensities(std::vector<double> & x_scores, std::vector<double> & incorrect_density, std::vector<double> & correct_density);
      ///computes the Maximum Likelihood with a log-likelihood function.
      double computeMaxLikelihood(std::vector<double> & incorrect_density, std::vector<double> & correct_density);
      ///sums (1 - posterior probabilities)
      double one_minus_sum_post(std::vector<double> & incorrect_density, std::vector<double> & correct_density);
      ///sums  posterior probabilities
      double sum_post(std::vector<double> & incorrect_density, std::vector<double> & correct_density);
      ///helper function for the EM algorithm (for fitting)
      double sum_pos_x0(std::vector<double> & x_scores, std::vector<double> & incorrect_density, std::vector<double> & correct_density);
      ///helper function for the EM algorithm (for fitting)
      double sum_neg_x0(std::vector<double> & x_scores, std::vector<double> & incorrect_density, std::vector<double> & correct_density);
      ///helper function for the EM algorithm (for fitting)
      double sum_pos_sigma(std::vector<double> & x_scores, std::vector<double> & incorrect_density, std::vector<double> & correct_density, double positive_mean);
      ///helper function for the EM algorithm (for fitting)
      double sum_neg_sigma(std::vector<double> & x_scores, std::vector<double> & incorrect_density, std::vector<double> & correct_density, double positive_mean);


      ///returns estimated parameters for correctly assigned sequences. Fit should be used before.
      GaussFitter::GaussFitResult getCorrectlyAssignedFitResult() const
      {
        return correctly_assigned_fit_param_;
      }

      ///returns estimated parameters for correctly assigned sequences. Fit should be used before.
      GaussFitter::GaussFitResult getIncorrectlyAssignedFitResult() const
      {
        return incorrectly_assigned_fit_param_;
      }

      ///returns the estimated negative prior probability.
      double getNegativePrior() const
      {
        return negative_prior_;
      }

<<<<<<< HEAD
      ///computes the gaussian density at position x with parameters params.
      static double getGauss_(double x, const GaussFitter::GaussFitResult & params)
      {
        return params.A * exp(-1.0 * pow(x - params.x0, 2) / (2 * pow(params.sigma, 2)));
      }

=======
>>>>>>> 0ba33fa9
      ///computes the gumbel density at position x with parameters params.
      static double getGumbel_(double x, const GaussFitter::GaussFitResult & params)
      {
        double z = exp((params.x0 - x) / params.sigma);
        return (z * exp(-1 * z)) / params.sigma;
      }

      /**
          Returns the computed posterior error probability for a given score.
          @note: fit has to be used before using this function. Otherwise this function will compute nonsense.
      */
      double computeProbability(double score) const;

      /// initializes the plots
      TextFile initPlots(std::vector<double> & x_scores);

      /// returns the gnuplot formula of the fitted gumbel distribution. Only x0 and sigma are used as local parameter alpha and scale parameter beta, respectively.
      const String getGumbelGnuplotFormula(const GaussFitter::GaussFitResult & params) const;

      /// returns the gnuplot formula of the fitted gauss distribution.
      const String getGaussGnuplotFormula(const GaussFitter::GaussFitResult & params) const;

      /// returns the gnuplot formula of the fitted mixture distribution.
      const String getBothGnuplotFormula(const GaussFitter::GaussFitResult & incorrect, const GaussFitter::GaussFitResult & correct) const;

      ///plots the estimated distribution against target and decoy hits
      void plotTargetDecoyEstimation(std::vector<double> & target, std::vector<double> & decoy);

      /// returns the smallest score used in the last fit
      inline double getSmallestScore()
      {
        return smallest_score_;
      }

      /// try to invoke 'gnuplot' on the file to create PDF automatically
      void tryGnuplot(const String& gp_file);

private:
      /// transform different score types to a range and score orientation that the model can handle (engine string is assumed in upper-case)
      static double transformScore_(const String & engine, const PeptideHit & hit);

      /// assignment operator (not implemented)
      PosteriorErrorProbabilityModel & operator=(const PosteriorErrorProbabilityModel & rhs);
      ///Copy constructor (not implemented)
      PosteriorErrorProbabilityModel(const PosteriorErrorProbabilityModel & rhs);
      ///stores parameters for incorrectly assigned sequences. If gumbel fit was used, A can be ignored. Furthermore, in this case, x0 and sigma are the local parameter alpha and scale parameter beta, respectively.
      GaussFitter::GaussFitResult incorrectly_assigned_fit_param_;
      ///stores gauss parameters
      GaussFitter::GaussFitResult correctly_assigned_fit_param_;
      ///stores final prior probability for negative peptides
      double negative_prior_;
      ///peak of the incorrectly assigned sequences distribution
      double max_incorrectly_;
      ///peak of the gauss distribution (correctly assigned sequences)
      double max_correctly_;
      ///smallest score which was used for fitting the model
      double smallest_score_;
      ///points either to getGumbelGnuplotFormula or getGaussGnuplotFormula depending on whether one uses the gumbel or the gaussian distribution for incorrectly assigned sequences.
      const String (PosteriorErrorProbabilityModel::* getNegativeGnuplotFormula_)(const GaussFitter::GaussFitResult & params) const;
      ///points to getGumbelGnuplotFormula
      const String (PosteriorErrorProbabilityModel::* getPositiveGnuplotFormula_)(const GaussFitter::GaussFitResult & params) const;
    };
  }
}

#endif // OPENMS_MATH_STATISTICS_POSTERIORERRORPROBABILITYMODEL_H<|MERGE_RESOLUTION|>--- conflicted
+++ resolved
@@ -39,12 +39,6 @@
 #include <OpenMS/MATH/STATISTICS/GumbelDistributionFitter.h>
 #include <OpenMS/MATH/STATISTICS/GaussFitter.h>
 #include <OpenMS/DATASTRUCTURES/DefaultParamHandler.h>
-<<<<<<< HEAD
-#include <OpenMS/METADATA/PeptideIdentification.h>
-#include <OpenMS/METADATA/PeptideHit.h>
-#include <OpenMS/METADATA/ProteinIdentification.h>
-=======
->>>>>>> 0ba33fa9
 
 #include <vector>
 #include <map>
@@ -81,15 +75,6 @@
 
       ///Destructor
       ~PosteriorErrorProbabilityModel() override;
-
-      /// extract and transform different score types to a range and score orientation that the model can handle
-      static std::map<String, std::vector<std::vector<double>>> extractAndTransformScores(
-        const std::vector<ProteinIdentification> & protein_ids,
-        const std::vector<PeptideIdentification> & peptide_ids,
-        const bool split_charge,
-        const bool top_hits_only,
-        const bool target_decoy_available,
-        const double fdr_for_targets_smaller);
 
       /// update score entries with PEP (or 1-PEP) estimates
       static void updateScores(
@@ -199,15 +184,6 @@
         return negative_prior_;
       }
 
-<<<<<<< HEAD
-      ///computes the gaussian density at position x with parameters params.
-      static double getGauss_(double x, const GaussFitter::GaussFitResult & params)
-      {
-        return params.A * exp(-1.0 * pow(x - params.x0, 2) / (2 * pow(params.sigma, 2)));
-      }
-
-=======
->>>>>>> 0ba33fa9
       ///computes the gumbel density at position x with parameters params.
       static double getGumbel_(double x, const GaussFitter::GaussFitResult & params)
       {
