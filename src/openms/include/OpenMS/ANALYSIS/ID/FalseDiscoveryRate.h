// --------------------------------------------------------------------------
//                   OpenMS -- Open-Source Mass Spectrometry
// --------------------------------------------------------------------------
// Copyright The OpenMS Team -- Eberhard Karls University Tuebingen,
// ETH Zurich, and Freie Universitaet Berlin 2002-2018.
//
// This software is released under a three-clause BSD license:
//  * Redistributions of source code must retain the above copyright
//    notice, this list of conditions and the following disclaimer.
//  * Redistributions in binary form must reproduce the above copyright
//    notice, this list of conditions and the following disclaimer in the
//    documentation and/or other materials provided with the distribution.
//  * Neither the name of any author or any participating institution
//    may be used to endorse or promote products derived from this software
//    without specific prior written permission.
// For a full list of authors, refer to the file AUTHORS.
// --------------------------------------------------------------------------
// THIS SOFTWARE IS PROVIDED BY THE COPYRIGHT HOLDERS AND CONTRIBUTORS "AS IS"
// AND ANY EXPRESS OR IMPLIED WARRANTIES, INCLUDING, BUT NOT LIMITED TO, THE
// IMPLIED WARRANTIES OF MERCHANTABILITY AND FITNESS FOR A PARTICULAR PURPOSE
// ARE DISCLAIMED. IN NO EVENT SHALL ANY OF THE AUTHORS OR THE CONTRIBUTING
// INSTITUTIONS BE LIABLE FOR ANY DIRECT, INDIRECT, INCIDENTAL, SPECIAL,
// EXEMPLARY, OR CONSEQUENTIAL DAMAGES (INCLUDING, BUT NOT LIMITED TO,
// PROCUREMENT OF SUBSTITUTE GOODS OR SERVICES; LOSS OF USE, DATA, OR PROFITS;
// OR BUSINESS INTERRUPTION) HOWEVER CAUSED AND ON ANY THEORY OF LIABILITY,
// WHETHER IN CONTRACT, STRICT LIABILITY, OR TORT (INCLUDING NEGLIGENCE OR
// OTHERWISE) ARISING IN ANY WAY OUT OF THE USE OF THIS SOFTWARE, EVEN IF
// ADVISED OF THE POSSIBILITY OF SUCH DAMAGE.
//
// --------------------------------------------------------------------------
// $Maintainer: Chris Bielow $
// $Authors: Andreas Bertsch, Chris Bielow $
// --------------------------------------------------------------------------

#pragma once

#include <OpenMS/DATASTRUCTURES/DefaultParamHandler.h>
#include <OpenMS/METADATA/ID/IdentificationData.h>
#include <OpenMS/METADATA/PeptideIdentification.h>
#include <OpenMS/METADATA/ProteinIdentification.h>
#include <OpenMS/KERNEL/ConsensusMap.h>

#include <boost/unordered_map.hpp>

#include <vector>
#include <unordered_set>

namespace OpenMS
{
  /**
    @brief Calculates false discovery rates (FDR) from identifications

    Either two runs of forward and decoy database identification or one run containing both (with annotations) can be used to annotate each of the peptide hits with an FDR or q-value.

    q-values are basically only adjusted p-values, also ranging from 0 to 1, with lower values being preferable.
    When looking at the list of hits ordered by q-values, then a specific q-value of @em x means that @em x*100 percent of hits with a q-value <= @em x are expected to be false positives.

    @htmlinclude OpenMS_FalseDiscoveryRate.parameters

    @ingroup Analysis_ID
  */
  class OPENMS_DLLAPI FalseDiscoveryRate :
    public DefaultParamHandler
  {
public:
    ///Default constructor
    FalseDiscoveryRate();

    /**
       @brief Calculates the FDR of two runs, a forward run and a decoy run on peptide level

       @param fwd_ids forward peptide identifications
       @param rev_ids reverse peptide identifications
    */
    void apply(std::vector<PeptideIdentification>& fwd_ids, std::vector<PeptideIdentification>& rev_ids) const;

    /**
<<<<<<< HEAD
    @brief Calculates the FDR of one run from a concatenated sequence db search
=======
        @brief Calculates the FDR of one run from a concatenated sequence DB search
>>>>>>> d38b45ce

    @param id peptide identifications, containing target and decoy hits
    */
    void apply(std::vector<PeptideIdentification>& id) const;

    /**
<<<<<<< HEAD
    @brief Calculates the FDR of two runs, a forward run and decoy run on protein level

    @param fwd_ids forward protein identifications
    @param rev_ids reverse protein identifications
=======
       @brief Calculates the FDR of two runs, a forward run and decoy run on protein level

       @param fwd_ids forward protein identifications
       @param rev_ids reverse protein identifications
>>>>>>> d38b45ce
    */
    void apply(std::vector<ProteinIdentification>& fwd_ids, std::vector<ProteinIdentification>& rev_ids) const;

    /**
<<<<<<< HEAD
    @brief Calculate the FDR of one run from a concatenated sequence db search

    @param ids protein identifications, containing target and decoy hits
    */
    void apply(std::vector<ProteinIdentification>& ids) const;

    /**
    @brief Calculate the FDR based on PEPs or PPs (if present) and modifies the IDs inplace

    @param ids protein identifications, containing PEP scores (not necessarily) annotated with target decoy.
    */
    void applyEstimated(std::vector<ProteinIdentification>& ids) const;

    /**
    @brief Calculate a linear combination of the area of the difference in estimated vs. empirical (TD) FDR
     and the ROC-N value (AUC up to first N false positives).

    @param ids protein identifications, containing PEP scores annotated with target decoy. If vector, only first will be evaluated-
    @param pepCutoff up to which PEP should the differences between the two FDRs be calculated
    @param fpCutoff up to which nr. of false positives should the target-decoy AUC be evaluated
    @param diffWeight which weight should the difference get. The ROC-N value gets 1 - this weight.
    */
    double applyEvaluateProteinIDs(const std::vector<ProteinIdentification>& ids, double pepCutoff = 1.0, UInt fpCutoff = 50, double diffWeight = 0.2);
    double applyEvaluateProteinIDs(const ProteinIdentification& ids, double pepCutoff = 1.0, UInt fpCutoff = 50, double diffWeight = 0.2);

    /// simpler reimplemetation of the apply function above.
    void applyBasic(std::vector<PeptideIdentification> & ids);
    void applyBasic(ConsensusMap & cmap, bool groups, bool proteins, bool peptides);
    void applyBasic(ProteinIdentification & id, bool groups_too = true);

    /// calculates the auc until the first fp_cutoff False positive pep IDs (currently only takes all runs together)
    /// if fp_cutoff = 0, it will calculate the full AUC
    double rocN(const std::vector<PeptideIdentification>& ids, Size fp_cutoff) const;

    /// calculates the auc until the first fp_cutoff False positive pep IDs (currently only takes all runs together)
    /// if fp_cutoff = 0, it will calculate the full AUC. Restricted to IDs from a specific ID run.
    double rocN(const std::vector<PeptideIdentification>& ids, Size fp_cutoff, const String& identifier) const;

    /// calculates the auc until the first fp_cutoff False positive pep IDs (currently only takes all runs together)
    /// if fp_cutoff = 0, it will calculate the full AUC
    double rocN(const ConsensusMap& ids, Size fp_cutoff) const;

    /// calculates the auc until the first fp_cutoff False positive pep IDs (currently only takes all runs together)
    /// if fp_cutoff = 0, it will calculate the full AUC. Restricted to IDs from a specific ID run.
    double rocN(const ConsensusMap& ids, Size fp_cutoff, const String& identifier) const;


private:

    ///Not implemented
    FalseDiscoveryRate(const FalseDiscoveryRate &);

    ///Not implemented
    FalseDiscoveryRate & operator=(const FalseDiscoveryRate &);


    template<typename T> struct IsIDType
    {
      static bool const value = std::is_same<T, PeptideIdentification>::value || std::is_same<T, ProteinIdentification>::value;
    };

    template<typename T> struct IsHitType
    {
      static bool const value = std::is_same<T, PeptideHit>::value || std::is_same<T, ProteinHit>::value;
    };
    /*
    void getPeptideScoresFromMap_(
        std::vector<std::pair<double,bool>>& scores_labels,
        const ConsensusMap & cmap,
        bool all_hits,
        int charge,
        const String& identifier) const;

    void getScores_(
      std::vector<std::pair<double,bool>>& scores_labels, 
      const ProteinIdentification & id) const;

    void getScores_(
      std::vector<std::pair<double,bool>>& scores_labels, 
      const std::vector<PeptideIdentification> & ids, 
      bool all_hits, 
      int charge, const String& identifier) const;

    void getScores_(
        std::vector<std::pair<double,bool>>& scores_labels,
        const PeptideIdentification& id,
        bool all_hits,
        int charge, const String& identifier) const;

    void getScores_(
      std::vector<std::pair<double,bool>>& scores_labels, 
      const std::vector<PeptideIdentification> & targets, 
      const std::vector<PeptideIdentification> & decoys, 
      bool all_hits, 
      int charge, 
      const String& identifier) const;
      */

    //TODO could be done with set of target accessions, too
    //TODO even better: store nr targets and nr decoys when creating the groups!
    //TODO alternative scoring is possible, too (e.g. ratio of tgts vs decoys),
    // this requires templatization of the scores_labels vector though
    void getScores_(
        std::vector<std::pair<double,bool>>& scores_labels,
        const std::vector<ProteinIdentification::ProteinGroup>& grps,
        const std::unordered_set<std::string>& decoy_accs) const;

    template<class ...Args>
    void getPeptideScoresFromMap_(
        std::vector<std::pair<double,bool>>& scores_labels,
        const ConsensusMap & cmap, Args&& ... args) const
    {
      std::function<void (const PeptideIdentification &)> f =
          [&, this](const PeptideIdentification& id) -> void {this->getScores_(scores_labels, id, std::forward<Args>(args)...);};
      cmap.applyFunctionOnPeptideIDs(f);
    }

    void getScores_(
        std::vector<std::pair<double,bool>>& scores_labels,
        const ProteinIdentification & id) const
    {

      scores_labels.reserve(scores_labels.size() + id.getHits().size());
      std::transform(id.getHits().begin(), id.getHits().end(),
                     std::back_inserter(scores_labels),
                     [](const ProteinHit& hit)
                     {
                       checkTDAnnotation_(hit);
                       return std::make_pair<double,bool>(hit.getScore(), getTDLabel_(hit));
                     }
                    );

    }

    void getScores_(
        std::vector<std::pair<double,bool>>& scores_labels,
        const PeptideIdentification & id, bool all_hits, int charge, const String& identifier) const
    {
      if (id.getIdentifier() == identifier)
      {
        getScores_(scores_labels, id, all_hits, charge);
      }
    }


    void getScores_(
        std::vector<std::pair<double,bool>>& scores_labels,
        const PeptideIdentification & id, bool all_hits, const String& identifier) const
    {
      if (id.getIdentifier() == identifier)
      {
        getScores_(scores_labels, id, all_hits);
      }
    }

    void getScores_(
        std::vector<std::pair<double,bool>>& scores_labels,
        const PeptideIdentification & id, int charge, const String& identifier) const
    {
      if (id.getIdentifier() == identifier)
      {
        getScores_(scores_labels, id, charge);
      }
    }

    template<typename IDType, typename std::enable_if<IsIDType<IDType>::value>::type* = nullptr>
    void getScores_(
        std::vector<std::pair<double,bool>>& scores_labels,
        const IDType & id, const String& identifier) const
    {
      if (id.getIdentifier() == identifier)
      {
        getScores_(scores_labels, id);
      }
    }

    static bool getTDLabel_(const MetaInfoInterface& idOrHit)
    {
      return std::string(idOrHit.getMetaValue("target_decoy"))[0] == 't';
    }

    template<class ...Args>
    void getScores_(
        std::vector<std::pair<double,bool>>& scores_labels,
        const PeptideIdentification & id,
        bool all_hits,
        Args&& ... args) const
    {
      if (all_hits)
      {
        for (const PeptideHit &hit : id.getHits())
        {
          getScores_(scores_labels, hit, std::forward<Args>(args)...);
        }
      }
      else
      {
        //TODO for speed I assume that they are sorted and first = best.
        //id.sort();
        const PeptideHit& hit = id.getHits()[0];
        getScores_(scores_labels, hit, std::forward<Args>(args)...);
      }
    }

    void getScores_(
        std::vector<std::pair<double,bool>>& scores_labels,
        const PeptideHit & hit,
        int charge) const
    {
        if (charge == hit.getCharge())
        {
          checkTDAnnotation_(hit);
          scores_labels.emplace_back(hit.getScore(), getTDLabel_(hit));
        }
    }

    void getScores_(
        std::vector<std::pair<double,bool>>& scores_labels,
        const PeptideIdentification & id,
        int charge) const
    {
      for (const PeptideHit &hit : id.getHits())
      {
        getScores_(scores_labels, hit, charge);
      }
    }

    template<typename HitType, typename std::enable_if<IsHitType<HitType>::value>::type* = nullptr>
    void getScores_(
        std::vector<std::pair<double,bool>>& scores_labels,
        const HitType & hit) const
    {
        checkTDAnnotation_(hit);
        scores_labels.emplace_back(hit.getScore(), getTDLabel_(hit));
    }

    template<typename IDType, typename std::enable_if<IsIDType<IDType>::value>::type* = nullptr>
    void getScores_(
        std::vector<std::pair<double,bool>>& scores_labels,
        const IDType & id) const
    {
      for (const typename IDType::HitType &hit : id.getHits())
      {
        getScores_(scores_labels, hit);
      }
    }

    template<class ...Args>
    void getScores_(
        std::vector<std::pair<double,bool>>& scores_labels,
        const std::vector<PeptideIdentification> & ids,
        Args&& ... args) const
    {
      for (const auto& id : ids)
      {
        getScores_(scores_labels, id, std::forward<Args>(args)...);
      }
    }

    void getScores_(std::vector<std::pair<double,bool>>& scores_labels, const std::vector<PeptideIdentification> & targets, const std::vector<PeptideIdentification> & decoys, bool all_hits, int charge, const String& identifier) const
    {

      for (const PeptideIdentification& id : targets)
      {
        if (!identifier.empty() && identifier != id.getIdentifier()) continue;

        if (all_hits)
        {
          for (const PeptideHit& hit : id.getHits())
          {
            if (charge == 0 || charge == hit.getCharge()) scores_labels.push_back(getScoreLabel_(hit, FalseDiscoveryRate::TrueFunctor<const PeptideHit&>()));
          }
        }
        else
        {
          //TODO for speed I assume that they are sorted and first = best.
          //id.sort();
          if (charge == 0 || charge == id.getHits()[0].getCharge()) scores_labels.push_back(getScoreLabel_(id.getHits()[0], FalseDiscoveryRate::TrueFunctor<const PeptideHit&>()));
        }
      }

      for (const PeptideIdentification& id : decoys)
      {
        if (!identifier.empty() && identifier != id.getIdentifier()) continue;

        if (all_hits)
        {
          for (const PeptideHit& hit : id.getHits())
          {
            if (charge == 0 || charge == hit.getCharge()) scores_labels.push_back(getScoreLabel_(hit, FalseDiscoveryRate::FalseFunctor<const PeptideHit&>()));
          }
        }
        else
        {
          //TODO for speed I assume that they are sorted.
          //id.sort();
          if (charge == 0 || charge == id.getHits()[0].getCharge()) scores_labels.push_back(getScoreLabel_(id.getHits()[0], FalseDiscoveryRate::FalseFunctor<const PeptideHit&>()));
        }
      }
    }


    template <typename IDType, class ...Args>
    void setScores_(const std::map<double,double>& scores_to_FDR, std::vector<IDType> & ids, const std::string& score_type,
                    bool higher_better, Args& ... args) const
    {
      for (auto& id : ids)
      {
        setScores_(scores_to_FDR, id, score_type, higher_better, &args...);
      }
    }

    template <class ...Args>
    void setPeptideScoresForMap_(const std::map<double,double>& scores_to_FDR, ConsensusMap& cmap,
        const std::string& score_type, bool higher_better, bool keep_decoy, Args&& ... args) const
    {
      std::function<void (PeptideIdentification &)> f =
          [&,this](PeptideIdentification& id) -> void {this->setScores_(scores_to_FDR, id, score_type, higher_better, keep_decoy, std::forward<Args>(args)...);};
      cmap.applyFunctionOnPeptideIDs(f);
    }


    template <typename IDType>
    String setScoreType_(IDType& id, const std::string& score_type,
                    bool higher_better) const
    {
      String old_score_type = id.getScoreType() + "_score";
      id.setScoreType(score_type);
      id.setHigherScoreBetter(higher_better);
      return old_score_type;
    }

    template <typename IDType>
    void setScores_(const std::map<double,double>& scores_to_FDR, IDType & id, const std::string& score_type,
        bool higher_better, bool keep_decoy) const
    {
      String old_score_type = setScoreType_(id, score_type, higher_better);

      if (keep_decoy) //in-place set scores
      {
        setScores_(scores_to_FDR, id, old_score_type);
      }
      else
      {
        setScoresAndRemoveDecoys_(scores_to_FDR, id, old_score_type);
      }
    }

    template <typename IDType>
    void setScores_(const std::map<double,double>& scores_to_FDR, IDType & id,
                    const String& old_score_type) const
    {
      std::vector<typename IDType::HitType>& hits = id.getHits();
      for (auto &hit : hits)
      {
        setScore_(scores_to_FDR, hit, old_score_type);
      }
    }

    template <typename IDType, class ...Args>
    void setScoresAndRemoveDecoys_(const std::map<double,double>& scores_to_FDR, IDType & id,
                    const String& old_score_type, Args ... args) const
    {
      std::vector<typename IDType::HitType>& hits = id.getHits();
      std::vector<typename IDType::HitType> new_hits;
      new_hits.reserve(hits.size());
      for (auto &hit : hits)
      {
        setScoreAndMoveIfTarget_( scores_to_FDR, hit, old_score_type, new_hits, args...);
      }
      hits.swap(new_hits);
    }

    template <typename HitType>
    void setScore_(const std::map<double,double>& scores_to_FDR, HitType & hit, const std::string& old_score_type) const
    {
      hit.setMetaValue(old_score_type, hit.getScore());
      hit.setScore(scores_to_FDR.lower_bound(hit.getScore())->second);
    }

    template <typename HitType>
    void setScoreAndMoveIfTarget_(const std::map<double,double>& scores_to_FDR, HitType & hit, const std::string& old_score_type,
        std::vector<HitType>& new_hits) const
    {
      const String& target_decoy(hit.getMetaValue("target_decoy"));
      if (target_decoy[0] == 't')
      {
        hit.setMetaValue(old_score_type, hit.getScore());
        hit.setScore(scores_to_FDR.at(hit.getScore()));
        new_hits.push_back(std::move(hit));
      } // else do not move over
    }

    void setScoreAndMoveIfTarget_(const std::map<double,double>& scores_to_FDR, PeptideHit & hit, const std::string& old_score_type,
         std::vector<PeptideHit>& new_hits, int charge) const
    {
      if (charge == hit.getCharge())
      {
        const String &target_decoy(hit.getMetaValue("target_decoy"));
        if (target_decoy[0] == 't')
        {
          hit.setMetaValue(old_score_type, hit.getScore());
          hit.setScore(scores_to_FDR.at(hit.getScore()));
          new_hits.push_back(std::move(hit));
        } // else do not move over
      }
      else // different charge, move over unchanged to process later at correct charge.
      {
        new_hits.push_back(std::move(hit));
      }
    }

    template <typename IDType>
    void setScores_(const std::map<double,double>& scores_to_FDR, IDType & id, const std::string& score_type,
                    bool higher_better) const
    {
      String old_score_type = setScoreType_(id, score_type, higher_better);
      setScores_(scores_to_FDR, id, old_score_type);
    }

    void setScores_(const std::map<double,double>& scores_to_FDR, PeptideIdentification& id, const std::string& score_type,
                    bool higher_better, bool keep_decoy, int charge) const
    {
      String old_score_type = setScoreType_(id, score_type, higher_better);
      if (keep_decoy) //in-place set scores
      {
        setScores_(scores_to_FDR, id, old_score_type, charge);
      }
      else
      {
        setScoresAndRemoveDecoys_<PeptideIdentification>(scores_to_FDR, id, old_score_type, charge);
      }
    }

    void setScores_(const std::map<double,double>& scores_to_FDR, PeptideIdentification & id, const std::string& score_type,
                    bool higher_better, bool keep_decoy, int charge, const String& identifier) const
    {
      if (id.getIdentifier() == identifier)
      {
        setScores_(scores_to_FDR, id, score_type, higher_better, keep_decoy, charge);
      }
    }

    template <typename IDType>
    void setScores_(const std::map<double,double>& scores_to_FDR, IDType & id, const std::string& score_type,
                    bool higher_better, bool keep_decoy, const String& identifier) const
    {
      if (id.getIdentifier() == identifier)
      {
        setScores_(scores_to_FDR, id, score_type, higher_better, keep_decoy);
      }
    }

    void setScores_(const std::map<double,double>& scores_to_FDR, PeptideIdentification & id, const std::string& score_type,
                    bool higher_better, int charge, const String& identifier) const
    {
      if (id.getIdentifier() == identifier)
      {
        setScores_(scores_to_FDR, id, score_type, higher_better, charge);
      }
    }

    template <typename IDType>
    void setScores_(const std::map<double,double>& scores_to_FDR, IDType & id, const std::string& score_type,
                    bool higher_better, const String& identifier) const
    {
      if (id.getIdentifier() == identifier)
      {
        setScores_(scores_to_FDR, id, score_type, higher_better);
      }
    }


    //TODO could also get a keep_decoy flag when we define what a "decoy group" is -> keep all always for now
    void setScores_(
        const std::map<double,double>& scores_to_FDR,
        std::vector<ProteinIdentification::ProteinGroup>& grps,
        const std::string& score_type,
        bool higher_better) const;

    static void checkTDAnnotation_(const MetaInfoInterface & idOrHit)
    {
        if (!idOrHit.metaValueExists("target_decoy"))
        {
          throw Exception::MissingInformation(__FILE__,
                                              __LINE__,
                                              OPENMS_PRETTY_FUNCTION,
                                              "Meta value 'target_decoy' does not exist in all ProteinHits! Reindex the idXML file with 'PeptideIndexer'");
        }
    }

    template <typename HitType>
    struct GetLabelFunctor: std::function<bool(const HitType&)>
    {
      bool operator() (const HitType& hit)
      {
        //TODO if we checked in the beginning, this check could be skipped.
        if (!hit.metaValueExists("target_decoy"))
        {
          throw Exception::MissingInformation(__FILE__,
                                              __LINE__,
                                              OPENMS_PRETTY_FUNCTION,
                                              "Meta value 'target_decoy' does not exist in all ProteinHits! Reindex the idXML file with 'PeptideIndexer'");
        }
        else
        {
          return std::string(hit.getMetaValue("target_decoy"))[0] == 't';
        }
      }
    };

    template <typename HitType>
    struct TrueFunctor: std::function<bool(const HitType&)>
    {
      bool operator() (const HitType& /*hit*/)
      {
        return true;
      }
    };

    template <typename HitType>
    struct FalseFunctor: std::function<bool(const HitType&)>
    {
      bool operator() (const HitType& /*hit*/)
      {
        return false;
      }
    };


    template <typename HitType>
    std::pair<double,bool> getScoreLabel_(const HitType& hit, std::function<bool(const HitType&)> fun) const
    {
      return std::make_pair(hit.getScore(), fun(hit));
    }

    /// calculates the fdr given two vectors of scores and fills a map for lookup in scores_to_FDR
    void calculateFDRs_(Map<double, double>& score_to_fdr, std::vector<double>& target_scores, std::vector<double>& decoy_scores, bool q_value, bool higher_score_better) const;

    /// calculates an estimated FDR (based on P(E)Ps) given a vector of score value pairs and fills a map for lookup
    /// in scores_to_FDR
    void calculateEstimatedQVal_(std::map<double, double> &scores_to_FDR,
                                 std::vector<std::pair<double, bool>> &scores_labels,
                                 bool higher_score_better) const;

    /// calculates the FDR with a basic and faster algorithm
    void calculateFDRBasic_(std::map<double,double>& scores_to_FDR, std::vector<std::pair<double,bool>>& scores_labels, bool qvalue, bool higher_score_better);

    //TODO the next two methods could potentially be merged for speed (they iterate over the same structure)
    //But since they have different cutoff types and it is more generic, I leave it like this.
    /// calculates the area of the difference between estimated and empirical FDR on the fly. Does not store results.
    double diffEstimatedEmpirical_(const std::vector<std::pair<double, bool>>& scores_labels, double pepCutoff = 1.0);

    /// calculates AUC of empirical FDR up to the first fpCutoff false positives on the fly. Does not store results.
    /// use e.g. fpCutoff = scores_labels.size() for complete AUC
    double rocN_(std::vector<std::pair<double, bool>> const &scores_labels, Size fpCutoff = 50) const;

    /// calculates the error area around the x=x line between two consecutive values of expected and actual
    /// i.e. it assumes exp2 > exp1
    double trapezoidal_area_xEqy(double exp1, double exp2, double act1, double act2) const;

    /// calculates the trapezoidal area for a trapezoid with a flat horizontal base e.g. for an AUC
    double trapezoidal_area(double x1, double x2, double y1, double y2) const;

=======
       @brief Calculate the FDR of one run from a concatenated sequence db search

       @param ids protein identifications, containing target and decoy hits
    */
    void apply(std::vector<ProteinIdentification>& ids) const;

    /**
       @brief Calculate FDR on the level of molecule-query matches (e.g. peptide-spectrum matches) for "general" identification data

       @param id_data Identification data
       @param score_key Key of the score to use for FDR calculation
>>>>>>> d38b45ce

       @return Key of the FDR score
    */
    IdentificationData::ScoreTypeRef applyToQueryMatches(IdentificationData& id_data, IdentificationData::ScoreTypeRef score_ref) const;

  private:
    /// Not implemented
    FalseDiscoveryRate(const FalseDiscoveryRate&);

    /// Not implemented
    FalseDiscoveryRate& operator=(const FalseDiscoveryRate&);

    /// calculates the FDR, given two vectors of scores
    void calculateFDRs_(std::map<double, double>& score_to_fdr, std::vector<double>& target_scores, std::vector<double>& decoy_scores, bool q_value, bool higher_score_better) const;

    /// Helper function for applyToQueryMatches()
    void handleQueryMatch_(
        IdentificationData::QueryMatchRef match_ref,
        IdentificationData::ScoreTypeRef score_ref,
        std::vector<double>& target_scores,
        std::vector<double>& decoy_scores,
        std::map<IdentificationData::IdentifiedMoleculeRef, bool>& molecule_to_decoy,
        std::map<IdentificationData::QueryMatchRef, double>& match_to_score) const;
  };

} // namespace OpenMS
<|MERGE_RESOLUTION|>--- conflicted
+++ resolved
@@ -75,33 +75,21 @@
     void apply(std::vector<PeptideIdentification>& fwd_ids, std::vector<PeptideIdentification>& rev_ids) const;
 
     /**
-<<<<<<< HEAD
-    @brief Calculates the FDR of one run from a concatenated sequence db search
-=======
-        @brief Calculates the FDR of one run from a concatenated sequence DB search
->>>>>>> d38b45ce
+    @brief Calculates the FDR of one run from a concatenated sequence DB search
 
     @param id peptide identifications, containing target and decoy hits
     */
     void apply(std::vector<PeptideIdentification>& id) const;
 
     /**
-<<<<<<< HEAD
     @brief Calculates the FDR of two runs, a forward run and decoy run on protein level
 
     @param fwd_ids forward protein identifications
     @param rev_ids reverse protein identifications
-=======
-       @brief Calculates the FDR of two runs, a forward run and decoy run on protein level
-
-       @param fwd_ids forward protein identifications
-       @param rev_ids reverse protein identifications
->>>>>>> d38b45ce
     */
     void apply(std::vector<ProteinIdentification>& fwd_ids, std::vector<ProteinIdentification>& rev_ids) const;
 
     /**
-<<<<<<< HEAD
     @brief Calculate the FDR of one run from a concatenated sequence db search
 
     @param ids protein identifications, containing target and decoy hits
@@ -153,10 +141,25 @@
 
     ///Not implemented
     FalseDiscoveryRate(const FalseDiscoveryRate &);
-
-    ///Not implemented
-    FalseDiscoveryRate & operator=(const FalseDiscoveryRate &);
-
+    /**
+       @brief Calculate FDR on the level of molecule-query matches (e.g. peptide-spectrum matches) for "general" identification data
+
+       @param id_data Identification data
+       @param score_key Key of the score to use for FDR calculation
+
+       @return Key of the FDR score
+    */
+    IdentificationData::ScoreTypeRef applyToQueryMatches(IdentificationData& id_data, IdentificationData::ScoreTypeRef score_ref) const;
+
+  private:
+    /// Not implemented
+    FalseDiscoveryRate(const FalseDiscoveryRate&);
+
+    /// Not implemented
+    FalseDiscoveryRate& operator=(const FalseDiscoveryRate&);
+
+    /// calculates the FDR, given two vectors of scores
+    void calculateFDRs_(std::map<double, double>& score_to_fdr, std::vector<double>& target_scores, std::vector<double>& decoy_scores, bool q_value, bool higher_score_better) const;
 
     template<typename T> struct IsIDType
     {
@@ -176,13 +179,13 @@
         const String& identifier) const;
 
     void getScores_(
-      std::vector<std::pair<double,bool>>& scores_labels, 
+      std::vector<std::pair<double,bool>>& scores_labels,
       const ProteinIdentification & id) const;
 
     void getScores_(
-      std::vector<std::pair<double,bool>>& scores_labels, 
-      const std::vector<PeptideIdentification> & ids, 
-      bool all_hits, 
+      std::vector<std::pair<double,bool>>& scores_labels,
+      const std::vector<PeptideIdentification> & ids,
+      bool all_hits,
       int charge, const String& identifier) const;
 
     void getScores_(
@@ -192,11 +195,11 @@
         int charge, const String& identifier) const;
 
     void getScores_(
-      std::vector<std::pair<double,bool>>& scores_labels, 
-      const std::vector<PeptideIdentification> & targets, 
-      const std::vector<PeptideIdentification> & decoys, 
-      bool all_hits, 
-      int charge, 
+      std::vector<std::pair<double,bool>>& scores_labels,
+      const std::vector<PeptideIdentification> & targets,
+      const std::vector<PeptideIdentification> & decoys,
+      bool all_hits,
+      int charge,
       const String& identifier) const;
       */
 
@@ -641,59 +644,6 @@
     /// calculates the fdr given two vectors of scores and fills a map for lookup in scores_to_FDR
     void calculateFDRs_(Map<double, double>& score_to_fdr, std::vector<double>& target_scores, std::vector<double>& decoy_scores, bool q_value, bool higher_score_better) const;
 
-    /// calculates an estimated FDR (based on P(E)Ps) given a vector of score value pairs and fills a map for lookup
-    /// in scores_to_FDR
-    void calculateEstimatedQVal_(std::map<double, double> &scores_to_FDR,
-                                 std::vector<std::pair<double, bool>> &scores_labels,
-                                 bool higher_score_better) const;
-
-    /// calculates the FDR with a basic and faster algorithm
-    void calculateFDRBasic_(std::map<double,double>& scores_to_FDR, std::vector<std::pair<double,bool>>& scores_labels, bool qvalue, bool higher_score_better);
-
-    //TODO the next two methods could potentially be merged for speed (they iterate over the same structure)
-    //But since they have different cutoff types and it is more generic, I leave it like this.
-    /// calculates the area of the difference between estimated and empirical FDR on the fly. Does not store results.
-    double diffEstimatedEmpirical_(const std::vector<std::pair<double, bool>>& scores_labels, double pepCutoff = 1.0);
-
-    /// calculates AUC of empirical FDR up to the first fpCutoff false positives on the fly. Does not store results.
-    /// use e.g. fpCutoff = scores_labels.size() for complete AUC
-    double rocN_(std::vector<std::pair<double, bool>> const &scores_labels, Size fpCutoff = 50) const;
-
-    /// calculates the error area around the x=x line between two consecutive values of expected and actual
-    /// i.e. it assumes exp2 > exp1
-    double trapezoidal_area_xEqy(double exp1, double exp2, double act1, double act2) const;
-
-    /// calculates the trapezoidal area for a trapezoid with a flat horizontal base e.g. for an AUC
-    double trapezoidal_area(double x1, double x2, double y1, double y2) const;
-
-=======
-       @brief Calculate the FDR of one run from a concatenated sequence db search
-
-       @param ids protein identifications, containing target and decoy hits
-    */
-    void apply(std::vector<ProteinIdentification>& ids) const;
-
-    /**
-       @brief Calculate FDR on the level of molecule-query matches (e.g. peptide-spectrum matches) for "general" identification data
-
-       @param id_data Identification data
-       @param score_key Key of the score to use for FDR calculation
->>>>>>> d38b45ce
-
-       @return Key of the FDR score
-    */
-    IdentificationData::ScoreTypeRef applyToQueryMatches(IdentificationData& id_data, IdentificationData::ScoreTypeRef score_ref) const;
-
-  private:
-    /// Not implemented
-    FalseDiscoveryRate(const FalseDiscoveryRate&);
-
-    /// Not implemented
-    FalseDiscoveryRate& operator=(const FalseDiscoveryRate&);
-
-    /// calculates the FDR, given two vectors of scores
-    void calculateFDRs_(std::map<double, double>& score_to_fdr, std::vector<double>& target_scores, std::vector<double>& decoy_scores, bool q_value, bool higher_score_better) const;
-
     /// Helper function for applyToQueryMatches()
     void handleQueryMatch_(
         IdentificationData::QueryMatchRef match_ref,
@@ -702,6 +652,32 @@
         std::vector<double>& decoy_scores,
         std::map<IdentificationData::IdentifiedMoleculeRef, bool>& molecule_to_decoy,
         std::map<IdentificationData::QueryMatchRef, double>& match_to_score) const;
+    /// calculates an estimated FDR (based on P(E)Ps) given a vector of score value pairs and fills a map for lookup
+    /// in scores_to_FDR
+    void calculateEstimatedQVal_(std::map<double, double> &scores_to_FDR,
+                                 std::vector<std::pair<double, bool>> &scores_labels,
+                                 bool higher_score_better) const;
+
+    /// calculates the FDR with a basic and faster algorithm
+    void calculateFDRBasic_(std::map<double,double>& scores_to_FDR, std::vector<std::pair<double,bool>>& scores_labels, bool qvalue, bool higher_score_better);
+
+    //TODO the next two methods could potentially be merged for speed (they iterate over the same structure)
+    //But since they have different cutoff types and it is more generic, I leave it like this.
+    /// calculates the area of the difference between estimated and empirical FDR on the fly. Does not store results.
+    double diffEstimatedEmpirical_(const std::vector<std::pair<double, bool>>& scores_labels, double pepCutoff = 1.0);
+
+    /// calculates AUC of empirical FDR up to the first fpCutoff false positives on the fly. Does not store results.
+    /// use e.g. fpCutoff = scores_labels.size() for complete AUC
+    double rocN_(std::vector<std::pair<double, bool>> const &scores_labels, Size fpCutoff = 50) const;
+
+    /// calculates the error area around the x=x line between two consecutive values of expected and actual
+    /// i.e. it assumes exp2 > exp1
+    double trapezoidal_area_xEqy(double exp1, double exp2, double act1, double act2) const;
+
+    /// calculates the trapezoidal area for a trapezoid with a flat horizontal base e.g. for an AUC
+    double trapezoidal_area(double x1, double x2, double y1, double y2) const;
+
+
   };
 
 } // namespace OpenMS
