--- conflicted
+++ resolved
@@ -95,15 +95,6 @@
     ignore_charge_ = param_.getValue("ignore_charge") == "true";
   }
 
-<<<<<<< HEAD
-  void IDMapper::annotate(
-    ConsensusMap& map, 
-    const std::vector<PeptideIdentification>& ids, 
-    const std::vector<ProteinIdentification>& protein_ids, 
-    bool measure_from_subelements, 
-    bool annotate_ids_with_subelements, 
-    const PeakMap& spectra)
-=======
   void IDMapper::annotate(PeakMap& map, const vector<PeptideIdentification>& peptide_ids, const vector<ProteinIdentification>& protein_ids, const bool clear_ids, const bool map_ms1)
   {
     checkHits_(peptide_ids);
@@ -232,9 +223,13 @@
   }
 
 
-  void IDMapper::annotate(ConsensusMap& map, const vector<PeptideIdentification>& ids, const vector<ProteinIdentification>& protein_ids,
-                          bool measure_from_subelements, bool annotate_ids_with_subelements, const PeakMap& spectra)
->>>>>>> d38b45ce
+  void IDMapper::annotate(
+    ConsensusMap& map,
+    const vector<PeptideIdentification>& ids,
+    const vector<ProteinIdentification>& protein_ids,
+    bool measure_from_subelements,
+    bool annotate_ids_with_subelements,
+    const PeakMap& spectra)
   {
     // validate "RT" and "MZ" metavalues exist
     checkHits_(ids);
