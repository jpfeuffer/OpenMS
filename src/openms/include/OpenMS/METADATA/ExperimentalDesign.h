// --------------------------------------------------------------------------
//                   OpenMS -- Open-Source Mass Spectrometry
// --------------------------------------------------------------------------
// Copyright The OpenMS Team -- Eberhard Karls University Tuebingen,
// ETH Zurich, and Freie Universitaet Berlin 2002-2018.
//
// This software is released under a three-clause BSD license:
//  * Redistributions of source code must retain the above copyright
//    notice, this list of conditions and the following disclaimer.
//  * Redistributions in binary form must reproduce the above copyright
//    notice, this list of conditions and the following disclaimer in the
//    documentation and/or other materials provided with the distribution.
//  * Neither the name of any author or any participating institution
//    may be used to endorse or promote products derived from this software
//    without specific prior written permission.
// For a full list of authors, refer to the file AUTHORS.
// --------------------------------------------------------------------------
// THIS SOFTWARE IS PROVIDED BY THE COPYRIGHT HOLDERS AND CONTRIBUTORS "AS IS"
// AND ANY EXPRESS OR IMPLIED WARRANTIES, INCLUDING, BUT NOT LIMITED TO, THE
// IMPLIED WARRANTIES OF MERCHANTABILITY AND FITNESS FOR A PARTICULAR PURPOSE
// ARE DISCLAIMED. IN NO EVENT SHALL ANY OF THE AUTHORS OR THE CONTRIBUTING
// INSTITUTIONS BE LIABLE FOR ANY DIRECT, INDIRECT, INCIDENTAL, SPECIAL,
// EXEMPLARY, OR CONSEQUENTIAL DAMAGES (INCLUDING, BUT NOT LIMITED TO,
// PROCUREMENT OF SUBSTITUTE GOODS OR SERVICES; LOSS OF USE, DATA, OR PROFITS;
// OR BUSINESS INTERRUPTION) HOWEVER CAUSED AND ON ANY THEORY OF LIABILITY,
// WHETHER IN CONTRACT, STRICT LIABILITY, OR TORT (INCLUDING NEGLIGENCE OR
// OTHERWISE) ARISING IN ANY WAY OUT OF THE USE OF THIS SOFTWARE, EVEN IF
// ADVISED OF THE POSSIBILITY OF SUCH DAMAGE.
//
// --------------------------------------------------------------------------
// $Maintainer:	Timo Sachsenberg $
// $Authors: Timo Sachsenberg $
// --------------------------------------------------------------------------

#pragma once

#include <OpenMS/KERNEL/StandardTypes.h>
#include <OpenMS/DATASTRUCTURES/String.h>
#include <OpenMS/SYSTEM/File.h>
#include <OpenMS/KERNEL/ConsensusMap.h>
#include <OpenMS/KERNEL/FeatureMap.h>
#include <OpenMS/METADATA/ProteinIdentification.h>

#include <vector>
#include <map>
#include <set>
#include <algorithm>

namespace OpenMS
{
  /**

  @brief Representation of the Experimental Design in OpenMS. Instances can be loaded via
         the ExperimentalDesignFile class.

  The experimental design in OpenMS consists of two sections:
    1. FileSection captures the mapping of quantitative values to files and, optionally, to samples.
    2. SampleSection captures the experimental factors and conditions associated with a sample.

  The FileSection is mandatory while the SampleSection is optional and only required for downstream analysis.

  Details on the FileSection:

  To unambigously map a single quantitative value we need to define:
    a. the label (e.g., label = 2 in the case of a heavy peptide in a light/heavy experiment)
    b. which spectra file did produce the result (e.g., path = "/data/SILAC_file.mzML")  
    c. which fraction the file corresponds to (e.g., fraction = 1)
    d. a fraction group identifier that groups fractions (e.g., fraction_group = 1)
       Note: in the case of label-free data, the fraction group identifier has 
             the same cardinality as the sample identifier.
   (e.) optionally, the sample that has been measured (e.g., sample = 1)

   This information is defined in the FileSection and enables fraction aware data processing.

  Details on the SampleSection:
  
  To map a sample to conditions / factors we need to define:
    a. the sample ( e.g., sample = 1)
    b. multiple columns containing conditions / factors

  @ingroup Metadata

  **/

  class OPENMS_DLLAPI ExperimentalDesign
  {
  public:
<<<<<<< HEAD
=======

>>>>>>> c3e11cfc
    /// MSFileSectionEntry links single quant. values back the MS file
    /// It supports:
    ///  - multiplexed/labeled data via specification of the quantified label
    ///  - multiple fractions via specification of the:
    ///    - fraction index (e.g., 1..10 if ten fractions were measured)
    ///    - fraction_group to trace which fractions belong together
    class OPENMS_DLLAPI MSFileSectionEntry
    {
    public:
      MSFileSectionEntry() = default;
      unsigned fraction_group = 1; ///< fraction group id
      unsigned fraction = 1; ///< fraction 1..m, mandatory, 1 if not set
      std::string path = "UNKNOWN_FILE"; ///< file name, mandatory
      unsigned label = 1;  ///< the label (e.g.,: 1 for label-free, 1..8 for TMT8plex)
      unsigned sample = 1;  ///< allows grouping by sample
    };

    class OPENMS_DLLAPI SampleSection
    {
    public:

      SampleSection() = default;

      SampleSection(
<<<<<<< HEAD
        std::vector< std::vector < String > > content,
        std::map< unsigned, Size > sample_to_rowindex,
        std::map< String, Size > columnname_to_columnindex
=======
        const std::vector< std::vector < String > >& content,
        const std::map< unsigned, Size >& sample_to_rowindex,
        const std::map< String, Size >& columnname_to_columnindex
>>>>>>> c3e11cfc
      );

      // Get set of all samples that are present in the sample section
      std::set< unsigned > getSamples() const;

      // Get set of all factors (column names) that were defined for the sample section
      std::set< String > getFactors() const;

      // Checks whether sample section has row for a sample number
      bool hasSample(unsigned sample) const;

      // Checks whether Sample Section has a specific factor (i.e. column name)
      bool hasFactor(const String &factor) const;

      // Returns value of factor for given sample and factor name
      String getFactorValue(unsigned sample, const String &factor);

    private:

      // The entries of the Sample Section, filled while parsing
      // the Experimental Design File
      std::vector< std::vector < String > > content_;

      // Maps the Sample Entry to the row where the sample
      // appears in the Sample section
      std::map< unsigned, Size > sample_to_rowindex_;

      // Maps the column name of the SampleSection to the
      // Index of the column
      std::map< String, Size > columnname_to_columnindex_;
    };

    using MSFileSection = std::vector<MSFileSectionEntry>;

    // Experimental Design c'tors
    ExperimentalDesign() = default;
<<<<<<< HEAD

    ExperimentalDesign(MSFileSection msfile_section, SampleSection sample_section);

    const MSFileSection& getMSFileSection() const;

    void setMSFileSection(const MSFileSection& msfile_section);

    // Returns the Sample Section of the experimental design file
    const ExperimentalDesign::SampleSection& getSampleSection() const;

=======

    ExperimentalDesign(const MSFileSection& msfile_section, const SampleSection& sample_section);

    const MSFileSection& getMSFileSection() const;

    void setMSFileSection(const MSFileSection& msfile_section);

    // Returns the Sample Section of the experimental design file
    const ExperimentalDesign::SampleSection& getSampleSection() const;

>>>>>>> c3e11cfc
    void setSampleSection(const SampleSection& sample_section);


    /// return fraction index to file paths (ordered by fraction_group)
    std::map<unsigned int, std::vector<String> > getFractionToMSFilesMapping() const;

   /*
    *   The (Path, Label) tuples in the experimental design have to be unique, so we can map them
    *   uniquely to the sample number, fraction number, and fraction_group number
    */
    /// return <file_path, label> to sample mapping
    std::map< std::pair< String, unsigned >, unsigned> getPathLabelToSampleMapping(bool) const;

    /// return <file_path, label> to fraction mapping
    std::map< std::pair< String, unsigned >, unsigned> getPathLabelToFractionMapping(bool) const;

    /// return <file_path, label> to fraction_group mapping
    std::map< std::pair< String, unsigned >, unsigned> getPathLabelToFractionGroupMapping(bool) const;

    // @return the number of samples measured (= highest sample index)
    unsigned getNumberOfSamples() const;

    // @return the number of fractions (= highest fraction index)
    unsigned getNumberOfFractions() const;

    // @return the number of labels per file
    unsigned getNumberOfLabels() const;

    // @return the number of MS files (= fractions * fraction groups)
    unsigned getNumberOfMSFiles() const;

    // @return the number of fraction_groups
    // Allows to group fraction ids and source files
    unsigned getNumberOfFractionGroups() const;

    // @return sample index (depends on fraction_group and label)
    unsigned getSample(unsigned fraction_group, unsigned label = 1);

    /// @return whether we have a fractionated design 
    // This is the case if we have at least one fraction group with >= 2 fractions
    bool isFractionated() const;

    /// @returns whether all fraction groups have the same number of fractions
    bool sameNrOfMSFilesPerFraction() const;

    /// Extract experimental design from consensus map
    static ExperimentalDesign fromConsensusMap(const ConsensusMap& c);

    /// Extract experimental design from feature map
    static ExperimentalDesign fromFeatureMap(const FeatureMap& f);

    /// Extract experimental design from identifications
    static ExperimentalDesign fromIdentifications(const std::vector<ProteinIdentification> & proteins);

    private:
    // MS filename column, optionally trims to basename
    std::vector< String > getFileNames_(bool basename) const;

    // returns label column
    std::vector<unsigned> getLabels_() const;

    // returns fraction column
    std::vector<unsigned> getFractions_() const;

    /// Generic Mapper (Path, Label) -> f(row)
    std::map< std::pair< String, unsigned >, unsigned> pathLabelMapper_(
        bool,
        unsigned (*f)(const ExperimentalDesign::MSFileSectionEntry&)) const;

    // sort to obtain the default order
    void sort_();

    template<typename T>
    static void errorIfAlreadyExists(std::set<T> &container, T &item, const String &message);

    // basic consistency checks
    void isValid_();

    MSFileSection msfile_section_;
    SampleSection sample_section_;
  };
}
<|MERGE_RESOLUTION|>--- conflicted
+++ resolved
@@ -85,10 +85,6 @@
   class OPENMS_DLLAPI ExperimentalDesign
   {
   public:
-<<<<<<< HEAD
-=======
-
->>>>>>> c3e11cfc
     /// MSFileSectionEntry links single quant. values back the MS file
     /// It supports:
     ///  - multiplexed/labeled data via specification of the quantified label
@@ -113,15 +109,9 @@
       SampleSection() = default;
 
       SampleSection(
-<<<<<<< HEAD
-        std::vector< std::vector < String > > content,
-        std::map< unsigned, Size > sample_to_rowindex,
-        std::map< String, Size > columnname_to_columnindex
-=======
         const std::vector< std::vector < String > >& content,
         const std::map< unsigned, Size >& sample_to_rowindex,
         const std::map< String, Size >& columnname_to_columnindex
->>>>>>> c3e11cfc
       );
 
       // Get set of all samples that are present in the sample section
@@ -158,9 +148,8 @@
 
     // Experimental Design c'tors
     ExperimentalDesign() = default;
-<<<<<<< HEAD
-
-    ExperimentalDesign(MSFileSection msfile_section, SampleSection sample_section);
+
+    ExperimentalDesign(const MSFileSection& msfile_section, const SampleSection& sample_section);
 
     const MSFileSection& getMSFileSection() const;
 
@@ -169,18 +158,6 @@
     // Returns the Sample Section of the experimental design file
     const ExperimentalDesign::SampleSection& getSampleSection() const;
 
-=======
-
-    ExperimentalDesign(const MSFileSection& msfile_section, const SampleSection& sample_section);
-
-    const MSFileSection& getMSFileSection() const;
-
-    void setMSFileSection(const MSFileSection& msfile_section);
-
-    // Returns the Sample Section of the experimental design file
-    const ExperimentalDesign::SampleSection& getSampleSection() const;
-
->>>>>>> c3e11cfc
     void setSampleSection(const SampleSection& sample_section);
 
 
