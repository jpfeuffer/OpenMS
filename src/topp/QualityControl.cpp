--- conflicted
+++ resolved
@@ -264,18 +264,13 @@
     //-------------------------------------------------------------
     // writing output
     //-------------------------------------------------------------
-<<<<<<< HEAD
-    MzTab mztab = MzTab::exportConsensusMapToMzTab(cmap, in_consensus, true, true, true);
-=======
-
     String out_cm = getStringOption_("out_cm");
     if (!out_cm.empty())
     {
       ConsensusXMLFile().store(out_cm, cmap);
     }
 
-    MzTab mztab = MzTab::exportConsensusMapToMzTab(cmap, in_cm, true, true);
->>>>>>> c6afbda6
+    MzTab mztab = MzTab::exportConsensusMapToMzTab(cmap, in_cm, true, true, true);
 
     // Adding TIC information to meta data
     MzTabMetaData meta = mztab.getMetaData();
