--- conflicted
+++ resolved
@@ -3,11 +3,8 @@
 
 ### list all filenames of the directory here
 set(sources_list
-<<<<<<< HEAD
 Contaminants.cpp
-=======
 MissedCleavages.cpp
->>>>>>> d9a1e10e
 Ms2IdentificationRate.cpp
 QCBase.cpp
 TIC.cpp
