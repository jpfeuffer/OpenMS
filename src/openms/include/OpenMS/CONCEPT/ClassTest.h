// --------------------------------------------------------------------------
//                   OpenMS -- Open-Source Mass Spectrometry
// --------------------------------------------------------------------------
// Copyright The OpenMS Team -- Eberhard Karls University Tuebingen,
// ETH Zurich, and Freie Universitaet Berlin 2002-2018.
//
// This software is released under a three-clause BSD license:
//  * Redistributions of source code must retain the above copyright
//    notice, this list of conditions and the following disclaimer.
//  * Redistributions in binary form must reproduce the above copyright
//    notice, this list of conditions and the following disclaimer in the
//    documentation and/or other materials provided with the distribution.
//  * Neither the name of any author or any participating institution
//    may be used to endorse or promote products derived from this software
//    without specific prior written permission.
// For a full list of authors, refer to the file AUTHORS.
// --------------------------------------------------------------------------
// THIS SOFTWARE IS PROVIDED BY THE COPYRIGHT HOLDERS AND CONTRIBUTORS "AS IS"
// AND ANY EXPRESS OR IMPLIED WARRANTIES, INCLUDING, BUT NOT LIMITED TO, THE
// IMPLIED WARRANTIES OF MERCHANTABILITY AND FITNESS FOR A PARTICULAR PURPOSE
// ARE DISCLAIMED. IN NO EVENT SHALL ANY OF THE AUTHORS OR THE CONTRIBUTING
// INSTITUTIONS BE LIABLE FOR ANY DIRECT, INDIRECT, INCIDENTAL, SPECIAL,
// EXEMPLARY, OR CONSEQUENTIAL DAMAGES (INCLUDING, BUT NOT LIMITED TO,
// PROCUREMENT OF SUBSTITUTE GOODS OR SERVICES; LOSS OF USE, DATA, OR PROFITS;
// OR BUSINESS INTERRUPTION) HOWEVER CAUSED AND ON ANY THEORY OF LIABILITY,
// WHETHER IN CONTRACT, STRICT LIABILITY, OR TORT (INCLUDING NEGLIGENCE OR
// OTHERWISE) ARISING IN ANY WAY OUT OF THE USE OF THIS SOFTWARE, EVEN IF
// ADVISED OF THE POSSIBILITY OF SUCH DAMAGE.
//
// --------------------------------------------------------------------------
// $Maintainer: Timo Sachsenberg $
// $Authors: Marc Sturm, Clemens Groepl $
// --------------------------------------------------------------------------

#pragma once

// Avoid OpenMS includes here at all costs
// When the included headers are changed, *all* tests have to be recompiled!
// Use the ClassTest class if you need add high-level functionality.
// Includes in the C-file are ok...
#include <OpenMS/CONCEPT/PrecisionWrapper.h>
#include <OpenMS/CONCEPT/Types.h>
#include <OpenMS/CONCEPT/UniqueIdGenerator.h>
#include <OpenMS/DATASTRUCTURES/DataValue.h>
#include <OpenMS/DATASTRUCTURES/DateTime.h>
#include <OpenMS/CONCEPT/MacrosTest.h>
#include <OpenMS/SYSTEM/File.h>
#include <OpenMS/OpenMSConfig.h>
#include <OpenMS/config.h>

#include <cmath> // fabs
#include <cstdio> // tmpnam()
#include <cstdlib> // getenv()
#include <cstring>
#include <fstream>
#include <iostream>
#include <list>
#include <string>
#include <vector>

// Empty declaration to avoid problems in case the namespace is not
// yet defined (e.g. TEST/ClassTest_test.cpp)

/// Provide a point of redirection for testing the test macros, see ClassTest_test.cpp
#ifndef stdcout
#define stdcout std::cout
#endif

namespace OpenMS
{
  namespace Internal
  {
    /// Namespace for class tests
    namespace ClassTest
    {

      /**
       @brief Validates the given files against the XML schema (if available)
       @return If all files passed the validation
       */
      bool OPENMS_DLLAPI
      validate(const std::vector<std::string>& file_names);

      /// Creates a temporary file name from the test name and the line
      std::string OPENMS_DLLAPI
      tmpFileName(const std::string& file, int line);

      /// This overload returns true; @c float is a floating point type.
      inline bool OPENMS_DLLAPI
      isRealType(float)
      {
        return true;
      }

      /// This overload returns true; @c double is a floating point type.
      inline bool OPENMS_DLLAPI
      isRealType(double)
      {
        return true;
      }

      /// This overload returns true; @c long @c double is a floating point type.
      inline bool OPENMS_DLLAPI
      isRealType(long double)
      {
        return true;
      }

      /// This overload returns true; @c DataValue will be converted to double by #TEST_REAL_SIMILAR.
      inline bool OPENMS_DLLAPI
      isRealType(const DataValue&)
      {
        return true;
      }

      /// This catch-all template returns false; it will be instantiated for non-floating point types.
      template <typename T>
      inline bool
      isRealType(const T&)
      {
        return false;
      }

      /** @brief Compare floating point numbers using @em absdiff_max_allowed and
       @em ratio_max_allowed.

       Side effects: Updates #fuzzy_message.
       */
      void OPENMS_DLLAPI
      testRealSimilar(const char* file, int line, long double number_1,
                      const char* number_1_stringified,
                      bool number_1_is_realtype, Int number_1_written_digits,
                      long double number_2, const char* number_2_stringified,
                      bool /* number_2_is_realtype */, Int number_2_written_digits);

      /// used by testRealSimilar()
      bool OPENMS_DLLAPI
      isRealSimilar(long double number_1, long double number_2);

      /**@brief Compare strings using @em absdiff_max_allowed and @em ratio_max_allowed.

       This is called by the #TEST_STRING_SIMILAR macro.

       Side effects: Updates #absdiff, #ratio, #fuzzy_message, #line_num_1_max
       and #line_num_2_max.
       */
      void OPENMS_DLLAPI
      testStringSimilar(const char* file, int line,
                        const std::string& string_1,
                        const char* string_1_stringified,
                        const std::string& string_2,
                        const char* string_2_stringified);

      /// used by TEST_STRING_EQUAL
      void OPENMS_DLLAPI
      testStringEqual(const char* file, int line,
                      const std::string& string_1,
                      const char* string_1_stringified,
                      const std::string& string_2,
                      const char* string_2_stringified);

      /**@brief Compare files using @em absdiff_max_allowed and @em ratio_max_allowed.

       Side effects: Updates #absdiff, #ratio, #fuzzy_message, #line_num_1_max
       and #line_num_2_max.
       */
      bool OPENMS_DLLAPI
      isFileSimilar(const std::string& filename_1,
                    const std::string& filename_2);

      /// make sure we have a newline before results from first subtest
      void OPENMS_DLLAPI
      initialNewline();

      /// print the text, each line gets a prefix, the marked line number gets a special prefix
      void OPENMS_DLLAPI
      printWithPrefix(const std::string& text, const int marked = -1);

      /// set the whitelist_
      void OPENMS_DLLAPI
      setWhitelist(const char* const /* file */, const int line,
                   const std::string& whitelist);

      /// Maximum ratio of numbers allowed, see #TOLERANCE_RELATIVE.
      extern OPENMS_DLLAPI double ratio_max_allowed;

      /// Maximum ratio of numbers observed so far, see #TOLERANCE_RELATIVE.
      extern OPENMS_DLLAPI double ratio_max;

      /// Recent ratio of numbers, see #TOLERANCE_RELATIVE.
      extern OPENMS_DLLAPI double ratio;

      /// Maximum absolute difference of numbers allowed, see #TOLERANCE_ABSOLUTE.
      extern OPENMS_DLLAPI double absdiff_max_allowed;

      /// Maximum difference of numbers observed so far, see #TOLERANCE_ABSOLUTE.
      extern OPENMS_DLLAPI double absdiff_max;

      /// Recent absolute difference of numbers, see #TOLERANCE_ABSOLUTE.
      extern OPENMS_DLLAPI double absdiff;

      extern OPENMS_DLLAPI int line_num_1_max;
      extern OPENMS_DLLAPI int line_num_2_max;

      /// Verbosity level ( "-v" is 1 and "-V" is 2 )
      extern OPENMS_DLLAPI int verbose;

      /// Status of the whole test
      extern OPENMS_DLLAPI bool all_tests;

      /// Status of the current subsection
      extern OPENMS_DLLAPI bool test;

      /// Status of last elementary test
      extern OPENMS_DLLAPI bool this_test;

      /// (Used by various macros. Indicates a rough category of the exception being caught.)
      extern OPENMS_DLLAPI int exception;

      /// (Used by various macros.  Stores the "name" of the exception, if applicable.)
      extern OPENMS_DLLAPI std::string exception_name;

      /// (Used by various macros.  Stores the "message" of the exception, if applicable.)
      extern OPENMS_DLLAPI std::string exception_message;

      /// Name of current subsection
      extern OPENMS_DLLAPI std::string test_name;

      /// Line where current subsection started
      extern OPENMS_DLLAPI int start_section_line;

      /// Line of current elementary test
      extern OPENMS_DLLAPI int test_line;

      /// Version string supplied with #START_TEST
      extern OPENMS_DLLAPI const char* version_string;

      /// List of tmp file names (these will be cleaned up, see #NEW_TMP_FILE)
      extern OPENMS_DLLAPI std::vector<std::string> tmp_file_list;

      /// List of all failed lines for summary at the end of the test
      extern OPENMS_DLLAPI std::vector<UInt> failed_lines_list;

      /// Questionable file tested by #TEST_FILE_EQUAL
      extern OPENMS_DLLAPI std::ifstream infile;

      /// Template (correct) file used by #TEST_FILE_EQUAL
      extern OPENMS_DLLAPI std::ifstream templatefile;

      /// (A variable used by #TEST_FILE_EQUAL)
      extern OPENMS_DLLAPI bool equal_files;

      /// (A buffer for one line from a file. Used by #TEST_FILE_EQUAL.)
      extern OPENMS_DLLAPI char line_buffer[65536];

      /// Counter for the number of elementary tests within the current subsection.
      extern OPENMS_DLLAPI int test_count;

      /// See #ADD_MESSAGE.
      extern OPENMS_DLLAPI std::string add_message;

      /**@brief Last message from a fuzzy comparison.  Written by
       #isRealSimilar(), #testStringSimilar(), #isFileSimilar().  Read by
       #TEST_REAL_SIMILAR, #TEST_STRING_SIMILAR, #TEST_FILE_SIMILAR;
       */
      extern OPENMS_DLLAPI std::string fuzzy_message;

      /// (Flags whether a new line is in place, depending on context and verbosity setting.  Used by initialNewline() and some macros.)
      extern OPENMS_DLLAPI bool newline;

      template <typename T1, typename T2>
      void
      testEqual(const char* /*file*/, int line, const T1& expression_1,
                const char* expression_1_stringified,
                const T2& expression_2,
                const char* expression_2_stringified)
      {
        ++test_count;
        test_line = line;
        this_test = bool(expression_1 == T1(expression_2));
        test = test && this_test;
        {
          initialNewline();
          if (this_test)
          {
            stdcout << " +  line " << line << ":  TEST_EQUAL("
                      << expression_1_stringified << ','
                      << expression_2_stringified << "): got '" << expression_1
                      << "', expected '" << expression_2 << "'\n";
          }
          else
          {
            stdcout << " -  line " << line << ":  TEST_EQUAL("
                      << expression_1_stringified << ','
                      << expression_2_stringified << "): got '" << expression_1
                      << "', expected '" << expression_2 << "'\n";
            failed_lines_list.push_back(line);
          }
        }
      }

      template <typename T1, typename T2>
      void
      testNotEqual(const char* /*file*/, int line, const T1& expression_1,
                   const char* expression_1_stringified,
                   const T2& expression_2,
                   const char* expression_2_stringified)
      {
        ++test_count;
        test_line = line;
        this_test = !(expression_1 == T1(expression_2));
        test = test && this_test;
        {
          initialNewline();
          if (this_test)
          {
            stdcout << " +  line " << line << ":  TEST_NOT_EQUAL("
                      << expression_1_stringified << ','
                      << expression_2_stringified << "): got '" << expression_1
                      << "', forbidden is '" << expression_2 << "'\n";
          }
          else
          {
            stdcout << " -  line " << line << ":  TEST_NOT_EQUAL("
                      << expression_1_stringified << ','
                      << expression_2_stringified << "): got '" << expression_1
                      << "', forbidden is '" << expression_2 << "'\n";
            failed_lines_list.push_back(line);
          }
        }
      }

    }
  }
}

// A namespace alias - apparently these cannot be documented using doxygen (?)
namespace TEST = OpenMS::Internal::ClassTest;

/**
 @defgroup ClassTest Class test macros

 @brief These macros are used by the test programs in the subdirectory
 <code>OpenMS/source/TEST</code>.

 On successful operation the test program will print out the message "PASSED",
 otherwise "FAILED".

 If called with the @b -v option, the test program prints verbose information
 about subsections.

 If called with the @b -V option, the test program prints even more verbose
 information for every elementary test.

 The implementation is done in namespace #OpenMS::Internal::ClassTest.

 To create a test you can use the 'create_test.php' script in %OpenMS/tools/
 (other useful scripts in the same directory - have a look).

 @ingroup Concept

 */
//@{

//@name test and subtest
//@{

/**	@brief Begin of the test program for a given class.  @sa #END_TEST.

 The #START_TEST macro defines the start of the test program for a given
 classname.  The classname is printed together with some information when
 calling the test program with any arguments (except for <code>-v</code> or
 <code>-V</code>).

 The second argument version should take the form "$Id:$" but is currently
 deprecated.  Originally, the SVN revision was annotated by the revision 
 control system.

 The #START_TEST macro should be the first one to call in a test program. It
 opens a global <code>try</code> block to catch any unwanted exceptions.  If
 any of these exceptions occurs, all tests fail.  Exceptions defined by
 %OpenMS (i.e. exception classes derived from Exception::BaseException)
 provide some additional information that is evaluated by the #END_TEST
 macro.  The #END_TEST macro also closes the <code>try</code> block.  This
 <code>try</code> block should never catch an exception!  All exceptions that
 are thrown due to some malfunction in one of the member functions should be
 caught by the <code>try</code> block created by #START_SECTION and
 #END_SECTION .

 @hideinitializer
 */
#define START_TEST(class_name, version)                                                  \
  int main(int argc, char** argv)                                                        \
  {                                                                                       \
    OpenMS::UInt64 seed = 2453440375;                                                     \
    OpenMS::UniqueIdGenerator::setSeed(seed);                                             \
    TEST::version_string = version;                                                       \
                                                                                          \
    if (argc > 1)                                                                         \
    {                                                                                     \
      std::cerr                                                                           \
        << "This is " << argv[0] << ", the test program for the\n"                          \
        << # class_name " class.\n"                                                         \
                      "\n"                                                                \
                      "On successful operation it returns PASSED,\n"                      \
                      "otherwise FAILED is printed.\n";                                   \
      return 1;                                                                           \
    }                                                                                     \
                                                                                          \
    try {

/**	@brief End of the test program for a class.  @sa #START_TEST.

 The #END_TEST macro implements the correct termination of the test program
 and should therefore be the last macro to call.  It determines the exit code
 based on all previously run subtests and prints out the message "PASSED" or
 "FAILED".  This macro also closes the global <code>try</code> block opened
 by #START_TEST and contains the related <code>catch</code> clauses. If an
 exception is caught here, the test program fails.

 @hideinitializer
 */
#define END_TEST                                                                          \
  /* global try block */                                                                  \
  }                                                                                       \
  catch (::OpenMS::Exception::BaseException& e)                                           \
  {                                                                                       \
    TEST::this_test = false;                                                              \
    TEST::test = false;                                                                   \
    TEST::all_tests = false;                                                              \
    {                                                                                     \
      TEST::initialNewline();                                                             \
      stdcout << "Error: Caught unexpected OpenMS exception of type '"                  \
                << e.getName()                                                            \
                << "'";                                                                   \
      if ((e.getLine() > 0) && std::strcmp(e.getFile(), ""))                       \
      {                                                                                   \
        stdcout << " thrown in line " << e.getLine() << " of file '" << e.getFile()     \
                  << "' in function '" << e.getFunction() << "'";                         \
      }                                                                                   \
      stdcout << " - Message: " << e.what() << std::endl;                               \
    }                                                                                     \
  }                                                                                       \
  /* catch std:: exceptions */                                                            \
  catch (std::exception& e)                                                               \
  {                                                                                       \
    TEST::this_test = false;                                                              \
    TEST::test = false;                                                                   \
    TEST::all_tests = false;                                                              \
    {                                                                                     \
      TEST::initialNewline();                                                             \
      stdcout << "Error: Caught unexpected std::exception" << std::endl;                \
      stdcout << " - Message: " << e.what() << std::endl;                               \
    }                                                                                     \
  }                                                                                       \
  /* catch all other exceptions */                                                        \
  catch (...)                                                                             \
  {                                                                                       \
    TEST::this_test = false;                                                              \
    TEST::test = false;                                                                   \
    TEST::all_tests = false;                                                              \
    {                                                                                     \
      TEST::initialNewline();                                                             \
      stdcout << "Error: Caught unidentified and unexpected exception - No message."    \
                << std::endl;                                                             \
    }                                                                                     \
  }                                                                                       \
  /* check validity of temporary files if known */                                        \
  if (!TEST::validate(TEST::tmp_file_list))                                               \
  {                                                                                       \
    TEST::all_tests = false;                                                              \
  }                                                                                       \
  /* check for exit code */                                                               \
  if (!TEST::all_tests)                                                                   \
  {                                                                                       \
    stdcout << "FAILED" << std::endl;                                                   \
    if (TEST::add_message != "") stdcout << "Message: "                                 \
                                           << TEST::add_message                           \
                                           << std::endl;                                  \
    stdcout << "Failed lines: ";                                                        \
    for (OpenMS::Size i = 0; i < TEST::failed_lines_list.size(); ++i)                     \
    {                                                                                     \
      stdcout << TEST::failed_lines_list[i] << " ";                                     \
    }                                                                                     \
    stdcout << std::endl;                                                               \
    return 1;                                                                             \
  }                                                                                       \
  else                                                                                    \
  {                                                                                       \
    /* remove temporary files*/                                                           \
    for (OpenMS::Size i = 0; i < TEST::tmp_file_list.size(); ++i)                         \
    {                                                                                     \
      if (!OpenMS::File::remove(TEST::tmp_file_list[i]))                                  \
      {                                                                                   \
        stdcout << "Warning: unable to remove temporary file '"                         \
                  << TEST::tmp_file_list[i]                                               \
                  << "'"                                                                  \
                  << std::endl;                                                           \
      }                                                                                   \
    }                                                                                     \
    stdcout << "PASSED";                                                                \
    if (TEST::add_message != "") stdcout << " (" << TEST::add_message << ")";           \
    stdcout << std::endl;                                                               \
    return 0;                                                                             \
  }                                                                                       \
  }

/**	@brief Begin of a subtest with a given name.  @sa #END_SECTION.

 The #START_SECTION macro is used to declare the name of a subtest.  Use this
 to examine a member function of the class which was specified in
 #START_TEST.  If you want to check e.g. the memFunc() method of a class,
 insert a line #START_SECTION(memFunc()) in your test program. If the test
 program is called in verbose mode, this leads to the name of the subtest
 being printed on execution.
 If you are testing a non-public method you can use the [EXTRA] statement,
 e.g. #START_SECTION([EXTRA]memFunc())
 to indicate this. Otherwise you will trigger a warning by %OpenMS/tools/checker.php
 due to this unexpected subtest.

 This macro also opens a <code>try</code> block to catch any unexpected
 exceptions thrown in the course of a subtest. To catch <em>wanted</em>
 exceptions (i.e. to check for exceptions that are the expected result of
 some command) use the #TEST_EXCEPTION macro.  The <code>try</code> block
 opened by #START_SECTION is closed in #END_SECTION, so these two macros have to be
 balanced.

 @hideinitializer
 */
#define START_SECTION(name_of_test)                                                       \
  TEST::test = true;                                                                      \
  TEST::newline = false;                                                                  \
  TEST::test_name = # name_of_test;                                                       \
  TEST::test_count = 0;                                                                   \
  TEST::start_section_line = __LINE__;                                                    \
  stdcout << "checking " << TEST::test_name << " ... " << std::flush;                   \
  try                                                                                     \
  {                                                                                       \
    while (true)                                                                          \
    {

/**	@brief End of a subtest.  @sa #START_SECTION.

 The #END_SECTION macro defines the end of a subtest.

 Each elementary test macro updates an internal variable (TEST::test) that
 holds the state of the current subtest.  #END_SECTION prints whether the
 subtest has passed or failed (in verbose mode) and updates the internal
 variables <b>TEST::all_tests</b> that describes the state of the whole class
 test. <b>TEST::all_tests</b> is initialized to be <b>true</b>.  If any
 elementary test fails, <b>TEST::test</b> becomes <b>false</b>.  At the time
 of the next call to #END_SECTION, <b>TEST::all_tests</b> will be set to
 false, if <b>TEST::test</b> is false.  One failed elementary test leads
 therefore to a failed subtest, which leads to a failed class test.

 This macro closes the <code>try</code> block opened by #START_SECTION, so
 #START_SECTION and #END_SECTION have to be balanced, or some ugly
 compile-time errors will occur.  #END_SECTION first tries to catch all
 <code>OpenMS::Exception</code>s (i.e. exceptions derived from
 OpenMS::Exception::BaseException).  If this fails, it tries to catch any
 exception.  After the exception is caught, the execution will continue with
 the next subtest, but the current subtest is marked as failed (as is the
 whole test program).

 @hideinitializer
 */
#define END_SECTION                                                                       \
  break;                                                                                  \
  }                                                                                       \
  }                                                                                       \
  catch (::OpenMS::Exception::BaseException& e)                                           \
  {                                                                                       \
    TEST::this_test = false;                                                              \
    TEST::test = false;                                                                   \
    TEST::all_tests = false;                                                              \
    {                                                                                     \
      TEST::initialNewline();                                                             \
      stdcout << "Error: Caught unexpected exception of type '" << e.getName() << "'";  \
      if ((e.getLine() > 0) && (std::strcmp(e.getFile(), "") != 0))                       \
      {                                                                                   \
        stdcout << " thrown in line " << e.getLine() << " of file '" << e.getFile()     \
                  << "' in function '" << e.getFunction() << "'";                         \
      }                                                                                   \
      stdcout << " - Message: " << e.what() << std::endl;                               \
    }                                                                                     \
  }                                                                                       \
  /* catch std:: exceptions */                                                            \
  catch (std::exception& e)                                                               \
  {                                                                                       \
    TEST::this_test = false;                                                              \
    TEST::test = false;                                                                   \
    TEST::all_tests = false;                                                              \
    {                                                                                     \
      TEST::initialNewline();                                                             \
      stdcout << "Error: Caught std::exception" << std::endl;                           \
      stdcout << " - Message: " << e.what() << std::endl;                               \
    }                                                                                     \
  }                                                                                       \
  /* catch all other exceptions */                                                        \
  catch (...)                                                                             \
  {                                                                                       \
    TEST::this_test = false;                                                              \
    TEST::test = false;                                                                   \
    TEST::all_tests = false;                                                              \
    {                                                                                     \
      TEST::initialNewline();                                                             \
      stdcout << "Error: Caught unidentified and unexpected exception - No message."    \
                << std::endl;                                                             \
    }                                                                                     \
  }                                                                                       \
  TEST::all_tests = TEST::all_tests && TEST::test;                                        \
  {                                                                                       \
    if (TEST::test)                                                                       \
    {                                                                                     \
      stdcout << ": passed" << std::endl;                                               \
    }                                                                                     \
    else                                                                                  \
    {                                                                                     \
      stdcout << ": failed" << std::endl;                                               \
    }                                                                                     \
  }                                                                                       \
  /* issue a warning if no tests were performed (unless in destructor)*/                  \
  if (TEST::test_count == 0)                                                              \
  {                                                                                       \
    bool destructor = false;                                                              \
    for (OpenMS::Size i = 0; i != TEST::test_name.size(); ++i)                            \
    {                                                                                     \
      if (TEST::test_name[i] == '~')                                                      \
      {                                                                                   \
        destructor = true;                                                                \
        break;                                                                            \
      }                                                                                   \
    }                                                                                     \
    if (!destructor) stdcout << "Warning: no subtests performed in '"                   \
                               << TEST::test_name                                         \
                               << "' (line "                                              \
                               << __LINE__                                                \
                               << ")!"                                                    \
                               << std::endl;                                              \
  }                                                                                       \
  stdcout << std::endl;

//@}

/**	@brief Generic equality macro.

 This macro uses the operator == to check its two arguments for equality.
 Besides handling some internal stuff, it basically evaluates ((a) == (b)).

 Remember that operator == has to be defined somehow for the two argument
 types. Additionally the << operator needs to be defined.
 If only == is available you will get a compilation error. As workaround
 use TEST_EQUAL(a==b, true) thereby making bug tracing harder,
 as you won't see the values of a and b.


 @note This macro evaluates its arguments once or twice, depending on verbosity settings.

 @param a value/object to test
 @param b expected value

 @hideinitializer
 */
#define TEST_EQUAL(a, b) TEST::testEqual(__FILE__, __LINE__, (a), (# a), (b), (# b));

/**	@brief Generic inequality macro.

 This macro checks for inequality just like #TEST_EQUAL tests for equality.
 The only difference between the two macros is that #TEST_NOT_EQUAL evaluates
 !((a) == (b)).

 @param a value/object to test
 @param b forbidden value

 @hideinitializer
 */
#define TEST_NOT_EQUAL(a, b) TEST::testNotEqual(__FILE__, __LINE__, (a), (# a), (b), (# b));

/**	@brief String equality macro.

 Both arguments are converted to std::string and tested for equality.  (That
 is, we check whether <code>(std::string(a) == std::string(b))</code> holds.)

 @note This macro evaluates its arguments once or twice, depending on verbosity settings.

 @param a value to test
 @param b expected value

 @hideinitializer
 */
#define TEST_STRING_EQUAL(a, b) TEST::testStringEqual(__FILE__, __LINE__, (a), (# a), (b), (# b));

/**
 @brief File comparison macro.

 This macro is used to test file operations. It
 compares the file with name <code>filename</code> against a template file
 <code>templatename</code>. Corresponding lines of the two files have to be
 identical.

 @note line length is limited to 64k characters

 @note This macro evaluates its arguments once or twice, depending on verbosity settings.

 @hideinitializer
 */
#define TEST_FILE_EQUAL(filename, templatename)                                           \
  {                                                                                       \
    ++TEST::test_count;                                                                   \
    TEST::test_line = __LINE__;                                                           \
                                                                                          \
    TEST::equal_files = true;                                                             \
    TEST::infile.open(filename, std::ios::in);                                            \
    TEST::templatefile.open(templatename, std::ios::in);                                  \
                                                                                          \
    if (TEST::infile.good() && TEST::templatefile.good())                                 \
    {                                                                                     \
      std::string TEST_FILE__template_line;                                               \
      std::string TEST_FILE__line;                                                        \
                                                                                          \
      while (TEST::infile.good() && TEST::templatefile.good())                            \
      {                                                                                   \
        TEST::templatefile.getline(TEST::line_buffer, 65535);                             \
        TEST_FILE__template_line = TEST::line_buffer;                                     \
        TEST::infile.getline(TEST::line_buffer, 65535);                                   \
        TEST_FILE__line = TEST::line_buffer;                                              \
                                                                                          \
        TEST::equal_files &= (TEST_FILE__template_line == TEST_FILE__line);               \
        if (TEST_FILE__template_line != TEST_FILE__line)                                  \
        {                                                                                 \
          {                                                                               \
            TEST::initialNewline();                                                       \
            stdcout << "   TEST_FILE_EQUAL: line mismatch:\n    got:      '"            \
                      << TEST_FILE__line << "'\n    expected: '"                          \
                      << TEST_FILE__template_line << "'\n";                               \
          }                                                                               \
        }                                                                                 \
      }                                                                                   \
    }                                                                                     \
    else                                                                                  \
    {                                                                                     \
      TEST::equal_files = false;                                                          \
      {                                                                                   \
        TEST::initialNewline();                                                           \
        stdcout << " +  line "                                                          \
                  << __LINE__                                                             \
                  << ": TEST_FILE_EQUAL("                                                 \
                  << # filename                                                           \
                  << ", "                                                                 \
                  << # templatename;                                                      \
        stdcout << ") : " << " cannot open file: \"";                                   \
        if (!TEST::infile.good())                                                         \
        {                                                                                 \
          stdcout << filename << "\" (input file) ";                                    \
        }                                                                                 \
        if (!TEST::templatefile.good())                                                   \
        {                                                                                 \
          stdcout << templatename << "\" (template file) ";                             \
        }                                                                                 \
<<<<<<< HEAD
        stdcout << std::endl;                                                           \
=======
        std__cout << "'\n";                                                               \
>>>>>>> d38b45ce
                                                                                          \
      }                                                                                   \
    }                                                                                     \
    TEST::infile.close();                                                                 \
    TEST::templatefile.close();                                                           \
    TEST::infile.clear();                                                                 \
    TEST::templatefile.clear();                                                           \
                                                                                          \
    TEST::this_test = TEST::equal_files;                                                  \
    TEST::test = TEST::test && TEST::this_test;                                           \
    {                                                                                     \
      TEST::initialNewline();                                                             \
      if (TEST::this_test)                                                                \
      {                                                                                   \
        stdcout << " +  line "                                                          \
                  << __LINE__                                                             \
                  << ": TEST_FILE_EQUAL("                                                 \
                  << # filename                                                           \
                  << ", "                                                                 \
                  << # templatename                                                       \
                  << "): true";                                                           \
      }                                                                                   \
      else                                                                                \
      {                                                                                   \
        stdcout << " -  line "                                                          \
                  << __LINE__                                                             \
                  << ": TEST_FILE_EQUAL("                                                 \
                  << # filename                                                           \
                  << ", "                                                                 \
                  << # templatename                                                       \
                  << "): false (different files: "                                        \
                  << filename                                                             \
                  << " "                                                                  \
                  << templatename                                                         \
                  << " )\n";                                                              \
        TEST::failed_lines_list.push_back(TEST::test_line);                               \
      }                                                                                   \
    }                                                                                     \
  }

/**	@brief Floating point similarity macro.

 Checks whether the two numbers are sufficiently close based upon the
 settings of #TOLERANCE_ABSOLUTE and #TOLERANCE_RELATIVE.

 @note This macro evaluates its arguments once or twice, depending on verbosity settings.

 @note Both arguments are converted to @c double.  The actual comparison is done
 by isRealSimilar().

 @param a value to test
 @param b expected value

 @hideinitializer
 */
#define TEST_REAL_SIMILAR(a, b) TEST::testRealSimilar(__FILE__, __LINE__, (a), (# a), TEST::isRealType(a), writtenDigits(a), (b), (# b), TEST::isRealType(b), writtenDigits(b));

/**	@brief String similarity macro.

 Compares the two strings using @em FuzzyStringComparator with the settings of
 #TOLERANCE_ABSOLUTE and #TOLERANCE_RELATIVE.

 @note This macro evaluates its arguments once or twice, depending on verbosity settings.

 @note Both arguments are converted to @c std::string.  The actual comparison
 is done by testStringSimilar().

 @param a value to test
 @param b expected value

 @hideinitializer
 */
#define TEST_STRING_SIMILAR(a, b) TEST::testStringSimilar(__FILE__, __LINE__, (a), (# a), (b), (# b));

/**	@brief File similarity macro.

 Compares the two files using @em FuzzyStringComparator with the settings of
 #TOLERANCE_ABSOLUTE and #TOLERANCE_RELATIVE.

 @note This macro evaluates its arguments once or twice, depending on verbosity settings.

 @note The actual comparison is done by isFileSimilar().

 @param a value to test
 @param b expected value

 @hideinitializer
 */
#define TEST_FILE_SIMILAR(a, b)                                                           \
  {                                                                                       \
    ++TEST::test_count;                                                                   \
    TEST::test_line = __LINE__;                                                           \
    TEST::this_test = TEST::isFileSimilar((a), (b));                                      \
    TEST::test = TEST::test && TEST::this_test;                                           \
    {                                                                                     \
      TEST::initialNewline();                                                             \
      if (TEST::this_test)                                                                \
      {                                                                                   \
        stdcout << " +  line " << __LINE__                                              \
                  << ":  TEST_FILE_SIMILAR(" # a "," # b "):  absolute: "                       \
                  << precisionWrapper(TEST::absdiff)                                            \
                  << " ("                                                                       \
                  << precisionWrapper(TEST::absdiff_max_allowed)                                \
                  << "), relative: "                                                            \
                  << precisionWrapper(TEST::ratio)                                              \
                  << " ("                                                                       \
                  << precisionWrapper(TEST::ratio_max_allowed)                                  \
<<<<<<< HEAD
                  << ")"                                                                        \
                  << std::endl;                                                                 \
        stdcout << "message: \n";                                                       \
        stdcout << TEST::fuzzy_message;                                                 \
=======
                  << ")\n";                                                               \
        std__cout << "message: \n";                                                       \
        std__cout << TEST::fuzzy_message;                                                 \
>>>>>>> d38b45ce
      }                                                                                   \
      else                                                                                \
      {                                                                                   \
        stdcout << " -  line " << TEST::test_line <<                                    \
          ": TEST_FILE_SIMILAR(" # a "," # b ") ...    -\n";                                \
        stdcout << "message: \n";                                                       \
        stdcout << TEST::fuzzy_message;                                                 \
        TEST::failed_lines_list.push_back(TEST::test_line);                               \
      }                                                                                   \
    }                                                                                     \
  }

/**	@brief Define the relative tolerance for floating point comparisons.

 @sa #TEST_REAL_SIMILAR, #TEST_STRING_SIMILAR, #TEST_FILE_SIMILAR

 Several macros consider two numbers sufficiently "close" if <b>the ratio of
 the larger and the smaller</b> is bounded by the value supplied by
 #TOLERANCE_RELATIVE.  The default value is @f$ 1 + 10^{-5} @f$.  It is
 possible to redefine the relative tolerance by calling #TOLERANCE_RELATIVE
 with the new value.

 @hideinitializer
 */
#define TOLERANCE_RELATIVE(a)                                                             \
  TEST::ratio_max_allowed = (a);                                                          \
  {                                                                                       \
    TEST::initialNewline();                                                               \
    stdcout << " +  line " << __LINE__ <<                                               \
      ":  TOLERANCE_RELATIVE(" <<     TEST::ratio_max_allowed <<                            \
      ")   (\"" # a "\")\n";                                                     \
  }

/**	@brief Define the absolute tolerance for floating point comparisons.

 @sa #TEST_REAL_SIMILAR, #TEST_STRING_SIMILAR, #TEST_FILE_SIMILAR

 Several macros consider two numbers sufficiently "close" if <b>the absolute
 difference</b> is bounded by the value supplied by #TOLERANCE_ABSOLUTE.  The
 default value is @f$ 10^{-5} @f$.  It is possible to redefine the absolute
 tolerance by calling #TOLERANCE_ABSOLUTE with the new value.

 @hideinitializer
 */
#define TOLERANCE_ABSOLUTE(a)                                                             \
  TEST::absdiff_max_allowed = (a);                                                        \
  {                                                                                       \
    TEST::initialNewline();                                                               \
    stdcout << " +  line " << __LINE__ <<                                               \
      ":  TOLERANCE_ABSOLUTE(" <<     TEST::absdiff_max_allowed   <<                        \
      ")   (\"" # a "\")\n";                                                              \
  }

/** @brief Define the whitelist_ used by #TEST_STRING_SIMILAR and #TEST_FILE_SIMILAR.

 If both lines contain the same element from this list, they are skipped
 over. (See @em FuzzyStringComparator.)
 */
#define WHITELIST(a) TEST::setWhitelist(__FILE__, __LINE__, (a));

/**	@brief Exception test macro.

 This macro checks if a given type of exception occurred while executing the
 given command.  Example: #TEST_EXCEPTION(Exception::IndexOverflow,
 vector[-1]).  If no or a wrong exception occurred, false is returned,
 otherwise true.

 @param exception_type the exception-class
 @param command any general C++ or OpenMS-specific command

 @hideinitializer
 */
#define TEST_EXCEPTION(exception_type, command)                                           \
  {                                                                                       \
    ++TEST::test_count;                                                                   \
    TEST::test_line = __LINE__;                                                           \
    TEST::exception = 0;                                                                  \
    try                                                                                   \
    {                                                                                     \
      command;                                                                            \
    }                                                                                     \
    catch (exception_type&)                                                                \
    {                                                                                     \
      TEST::exception = 1;                                                                \
    }                                                                                     \
    catch (::OpenMS::Exception::BaseException& e)                                          \
    {                                                                                     \
      TEST::exception = 2;                                                                \
      TEST::exception_name = e.getName();                                                 \
    }                                                                                     \
    catch (...)                                                                           \
    {                                                                                     \
      TEST::exception = 3;                                                                \
    }                                                                                     \
    TEST::this_test = (TEST::exception == 1);                                             \
    TEST::test = TEST::test && TEST::this_test;                                           \
                                                                                          \
    {                                                                                     \
      TEST::initialNewline();                                                             \
      switch (TEST::exception)                                                            \
      {                                                                                   \
      case 0:                                                                             \
        stdcout << " -  line " << TEST::test_line <<                                    \
          ":  TEST_EXCEPTION(" # exception_type "," # command                               \
          "): no exception thrown!\n";                                                    \
        TEST::failed_lines_list.push_back(TEST::test_line);                               \
        break;                                                                            \
      case 1:                                                                             \
        stdcout << " +  line " << TEST::test_line <<                                    \
          ":  TEST_EXCEPTION(" # exception_type "," # command                               \
          "): OK\n";                                                                    \
        break;                                                                            \
      case 2:                                                                             \
        stdcout << " -  line " << TEST::test_line <<                                    \
          ":  TEST_EXCEPTION(" # exception_type "," # command                               \
          "): wrong exception thrown!  \""                                                  \
                  << TEST::exception_name << "\"\n";                                     \
        TEST::failed_lines_list.push_back(TEST::test_line);                               \
        break;                                                                            \
      case 3:                                                                             \
        stdcout << " -  line " << TEST::test_line <<                                    \
          ":  TEST_EXCEPTION(" # exception_type "," # command                               \
          "): wrong exception thrown!\n";                                                 \
        TEST::failed_lines_list.push_back(TEST::test_line);                               \
        break;                                                                            \
      }                                                                                   \
    }                                                                                     \
  }

/** @brief Precondition test macro

  This macro checks if a precondition violation is detected while executing the command,
  similar to <code>TEST_EXCEPTION(Exception::Precondition,command)</code>.
  However the test is executed only when the #OPENMS_PRECONDITION macros are active,
  i.e., when compiling in Debug mode.  (See Macros.h)

 @param command any general C++ or OpenMS-specific command

  @hideinitializer
 */
#ifdef OPENMS_ASSERTIONS
#define TEST_PRECONDITION_VIOLATED(command) TEST_EXCEPTION(Exception::Precondition, command);
#else
#define TEST_PRECONDITION_VIOLATED(command) STATUS("TEST_PRECONDITION_VIOLATED(" # command ")  -  skipped");
#endif

/** @brief Postcondition test macro

  This macro checks if a postcondition violation is detected while executing the command,
  similar to <code>TEST_EXCEPTION(Exception::Postcondition,command)</code>.
  However the test is executed only when the #OPENMS_POSTCONDITION macros are active,
  i.e., when compiling in Debug mode.  (See Macros.h)

 @param command any general C++ or OpenMS-specific command

  @hideinitializer
 */
#ifdef OPENMS_ASSERTIONS
#define TEST_POSTCONDITION_VIOLATED(command) TEST_EXCEPTION(Exception::Postcondition, command);
#else
#define TEST_POSTCONDITION_VIOLATED(command) STATUS("TEST_POSTCONDITION_VIOLATED(" # command ")  -  skipped");
#endif


/**	@brief Exception test macro (with test for exception message).

 This macro checks if a given type of exception occurred while executing the
 given command and additionally tests for the message of the exception.

 Example:  #TEST_EXCEPTION_WITH_MESSAGE(Exception::IndexOverflow, vector[-1], "a null pointer was specified")

 If no, a wrong exception occurred or a wrong message is returned, false is
 returned, otherwise true.

 @param exception_type the exception-class
 @param command any general C++ or OpenMS-specific command
 @param message the message the exception should give

 @hideinitializer
 */
#define TEST_EXCEPTION_WITH_MESSAGE(exception_type, command, message)                     \
  {                                                                                       \
    ++TEST::test_count;                                                                   \
    TEST::test_line = __LINE__;                                                           \
    TEST::exception = 0;                                                                  \
    try                                                                                   \
    {                                                                                     \
      command;                                                                            \
    }                                                                                     \
    catch (exception_type& et)                                                             \
    {                                                                                     \
      if (std::string(et.getMessage()) != std::string(message))                           \
      {                                                                                   \
        TEST::exception = 4;                                                              \
        TEST::exception_message = et.getMessage();                                        \
      }                                                                                   \
      else TEST::exception = 1;                                                           \
    }                                                                                     \
    catch (::OpenMS::Exception::BaseException& e)                                          \
    {                                                                                     \
      TEST::exception = 2;                                                                \
      TEST::exception_name = e.getName();                                                 \
    }                                                                                     \
    catch (...)                                                                           \
    {                                                                                     \
      TEST::exception = 3;                                                                \
    }                                                                                     \
    TEST::this_test = (TEST::exception == 1);                                             \
    TEST::test = TEST::test && TEST::this_test;                                           \
                                                                                          \
    {                                                                                     \
      TEST::initialNewline();                                                             \
      switch (TEST::exception)                                                            \
      {                                                                                   \
      case 0:                                                                             \
        stdcout << " -  line " << TEST::test_line <<                                    \
          ":  TEST_EXCEPTION_WITH_MESSAGE(" # exception_type "," # command ", " # message   \
          "): no exception thrown!\n";                                                    \
        TEST::failed_lines_list.push_back(TEST::test_line);                               \
        break;                                                                            \
      case 1:                                                                             \
        /* this is actually what we want to get:  */                                      \
        stdcout << " +  line " << TEST::test_line <<                                    \
          ":  TEST_EXCEPTION_WITH_MESSAGE(" # exception_type "," # command ", " # message   \
          "): OK\n";                                                                      \
        break;                                                                            \
      case 2:                                                                             \
        stdcout << " -  line " << TEST::test_line <<                                    \
          ":  TEST_EXCEPTION_WITH_MESSAGE(" # exception_type "," # command ", " # message   \
          "): wrong exception thrown!  \"" <<                                               \
          TEST::exception_name << "\"\n";                                                \
        TEST::failed_lines_list.push_back(TEST::test_line);                               \
        break;                                                                            \
      case 3:                                                                             \
        stdcout << " -  line " << TEST::test_line <<                                    \
          ":  TEST_EXCEPTION_WITH_MESSAGE(" # exception_type "," # command ", " # message   \
          "): wrong exception thrown!\n";                                                 \
        TEST::failed_lines_list.push_back(TEST::test_line);                               \
        break;                                                                            \
      case 4:                                                                             \
        stdcout << " -  line " << TEST::test_line <<                                    \
          ":  TEST_EXCEPTION_WITH_MESSAGE(" # exception_type "," # command ", " # message   \
          "): exception has wrong message: got '" <<                                        \
          TEST::exception_message <<                                                        \
          "', expected '" <<                                                                \
          (message) << "'\n";                                                                 \
        TEST::failed_lines_list.push_back(TEST::test_line);                               \
        break;                                                                            \
      }                                                                                   \
    }                                                                                     \
  }

/** @brief Create a temporary filename.

 This macro assigns a new temporary filename to the string variable given as
 its argument. The filename is created using the filename of the test and the
 line number where this macro is invoked, for example 'Matrix_test.cpp' might
 create a temporary file 'Matrix_test_268.tmp' if NEW_TMP_FILE is used in
 line 268.  All temporary files are deleted if #END_TEST is called.  @param
 filename string will contain the filename on completion of the macro.

 All temporary files are validated using the XML schema,if the type of file
 can be determined by FileHandler. Therefore for each file written in a test
 NEW_TMP_FILE should be called. Otherwise only the last written file is checked.

 @hideinitializer
 */
#define NEW_TMP_FILE(filename)                                                            \
  {                                                                                       \
    filename = TEST::tmpFileName(__FILE__, __LINE__);                                     \
    TEST::tmp_file_list.push_back(filename);                                              \
    {                                                                                     \
      TEST::initialNewline();                                                             \
      stdcout << "    creating new temporary filename '"                                \
                << filename                                                               \
                << "' (line "                                                             \
                << __LINE__                                                               \
                << ")\n";                                                                 \
    }                                                                                     \
  }

/** @brief Skip the remainder of the current subtest.

 If the condition is not fulfilled, the remainder of the current subtest is
 skipped over.  The status (whether it fails or passes) remains unchanged.

 @hideinitializer
 */
#define ABORT_IF(condition)                                                               \
  if (condition)                                                                          \
  {                                                                                       \
    {                                                                                     \
      TEST::initialNewline();                                                             \
<<<<<<< HEAD
      stdcout << " -  line " <<  __LINE__ <<                                            \
        ":  ABORT_IF(" # condition "):  TEST ABORTED" <<                                    \
        std::endl;                                                                          \
=======
      std__cout << " -  line " <<  __LINE__ <<                                            \
        ":  ABORT_IF(" # condition "):  TEST ABORTED\n";                                  \
>>>>>>> d38b45ce
      TEST::failed_lines_list.push_back(TEST::test_line);                                 \
    }                                                                                     \
    break;                                                                                \
  }

/**
 @brief Print a status message.

 If tests require longer preparations, #STATUS may be used to print some
 intermediate progress messages.  #STATUS uses <code>cout</code> to print
 these messages (in verbose mode only).  The given stream expression
 <code>message</code> is prefixed by the string <code>status:</code> and
 terminated with a newline. All valid operations on a stream may be performed
 in <code>message</code>.

 <b>Example:</b>
 <code>
 STATUS( "just calculated x = " << precisionWrapper(x) )
 </code>

 @hideinitializer
 */
#define STATUS(message)                                                                   \
  {                                                                                       \
    TEST::initialNewline();                                                               \
    stdcout << "    line "                                                              \
              <<  __LINE__                                                                \
              << ": status:  "                                                            \
              << message                                                                  \
              << "\n";                                                                    \
  }

/**
 @brief Sets an additional text that is displayed after final result of the test.

 This can be used to provide additional information about the test to the user.
 It is e.g. used to indicate that the DB test were skipped, when there are no
 credentials given.

 @hideinitializer
 */
#define ADD_MESSAGE(message)                                                              \
  TEST::add_message = message;

/**
 @brief Macro that suppresses the warning issued when no subtests are performed

 Please use this macro only if the method cannot be tested at all or cannot be
 tested properly on its own. In the later case, the method must however be tested
 in tests of related methods.  See also @em test_count.

 @hideinitializer
 */
#define NOT_TESTABLE                                                                      \
  TEST::test_count = 1;

//@} // end of ClassTest
<|MERGE_RESOLUTION|>--- conflicted
+++ resolved
@@ -757,11 +757,7 @@
         {                                                                                 \
           stdcout << templatename << "\" (template file) ";                             \
         }                                                                                 \
-<<<<<<< HEAD
-        stdcout << std::endl;                                                           \
-=======
-        std__cout << "'\n";                                                               \
->>>>>>> d38b45ce
+        stdcout << "'\n";                                                               \
                                                                                           \
       }                                                                                   \
     }                                                                                     \
@@ -869,16 +865,9 @@
                   << precisionWrapper(TEST::ratio)                                              \
                   << " ("                                                                       \
                   << precisionWrapper(TEST::ratio_max_allowed)                                  \
-<<<<<<< HEAD
-                  << ")"                                                                        \
-                  << std::endl;                                                                 \
+                  << ")\n";                                                               \
         stdcout << "message: \n";                                                       \
         stdcout << TEST::fuzzy_message;                                                 \
-=======
-                  << ")\n";                                                               \
-        std__cout << "message: \n";                                                       \
-        std__cout << TEST::fuzzy_message;                                                 \
->>>>>>> d38b45ce
       }                                                                                   \
       else                                                                                \
       {                                                                                   \
@@ -1172,14 +1161,8 @@
   {                                                                                       \
     {                                                                                     \
       TEST::initialNewline();                                                             \
-<<<<<<< HEAD
       stdcout << " -  line " <<  __LINE__ <<                                            \
-        ":  ABORT_IF(" # condition "):  TEST ABORTED" <<                                    \
-        std::endl;                                                                          \
-=======
-      std__cout << " -  line " <<  __LINE__ <<                                            \
         ":  ABORT_IF(" # condition "):  TEST ABORTED\n";                                  \
->>>>>>> d38b45ce
       TEST::failed_lines_list.push_back(TEST::test_line);                                 \
     }                                                                                     \
     break;                                                                                \
