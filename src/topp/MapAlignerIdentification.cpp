--- conflicted
+++ resolved
@@ -316,11 +316,7 @@
       if (!design_file.empty())
       {
         // parse design file and determine fractions
-<<<<<<< HEAD
-        ExperimentalDesign ed = ExperimentalDesign::load(design_file);
-=======
         ExperimentalDesign ed = ExperimentalDesignFile::load(design_file, false);
->>>>>>> 62bfacd5
 
         // determine if design defines more than one fraction (note: fraction and run IDs are one-based)
         frac2files = ed.getFractionToMSFilesMapping();
