// --------------------------------------------------------------------------
//                   OpenMS -- Open-Source Mass Spectrometry
// --------------------------------------------------------------------------
// Copyright The OpenMS Team -- Eberhard Karls University Tuebingen,
// ETH Zurich, and Freie Universitaet Berlin 2002-2015.
//
// This software is released under a three-clause BSD license:
//  * Redistributions of source code must retain the above copyright
//    notice, this list of conditions and the following disclaimer.
//  * Redistributions in binary form must reproduce the above copyright
//    notice, this list of conditions and the following disclaimer in the
//    documentation and/or other materials provided with the distribution.
//  * Neither the name of any author or any participating institution
//    may be used to endorse or promote products derived from this software
//    without specific prior written permission.
// For a full list of authors, refer to the file AUTHORS.
// --------------------------------------------------------------------------
// THIS SOFTWARE IS PROVIDED BY THE COPYRIGHT HOLDERS AND CONTRIBUTORS "AS IS"
// AND ANY EXPRESS OR IMPLIED WARRANTIES, INCLUDING, BUT NOT LIMITED TO, THE
// IMPLIED WARRANTIES OF MERCHANTABILITY AND FITNESS FOR A PARTICULAR PURPOSE
// ARE DISCLAIMED. IN NO EVENT SHALL ANY OF THE AUTHORS OR THE CONTRIBUTING
// INSTITUTIONS BE LIABLE FOR ANY DIRECT, INDIRECT, INCIDENTAL, SPECIAL,
// EXEMPLARY, OR CONSEQUENTIAL DAMAGES (INCLUDING, BUT NOT LIMITED TO,
// PROCUREMENT OF SUBSTITUTE GOODS OR SERVICES; LOSS OF USE, DATA, OR PROFITS;
// OR BUSINESS INTERRUPTION) HOWEVER CAUSED AND ON ANY THEORY OF LIABILITY,
// WHETHER IN CONTRACT, STRICT LIABILITY, OR TORT (INCLUDING NEGLIGENCE OR
// OTHERWISE) ARISING IN ANY WAY OUT OF THE USE OF THIS SOFTWARE, EVEN IF
// ADVISED OF THE POSSIBILITY OF SUCH DAMAGE.
//
// --------------------------------------------------------------------------
// $Maintainer: David Wojnar $
// $Authors: David Wojnar, Timo Sachsenberg $
// --------------------------------------------------------------------------

#include <OpenMS/APPLICATIONS/TOPPBase.h>
#include <OpenMS/FORMAT/IdXMLFile.h>
#include <OpenMS/FORMAT/MzMLFile.h>
#include <OpenMS/KERNEL/MSExperiment.h>
#include <OpenMS/ANALYSIS/ID/IDMapper.h>
#include <OpenMS/ANALYSIS/ID/AScore.h>
#include <OpenMS/METADATA/SpectrumMetaDataLookup.h>

using namespace OpenMS;
using namespace std;

/**
  @page TOPP_PhosphoScoring PhosphoScoring

  @brief Tool to score phosphorylation sites of peptides.

  <CENTER>
    <table>
      <tr>
        <td ALIGN = "center" BGCOLOR="#EBEBEB"> pot. predecessor tools </td>
        <td VALIGN="middle" ROWSPAN=2> \f$ \longrightarrow \f$ PhosphoScoring \f$ \longrightarrow \f$</td>
        <td ALIGN = "center" BGCOLOR="#EBEBEB"> pot. successor tools </td>
      </tr>
      <tr>
        <td VALIGN="middle" ALIGN = "center" ROWSPAN=1> @ref TOPP_MascotAdapter (or other ID engines) </td>
        <td VALIGN="middle" ALIGN = "center" ROWSPAN=1> @ref TOPP_PeptideIndexer </td>
      </tr>
    </table>
  </CENTER>

  This tool performs phosphorylation analysis and site localization.
  Input files are an LC-MS/MS data file as well as the corresponding identification file.
  Firstly, the peptide identifications are mapped onto the spectra.
  Secondly, the tool uses an implementation of the Ascore according to Beausoleil <em>et al.</em> in order to localize the most probable phosphorylation sites.

  For details, see:\n
  Beausoleil <em>et al.</em>: <a href="http://dx.doi.org/10.1038/nbt1240">A probability-based approach for high-throughput protein phosphorylation analysis and site localization</a> (Nat. Biotechnol., 2006, PMID: 16964243).
  
  In the output the score of the peptide hit describes the peptide score, which is a weighted average of all ten scores of the selected peptide sequence. 
  For each phosphorylation site an individual Ascore was calculated and listed as meta value of the peptide hit (e.g. AScore_1, AScore_2).
  
  The Ascore results of this TOPP tool differes with the results of the Ascore calculation provided on the website <a href="http://ascore.med.harvard.edu/ascore.html">,
  but it seems that the implementation according to Beausoleil <em>et al.</em> has some calculation errors. 
  It is not possible to recalculate the Ascore using the cumulative binomial probability formula with the given values (see Fig. 3c). 
  In addition the site determining ions calculation seems not reliable, because in some test cases more site determining ions were calculated than it could be possible.

  @note Currently mzIdentML (mzid) is not directly supported as an input/output format of this tool. Convert mzid files to/from idXML using @ref TOPP_IDFileConverter if necessary.

  <B>The command line parameters of this tool are:</B>
  @verbinclude TOPP_PhosphoScoring.cli
  <B>INI file documentation of this tool:</B>
  @htmlinclude TOPP_PhosphoScoring.html
*/


// We do not want this class to show up in the docu:
/// @cond TOPPCLASSES

class TOPPPhosphoScoring :
  public TOPPBase
{
public:
  TOPPPhosphoScoring() :
    TOPPBase("PhosphoScoring", "Scores potential phosphorylation sites in order to localize the most probable sites.")
  {
  }

protected:

  // spectrum must not contain 0 intensity peaks and must be sorted by m/z
  template <typename SpectrumType>
  static void deisotopeAndSingleChargeMSSpectrum_(SpectrumType& in, Int min_charge, Int max_charge, double fragment_tolerance, bool fragment_unit_ppm, bool keep_only_deisotoped = false, Size min_isopeaks = 3, Size max_isopeaks = 10, bool make_single_charged = true)
  {
    if (in.empty())
    {
      return;
    }

    SpectrumType old_spectrum = in;

    // determine charge seeds and extend them
    vector<Size> mono_isotopic_peak(old_spectrum.size(), 0);
    vector<Int> features(old_spectrum.size(), -1);
    Int feature_number = 0;

    for (Size current_peak = 0; current_peak != old_spectrum.size(); ++current_peak)
    {
      double current_mz = old_spectrum[current_peak].getPosition()[0];

      for (Int q = max_charge; q >= min_charge; --q)   // important: test charge hypothesis from high to low
      {
        // try to extend isotopes from mono-isotopic peak
        // if extension larger then min_isopeaks possible:
        //   - save charge q in mono_isotopic_peak[]
        //   - annotate all isotopic peaks with feature number
        if (features[current_peak] == -1)   // only process peaks which have no assigned feature number
        {
          bool has_min_isopeaks = true;
          vector<Size> extensions;
          for (Size i = 0; i < max_isopeaks; ++i)
          {
            double expected_mz = current_mz + i * Constants::C13C12_MASSDIFF_U / q;
            Size p = old_spectrum.findNearest(expected_mz);
            double tolerance_dalton = fragment_unit_ppm ? fragment_tolerance * old_spectrum[p].getPosition()[0] * 1e-6 : fragment_tolerance;
            if (fabs(old_spectrum[p].getPosition()[0] - expected_mz) > tolerance_dalton)   // test for missing peak
            {
              if (i < min_isopeaks)
              {
                has_min_isopeaks = false;
              }
              break;
            }
            else
            {
              // TODO: include proper averagine model filtering. for now start at the second peak to test hypothesis
              Size n_extensions = extensions.size();
              if (n_extensions != 0)
              {
                if (old_spectrum[p].getIntensity() > old_spectrum[extensions[n_extensions - 1]].getIntensity())
                {
                  if (i < min_isopeaks)
                  {
                    has_min_isopeaks = false;
                  }
                  break;
                }
              }

              // averagine check passed
              extensions.push_back(p);
            }
          }

          if (has_min_isopeaks)
          {
            //cout << "min peaks at " << current_mz << " " << " extensions: " << extensions.size() << endl;
            mono_isotopic_peak[current_peak] = q;
            for (Size i = 0; i != extensions.size(); ++i)
            {
              features[extensions[i]] = feature_number;
            }
            feature_number++;
          }
        }
      }
    }

    in.clear(false);
    for (Size i = 0; i != old_spectrum.size(); ++i)
    {
      Int z = mono_isotopic_peak[i];
      if (keep_only_deisotoped)
      {
        if (z == 0)
        {
          continue;
        }

        // if already single charged or no decharging selected keep peak as it is
        if (!make_single_charged)
        {
          in.push_back(old_spectrum[i]);
        }
        else
        {
          RichPeak1D p = old_spectrum[i];
          p.setMZ(p.getMZ() * z - (z - 1) * Constants::PROTON_MASS_U);
          in.push_back(p);
        }
      }
      else
      {
        // keep all unassigned peaks
        if (features[i] < 0)
        {
          in.push_back(old_spectrum[i]);
          continue;
        }

        // convert mono-isotopic peak with charge assigned by deisotoping
        if (z != 0)
        {
          if (!make_single_charged)
          {
            in.push_back(old_spectrum[i]);
          }
          else
          {
            RichPeak1D p = old_spectrum[i];
            p.setMZ(p.getMZ() * z - (z - 1) * Constants::PROTON_MASS_U);
            in.push_back(p);
          }
        }
      }
    }

    in.sortByPosition();
  }

  void registerOptionsAndFlags_()
  {
    registerInputFile_("in", "<file>", "", "Input file with MS/MS spectra");
    setValidFormats_("in", ListUtils::create<String>("mzML"));
    registerInputFile_("id", "<file>", "", "Identification input file which contains a search against a concatenated sequence database");
    setValidFormats_("id", ListUtils::create<String>("idXML"));
    registerOutputFile_("out", "<file>", "", "Identification output annotated with phosphorylation scores");
    setValidFormats_("out", ListUtils::create<String>("idXML"));
    registerDoubleOption_("fragment_mass_tolerance", "<tolerance>", 0.05, "Fragment mass error", false);

    StringList fragment_mass_tolerance_unit_valid_strings;
    fragment_mass_tolerance_unit_valid_strings.push_back("Da");
    fragment_mass_tolerance_unit_valid_strings.push_back("ppm");
    registerStringOption_("fragment_mass_unit", "<unit>", "Da", "Unit of fragment mass error", false, false);
    setValidStrings_("fragment_mass_unit", fragment_mass_tolerance_unit_valid_strings);
<<<<<<< HEAD
    
    registerIntOption_("determining_ion_mass_decimal_places", "<num>", 2, "Rounding m/z values up to defined decimal places to calculate the site determining ions", false, true);    
=======
>>>>>>> 267826a7
  }

  ExitCodes main_(int, const char**)
  {
    //-------------------------------------------------------------
    // parameter handling
    //-------------------------------------------------------------

    String in(getStringOption_("in"));
    String id(getStringOption_("id"));
    String out(getStringOption_("out"));
    double fragment_mass_tolerance(getDoubleOption_("fragment_mass_tolerance"));
    bool fragment_mass_unit_ppm = getStringOption_("fragment_mass_unit") == "Da" ? false : true;
    int decimal_places(getIntOption_("determining_ion_mass_decimal_places"));
    AScore ascore;

    //-------------------------------------------------------------
    // loading input
    //-------------------------------------------------------------
    
    vector<PeptideIdentification> pep_ids;
    vector<ProteinIdentification> prot_ids;
    vector<PeptideIdentification> pep_out;
    IdXMLFile().load(id, prot_ids, pep_ids);

    MSExperiment<> exp;
    MzMLFile f;
    f.setLogType(log_type_);

    PeakFileOptions options;
    options.clearMSLevels();
    options.addMSLevel(2);
    f.getOptions() = options;
    f.load(in, exp);
    exp.sortSpectra(true);
    
    SpectrumLookup lookup;
    lookup.readSpectra(exp.getSpectra());

    for (vector<PeptideIdentification>::iterator pep_id = pep_ids.begin(); pep_id != pep_ids.end(); ++pep_id)
    {
      Size scan_id = lookup.findByRT(pep_id->getRT());
      PeakSpectrum& temp = exp.getSpectrum(scan_id);
      
      vector<PeptideHit> scored_peptides;
      for (vector<PeptideHit>::const_iterator hit = pep_id->getHits().begin(); hit < pep_id->getHits().end(); ++hit)
      {
        PeptideHit scored_hit = *hit;
        PeptideHit phospho_sites = scored_hit;
        
        LOG_DEBUG << "starting to compute AScore RT=" << pep_id->getRT() << " SEQUENCE: " << scored_hit.getSequence().toString() << std::endl;
        
        phospho_sites = ascore.compute(scored_hit, temp, fragment_mass_tolerance, fragment_mass_unit_ppm, decimal_places);
        scored_peptides.push_back(phospho_sites);
      }

      PeptideIdentification new_pep_id(*pep_id);
      new_pep_id.setScoreType("PhosphoScore");
      new_pep_id.setHigherScoreBetter(true);
      new_pep_id.setHits(scored_peptides);
      pep_out.push_back(new_pep_id);
    }
    
    //-------------------------------------------------------------
    // writing output
    //-------------------------------------------------------------

    IdXMLFile().store(out, prot_ids, pep_out);
    return EXECUTION_OK;
  }

};

int main(int argc, const char** argv)
{
  TOPPPhosphoScoring tool;
  return tool.main(argc, argv);
}

/// @endcond<|MERGE_RESOLUTION|>--- conflicted
+++ resolved
@@ -245,12 +245,8 @@
     fragment_mass_tolerance_unit_valid_strings.push_back("Da");
     fragment_mass_tolerance_unit_valid_strings.push_back("ppm");
     registerStringOption_("fragment_mass_unit", "<unit>", "Da", "Unit of fragment mass error", false, false);
-    setValidStrings_("fragment_mass_unit", fragment_mass_tolerance_unit_valid_strings);
-<<<<<<< HEAD
-    
+    setValidStrings_("fragment_mass_unit", fragment_mass_tolerance_unit_valid_strings);    
     registerIntOption_("determining_ion_mass_decimal_places", "<num>", 2, "Rounding m/z values up to defined decimal places to calculate the site determining ions", false, true);    
-=======
->>>>>>> 267826a7
   }
 
   ExitCodes main_(int, const char**)
