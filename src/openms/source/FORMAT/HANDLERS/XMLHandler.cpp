--- conflicted
+++ resolved
@@ -104,21 +104,7 @@
         error_message_ += String("( in line ") + line + " column " + column + ")";
       }
 
-<<<<<<< HEAD
-      LOG_FATAL_ERROR << error_message_ << std::endl;
-=======
-      // test if file has the wrong extension and is therefore passed to the wrong parser
-      FileTypes::Type ft_name = FileHandler::getTypeByFileName(file_);
-      FileTypes::Type ft_content = FileHandler::getTypeByContent(file_);
-      if (ft_name != ft_content)
-      {
-        error_message_ += String("\nProbable cause: The file suffix (") + FileTypes::typeToName(ft_name)
-                          + ") does not match the file content (" + FileTypes::typeToName(ft_content) + "). "
-                          + "Rename the file to fix this.";
-      }
-
       OPENMS_LOG_FATAL_ERROR << error_message_ << std::endl;
->>>>>>> d38b45ce
       throw Exception::ParseError(__FILE__, __LINE__, OPENMS_PRETTY_FUNCTION, file_, error_message_);
     }
 
