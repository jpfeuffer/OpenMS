// --------------------------------------------------------------------------
//                   OpenMS -- Open-Source Mass Spectrometry
// --------------------------------------------------------------------------
// Copyright The OpenMS Team -- Eberhard Karls University Tuebingen,
// ETH Zurich, and Freie Universitaet Berlin 2002-2018.
//
// This software is released under a three-clause BSD license:
//  * Redistributions of source code must retain the above copyright
//    notice, this list of conditions and the following disclaimer.
//  * Redistributions in binary form must reproduce the above copyright
//    notice, this list of conditions and the following disclaimer in the
//    documentation and/or other materials provided with the distribution.
//  * Neither the name of any author or any participating institution
//    may be used to endorse or promote products derived from this software
//    without specific prior written permission.
// For a full list of authors, refer to the file AUTHORS.
// --------------------------------------------------------------------------
// THIS SOFTWARE IS PROVIDED BY THE COPYRIGHT HOLDERS AND CONTRIBUTORS "AS IS"
// AND ANY EXPRESS OR IMPLIED WARRANTIES, INCLUDING, BUT NOT LIMITED TO, THE
// IMPLIED WARRANTIES OF MERCHANTABILITY AND FITNESS FOR A PARTICULAR PURPOSE
// ARE DISCLAIMED. IN NO EVENT SHALL ANY OF THE AUTHORS OR THE CONTRIBUTING
// INSTITUTIONS BE LIABLE FOR ANY DIRECT, INDIRECT, INCIDENTAL, SPECIAL,
// EXEMPLARY, OR CONSEQUENTIAL DAMAGES (INCLUDING, BUT NOT LIMITED TO,
// PROCUREMENT OF SUBSTITUTE GOODS OR SERVICES; LOSS OF USE, DATA, OR PROFITS;
// OR BUSINESS INTERRUPTION) HOWEVER CAUSED AND ON ANY THEORY OF LIABILITY,
// WHETHER IN CONTRACT, STRICT LIABILITY, OR TORT (INCLUDING NEGLIGENCE OR
// OTHERWISE) ARISING IN ANY WAY OUT OF THE USE OF THIS SOFTWARE, EVEN IF
// ADVISED OF THE POSSIBILITY OF SUCH DAMAGE.
//
// --------------------------------------------------------------------------
// $Maintainer: Timo Sachsenberg $
// $Authors: Marc Sturm $
// --------------------------------------------------------------------------

#include <OpenMS/TRANSFORMATIONS/FEATUREFINDER/FeatureFinderIdentificationAlgorithm.h>
#include <OpenMS/TRANSFORMATIONS/FEATUREFINDER/EGHTraceFitter.h>
#include <OpenMS/TRANSFORMATIONS/FEATUREFINDER/ElutionModelFitter.h>
#include <OpenMS/TRANSFORMATIONS/FEATUREFINDER/GaussTraceFitter.h>
#include <OpenMS/TRANSFORMATIONS/FEATUREFINDER/TraceFitter.h>

#include <OpenMS/ANALYSIS/OPENSWATH/ChromatogramExtractor.h>
#include <OpenMS/ANALYSIS/OPENSWATH/DATAACCESS/SimpleOpenMSSpectraAccessFactory.h>
#include <OpenMS/ANALYSIS/SVM/SimpleSVM.h>
#include <OpenMS/ANALYSIS/MAPMATCHING/MapAlignmentAlgorithmIdentification.h>
#include <OpenMS/CHEMISTRY/ISOTOPEDISTRIBUTION/CoarseIsotopePatternGenerator.h>
#include <OpenMS/CHEMISTRY/ISOTOPEDISTRIBUTION/IsotopeDistribution.h>
#include <OpenMS/FORMAT/FeatureXMLFile.h>
#include <OpenMS/FORMAT/TraMLFile.h>
#include <OpenMS/CHEMISTRY/ModificationsDB.h>

#include <vector>
#include <numeric>
#include <fstream>
#include <algorithm>

#ifdef _OPENMP
#include <omp.h>
#endif

using namespace std;

namespace OpenMS
{
  FeatureFinderIdentificationAlgorithm::FeatureFinderIdentificationAlgorithm() :
    DefaultParamHandler("FeatureFinderIdentificationAlgorithm")
  {
    StringList output_file_tags;
    output_file_tags.push_back("output file");

    defaults_.setValue("candidates_out", "", "Optional output file with feature candidates.", output_file_tags);

    defaults_.setValue("debug", 0, "Debug level for feature detection.", ListUtils::create<String>("advanced"));
    defaults_.setMinInt("debug", 0);

    defaults_.setValue("extract:mz_window", 10.0, "m/z window size for chromatogram extraction (unit: ppm if 1 or greater, else Da/Th)");
    defaults_.setMinFloat("extract:mz_window", 0.0);
    defaults_.setValue("extract:n_isotopes", 2, "Number of isotopes to include in each peptide assay.");
    defaults_.setMinInt("extract:n_isotopes", 2);
    defaults_.setValue(
      "extract:isotope_pmin",
      0.0, 
      "Minimum probability for an isotope to be included in the assay for a peptide. If set, this parameter takes precedence over 'extract:n_isotopes'.",
      ListUtils::create<String>("advanced"));
    defaults_.setMinFloat("extract:isotope_pmin", 0.0);
    defaults_.setMaxFloat("extract:isotope_pmin", 1.0);
    defaults_.setValue(
      "extract:rt_quantile", 
      0.95, 
      "Quantile of the RT deviations between aligned internal and external IDs to use for scaling the RT extraction window",
      ListUtils::create<String>("advanced"));
    defaults_.setMinFloat("extract:rt_quantile", 0.0);
    defaults_.setMaxFloat("extract:rt_quantile", 1.0);

    defaults_.setValue(
      "extract:rt_window", 
      0.0, 
      "RT window size (in sec.) for chromatogram extraction. If set, this parameter takes precedence over 'extract:rt_quantile'.",
      ListUtils::create<String>("advanced"));
    defaults_.setMinFloat("extract:rt_window", 0.0);

    defaults_.setSectionDescription("extract", "Parameters for ion chromatogram extraction");

    defaults_.setValue("detect:peak_width", 60.0, "Expected elution peak width in seconds, for smoothing (Gauss filter). Also determines the RT extration window, unless set explicitly via 'extract:rt_window'.");
    defaults_.setMinFloat("detect:peak_width", 0.0);
    defaults_.setValue(
      "detect:min_peak_width", 
      0.2, 
      "Minimum elution peak width. Absolute value in seconds if 1 or greater, else relative to 'peak_width'.",
      ListUtils::create<String>("advanced"));
    defaults_.setMinFloat("detect:min_peak_width", 0.0);

    defaults_.setValue(
      "detect:signal_to_noise", 
      0.8, 
      "Signal-to-noise threshold for OpenSWATH feature detection",
       ListUtils::create<String>("advanced"));
    defaults_.setMinFloat("detect:signal_to_noise", 0.1);
    defaults_.setValue("detect:mapping_tolerance", 0.0, "RT tolerance (plus/minus) for mapping peptide IDs to features. Absolute value in seconds if 1 or greater, else relative to the RT span of the feature.");
    defaults_.setMinFloat("detect:mapping_tolerance", 0.0);

    defaults_.setSectionDescription("detect", "Parameters for detecting features in extracted ion chromatograms");

    // parameters for SVM classification:
    defaults_.setValue("svm:samples", 0, "Number of observations to use for training ('0' for all)");
    defaults_.setMinInt("svm:samples", 0);
    defaults_.setValue("svm:no_selection", "false", "By default, roughly the same number of positive and negative observations, with the same intensity distribution, are selected for training. This aims to reduce biases, but also reduces the amount of training data. Set this flag to skip this procedure and consider all available observations (subject to 'svm:samples').");
    defaults_.setValidStrings("svm:no_selection", ListUtils::create<String>("true,false"));
    defaults_.setValue("svm:xval_out", "", "Output file: SVM cross-validation (parameter optimization) results", output_file_tags);
    defaults_.setValidStrings("svm:xval_out", ListUtils::create<String>("csv"));
    defaults_.insert("svm:", SimpleSVM().getParameters());

    // available scores: initialPeakQuality,total_xic,peak_apices_sum,var_xcorr_coelution,var_xcorr_coelution_weighted,var_xcorr_shape,var_xcorr_shape_weighted,var_library_corr,var_library_rmsd,var_library_sangle,var_library_rootmeansquare,var_library_manhattan,var_library_dotprod,var_intensity_score,nr_peaks,sn_ratio,var_log_sn_score,var_elution_model_fit_score,xx_lda_prelim_score,var_isotope_correlation_score,var_isotope_overlap_score,var_massdev_score,var_massdev_score_weighted,var_bseries_score,var_yseries_score,var_dotprod_score,var_manhatt_score,main_var_xx_swath_prelim_score,xx_swath_prelim_score
    // exclude some redundant/uninformative scores:
    // @TODO: intensity bias introduced by "peak_apices_sum"?
    // names of scores to use as SVM features
    String score_metavalues = "peak_apices_sum,var_xcorr_coelution,var_xcorr_shape,var_library_sangle,var_intensity_score,sn_ratio,var_log_sn_score,var_elution_model_fit_score,xx_lda_prelim_score,var_isotope_correlation_score,var_isotope_overlap_score,var_massdev_score,main_var_xx_swath_prelim_score";

    defaults_.setValue(
      "svm:predictors", 
      score_metavalues, 
      "Names of OpenSWATH scores to use as predictors for the SVM (comma-separated list)",
      ListUtils::create<String>("advanced"));

    defaults_.setValue(
      "svm:min_prob", 
      0.0, 
      "Minimum probability of correctness, as predicted by the SVM, required to retain a feature candidate",
      ListUtils::create<String>("advanced"));
    defaults_.setMinFloat("svm:min_prob", 0.0);
    defaults_.setMaxFloat("svm:min_prob", 1.0);

    defaults_.setSectionDescription("svm", "Parameters for scoring features using a support vector machine (SVM)");

    // parameters for model fitting (via ElutionModelFitter):
    StringList models = ListUtils::create<String>("symmetric,asymmetric,none");
    defaults_.setValue("model:type", models[0], "Type of elution model to fit to features");
    defaults_.setValidStrings("model:type", models);
    defaults_.insert("model:", ElutionModelFitter().getParameters()); // copy parameters
    defaults_.remove("model:asymmetric");

    defaults_.setSectionDescription("model", "Parameters for fitting elution models to features");

    defaultsToParam_();
  }

  void FeatureFinderIdentificationAlgorithm::run(
    vector<PeptideIdentification> peptides,
    vector<ProteinIdentification> proteins,
    vector<PeptideIdentification> peptides_ext,
    vector<ProteinIdentification> proteins_ext,
    FeatureMap& features,
    const FeatureMap& seeds
    )
  {
    if ((svm_n_samples_ > 0) && (svm_n_samples_ < 2 * svm_n_parts_))
    {
      String msg = "Sample size of " + String(svm_n_samples_) +
        " (parameter 'svm:samples') is not enough for " + String(svm_n_parts_) +
        "-fold cross-validation (parameter 'svm:xval').";
      throw Exception::InvalidParameter(__FILE__, __LINE__,
                                        OPENMS_PRETTY_FUNCTION, msg);
    }

    // initialize algorithm classes needed later:
    Param params = feat_finder_.getParameters();
    params.setValue("stop_report_after_feature", -1); // return all features
    params.setValue("Scores:use_rt_score", "false"); // RT may not be reliable
    if ((elution_model_ != "none") || (!candidates_out_.empty()))
    {
      params.setValue("write_convex_hull", "true");
    }
    if (min_peak_width_ < 1.0) min_peak_width_ *= peak_width_;
    params.setValue("TransitionGroupPicker:PeakPickerMRM:gauss_width",
                    peak_width_);
    params.setValue("TransitionGroupPicker:min_peak_width", min_peak_width_);
    // disabling the signal-to-noise threshold (setting the parameter to zero)
    // totally breaks the OpenSWATH feature detection (no features found)!
    params.setValue("TransitionGroupPicker:PeakPickerMRM:signal_to_noise",
                    signal_to_noise_);
    params.setValue("TransitionGroupPicker:recalculate_peaks", "true");
    params.setValue("TransitionGroupPicker:PeakPickerMRM:peak_width", -1.0);
    params.setValue("TransitionGroupPicker:PeakPickerMRM:method",
                    "corrected");
    feat_finder_.setParameters(params);
    feat_finder_.setLogType(ProgressLogger::NONE);
    feat_finder_.setStrictFlag(false);

    double rt_uncertainty(0);
    bool with_external_ids = !peptides_ext.empty();

    if (with_external_ids && !seeds.empty())
    {
      throw Exception::IllegalArgument(
        __FILE__, 
        __LINE__, 
        OPENMS_PRETTY_FUNCTION, 
        "Using seeds and external ids is currently not supported.");
    }

    if (with_external_ids)
    {
      // align internal and external IDs to estimate RT shifts:
      MapAlignmentAlgorithmIdentification aligner;
      aligner.setReference(peptides_ext); // go from internal to external scale
      vector<vector<PeptideIdentification> > aligner_peptides(1, peptides);
      vector<TransformationDescription> aligner_trafos;

      OPENMS_LOG_INFO << "Realigning internal and external IDs...";
      aligner.align(aligner_peptides, aligner_trafos);
      trafo_external_ = aligner_trafos[0];
      vector<double> aligned_diffs;
      trafo_external_.getDeviations(aligned_diffs);
      int index = max(0, int(rt_quantile_ * aligned_diffs.size()) - 1);
      rt_uncertainty = aligned_diffs[index];
      try
      {
        aligner_trafos[0].fitModel("lowess");
        trafo_external_ = aligner_trafos[0];
      }
      catch (Exception::BaseException& e)
      {
        OPENMS_LOG_ERROR << "Error: Failed to align RTs of internal/external peptides. RT information will not be considered in the SVM classification. The original error message was:\n" << e.what() << endl;
      }
    }

    if (rt_window_ == 0.0)
    {
      // calculate RT window based on other parameters and alignment quality:
      double map_tol = mapping_tolerance_;
      if (map_tol < 1.0) map_tol *= (2 * peak_width_); // relative tolerance
      rt_window_ = (rt_uncertainty + 2 * peak_width_ + map_tol) * 2;
      OPENMS_LOG_INFO << "RT window size calculated as " << rt_window_ << " seconds."
               << endl;
    }

    //-------------------------------------------------------------
    // prepare peptide map
    //-------------------------------------------------------------
    OPENMS_LOG_INFO << "Preparing mapping of peptide data..." << endl;
    peptide_map_.clear();

    // Reserve enough space for all possible seeds
    peptides.reserve(peptides.size() + seeds.size());

    for (vector<PeptideIdentification>::iterator pep_it = peptides.begin();
         pep_it != peptides.end(); ++pep_it)
    {
      addPeptideToMap_(*pep_it, peptide_map_);
      pep_it->setMetaValue("FFId_category", "internal");
    }

    // TODO make sure that only assembled traces (more than one trace -> has a charge)
    // see FeatureFindingMetabo: defaults_.setValue("remove_single_traces", "false", "Remove unassembled traces (single traces).");
    Size seeds_added(0);
    for (FeatureMap::ConstIterator f_it = seeds.begin(); f_it != seeds.end(); ++f_it)
    {
      // check if already a peptide in peptide_map_ that is close in RT and MZ
      // if so don't add seed
      bool peptide_already_exists = false;
      for (const auto & peptide : peptides)
      {
        double seed_RT = static_cast<double>(f_it->getRT());
        double seed_MZ = static_cast<double>(f_it->getMZ());
	double seed_charge = f_it->getCharge();
        double peptide_RT = peptide.getRT();
        double peptide_MZ = peptide.getMZ();

        // RT or MZ values of seed match in range -> peptide already exists -> don't add seed
        // Consider up to 5th isotopic trace (e.g., because of seed misassignment)
        double th_tolerance = mz_window_ppm_ ? mz_window_ * 1e-6 * peptide_MZ : mz_window_;
        if ((fabs(seed_RT - peptide_RT) <= rt_window_) &&
           ((fabs(seed_MZ - peptide_MZ) <= th_tolerance) ||
             fabs(seed_MZ - (1.0/seed_charge) * Constants::C13C12_MASSDIFF_U - peptide_MZ) <= th_tolerance ||
             fabs(seed_MZ - (2.0/seed_charge) * Constants::C13C12_MASSDIFF_U - peptide_MZ) <= th_tolerance ||
             fabs(seed_MZ - (3.0/seed_charge) * Constants::C13C12_MASSDIFF_U - peptide_MZ) <= th_tolerance ||
             fabs(seed_MZ - (4.0/seed_charge) * Constants::C13C12_MASSDIFF_U - peptide_MZ) <= th_tolerance ||
             fabs(seed_MZ - (5.0/seed_charge) * Constants::C13C12_MASSDIFF_U - peptide_MZ) <= th_tolerance)
            )
        {
          peptide_already_exists = true;
          break;
        }
      }

      if (!peptide_already_exists)
      {
        peptides.push_back(PeptideIdentification());
        PeptideHit seed_hit;
        seed_hit.setCharge(f_it->getCharge());
    
        const String pseudo_mod_name = String(100000 + seeds_added);

        // Check if pseudo mod is already there. 
        // Multiple runs of the algorithm might have already registered it
        if (!ModificationsDB::getInstance()->has("[" + pseudo_mod_name + "]"))
        {
          ResidueModification * new_mod = new ResidueModification();
          new_mod->setFullId("[" + pseudo_mod_name + "]"); // setting FullId but not Id makes it a user-defined mod
          new_mod->setTermSpecificity(ResidueModification::ANYWHERE);
          new_mod->setUniModRecordId(100000 + seeds_added); // required for TargetedExperimentHelper
          new_mod->setOrigin('X');
          ModificationsDB::getInstance()->addModification(new_mod);
        }

        AASequence some_seq = AASequence::fromString("XXX");
        some_seq.setModification(1, "[" + pseudo_mod_name + "]");
        seed_hit.setSequence(some_seq);
        vector<PeptideHit> seed_hits;
        seed_hits.push_back(seed_hit);
        peptides.back().setHits(seed_hits);
        peptides.back().setRT(f_it->getRT());
        peptides.back().setMZ(f_it->getMZ());
        peptides.back().setMetaValue("FFId_category", "internal");
        addPeptideToMap_(peptides.back(), peptide_map_);
        ++seeds_added;
      }
    }
    LOG_INFO << "Seeds added: " << seeds_added << endl;


    n_internal_peps_ = peptide_map_.size();
    for (vector<PeptideIdentification>::iterator pep_it =
           peptides_ext.begin(); pep_it != peptides_ext.end(); ++pep_it)
    {
      addPeptideToMap_(*pep_it, peptide_map_, true);
      pep_it->setMetaValue("FFId_category", "external");
    }
    n_external_peps_ = peptide_map_.size() - n_internal_peps_;

    OPENMS_LOG_INFO << "Creating assay library..." << endl;
    PeptideRefRTMap ref_rt_map;
    createAssayLibrary_(peptide_map_, ref_rt_map);
    // TraMLFile().store("debug.traml", library_);

    //-------------------------------------------------------------
    // run feature detection
    //-------------------------------------------------------------
    OPENMS_LOG_INFO << "Extracting chromatograms..." << endl;
    ChromatogramExtractor extractor;
    // extractor.setLogType(ProgressLogger::NONE);
    vector<OpenSwath::ChromatogramPtr> chrom_temp;
    vector<ChromatogramExtractor::ExtractionCoordinates> coords;
    extractor.prepare_coordinates(chrom_temp, coords, library_,
                                  numeric_limits<double>::quiet_NaN(), false);

    boost::shared_ptr<PeakMap> shared = boost::make_shared<PeakMap>(ms_data_);
    OpenSwath::SpectrumAccessPtr spec_temp =
      SimpleOpenMSSpectraFactory::getSpectrumAccessOpenMSPtr(shared);
    extractor.extractChromatograms(spec_temp, chrom_temp, coords, mz_window_,
                                   mz_window_ppm_, "tophat");
    extractor.return_chromatogram(chrom_temp, coords, library_, (*shared)[0],
                                  chrom_data_.getChromatograms(), false);

<<<<<<< HEAD
    LOG_INFO << "Extracted " << chrom_data_.getNrChromatograms()
=======
    OPENMS_LOG_DEBUG << "Extracted " << chrom_data_.getNrChromatograms()
>>>>>>> d38b45ce
              << " chromatogram(s)." << endl;

    OPENMS_LOG_INFO << "Detecting chromatographic peaks..." << endl;
    // suppress status output from OpenSWATH, unless in debug mode:
    if (debug_level_ < 1) OpenMS_Log_info.remove(cout);
    feat_finder_.pickExperiment(chrom_data_, features, library_,
                                TransformationDescription(), ms_data_);
    if (debug_level_ < 1) OpenMS_Log_info.insert(cout); // revert logging change
    OPENMS_LOG_INFO << "Found " << features.size() << " feature candidates in total."
             << endl;
    ms_data_.reset(); // not needed anymore, free up the memory

    // complete feature annotation:
    annotateFeatures_(features, ref_rt_map);

    // sort everything:
    sort(features.getUnassignedPeptideIdentifications().begin(),
         features.getUnassignedPeptideIdentifications().end(),
         peptide_compare_);
    sort(features.begin(), features.end(), feature_compare_);

    postProcess_(features, with_external_ids);
    statistics_(features);

    features.setProteinIdentifications(proteins);
    // add external IDs (if any):
    features.getProteinIdentifications().insert(
      features.getProteinIdentifications().end(), proteins_ext.begin(),
      proteins_ext.end());
    features.getUnassignedPeptideIdentifications().insert(
      features.getUnassignedPeptideIdentifications().end(),
      peptides_ext.begin(), peptides_ext.end());

    // remove all hits with pseudo ids (seeds)
    for (Feature& f : features)
    {
      std::vector<PeptideIdentification>& ids = f.getPeptideIdentifications();
      for (auto & pid : ids)
      {
        std::vector<PeptideHit>& hits = pid.getHits();
        auto it = remove_if(hits.begin(), hits.end(), 
          [](const PeptideHit & ph)
          {
            return (ph.getSequence().toUnmodifiedString().hasPrefix("XXX"));
          });
        hits.erase(it, hits.end()); // remove / erase idiom
      }

      // remove empty PeptideIdentifications
      auto it = remove_if(ids.begin(), ids.end(), 
        [](const PeptideIdentification & pid)
        {
          return pid.empty();
        });
      ids.erase(it, ids.end()); // remove / erase idiom
    }

    // clean up unassigned PeptideIdentifications
    std::vector<PeptideIdentification>& ids = features.getUnassignedPeptideIdentifications();
    for (auto & pid : ids)
    {
      std::vector<PeptideHit>& hits = pid.getHits();
      auto it = remove_if(hits.begin(), hits.end(), [](const PeptideHit & ph)
      {
        return (ph.getSequence().toUnmodifiedString().hasPrefix("XXX"));
      });
      hits.erase(it, hits.end());
    }
    // remove empty PeptideIdentifications
    auto it = remove_if(ids.begin(), ids.end(), 
      [](const PeptideIdentification & pid)
      {
        return pid.empty();
      });
    ids.erase(it, ids.end()); // remove / erase idiom

    features.ensureUniqueId();
  }

  void FeatureFinderIdentificationAlgorithm::postProcess_(
   FeatureMap & features,
   bool with_external_ids)
  {
    // don't do SVM stuff unless we have external data to apply the model to:
    if (with_external_ids) classifyFeatures_(features);

    // store feature candidates before filtering
    if (!candidates_out_.empty())
    {
      FeatureXMLFile().store(candidates_out_, features);
    }

    filterFeatures_(features, with_external_ids);
    OPENMS_LOG_INFO << features.size() << " features left after filtering." << endl;

    if (!svm_probs_internal_.empty()) calculateFDR_(features);

    if (elution_model_ != "none")
    {
      ElutionModelFitter emf;
      Param emf_params = param_.copy("model:", true);
      emf_params.remove("type");
      emf_params.setValue("asymmetric",
                          (elution_model_ == "asymmetric") ? "true" : "false");
      emf.setParameters(emf_params);
      emf.fitElutionModels(features);
    }
    else if (!candidates_out_.empty()) // hulls not needed, remove them
    {
      for (FeatureMap::Iterator feat_it = features.begin(); 
           feat_it != features.end(); ++feat_it)
      {
        for (vector<Feature>::iterator sub_it =
               feat_it->getSubordinates().begin(); sub_it != 
               feat_it->getSubordinates().end(); ++sub_it)
        {
          sub_it->getConvexHulls().clear();
        }
      }
    }

  }

  void FeatureFinderIdentificationAlgorithm::runOnCandidates(FeatureMap & features)
  {
    if ((svm_n_samples_ > 0) && (svm_n_samples_ < 2 * svm_n_parts_))
    {
      String msg = "Sample size of " + String(svm_n_samples_) +
        " (parameter 'svm:samples') is not enough for " + String(svm_n_parts_) +
        "-fold cross-validation (parameter 'svm:xval').";
      throw Exception::InvalidParameter(__FILE__, __LINE__,
                                        OPENMS_PRETTY_FUNCTION, msg);
    }

    bool with_external_ids = (!features.empty() && features[0].metaValueExists("predicted_class"));

    // extract ID information for statistics:
    peptide_map_.clear();
    set<AASequence> internal_seqs;
    for (vector<PeptideIdentification>::iterator pep_it =
           features.getUnassignedPeptideIdentifications().begin(); pep_it !=
           features.getUnassignedPeptideIdentifications().end(); ++pep_it)
    {
      const AASequence& seq = pep_it->getHits()[0].getSequence();
      if (pep_it->getMetaValue("FFId_category") == "internal")
      {
        internal_seqs.insert(seq);
      }
      peptide_map_[seq];
    }
    for (FeatureMap::Iterator feat_it = features.begin();
         feat_it != features.end(); ++feat_it)
    {
      if (feat_it->getPeptideIdentifications().empty()) continue;
      const PeptideIdentification& pep_id =
        feat_it->getPeptideIdentifications()[0];
      const AASequence& seq = pep_id.getHits()[0].getSequence();
      if (pep_id.getMetaValue("FFId_category") == "internal")
      {
        internal_seqs.insert(seq);
      }
      peptide_map_[seq];
    }
    n_internal_peps_ = internal_seqs.size();
    n_external_peps_ = peptide_map_.size() - internal_seqs.size();

    // sort everything:
    sort(features.getUnassignedPeptideIdentifications().begin(),
         features.getUnassignedPeptideIdentifications().end(),
         peptide_compare_);
    sort(features.begin(), features.end(), feature_compare_);

    postProcess_(features, with_external_ids);

    statistics_(features);

  }

  void FeatureFinderIdentificationAlgorithm::statistics_(FeatureMap const & features) const
  {
    // same peptide sequence may be quantified based on internal and external
    // IDs if charge states differ!
    set<AASequence> quantified_internal, quantified_all;
<<<<<<< HEAD
    for (auto const &f : features)
=======
    for (const auto& f : features)
>>>>>>> d38b45ce
    {
      const PeptideIdentification& pep_id = f.getPeptideIdentifications()[0];
      const AASequence& seq = pep_id.getHits()[0].getSequence();
      if (f.getIntensity() > 0.0)
      {
        quantified_all.insert(seq);
        if (pep_id.getMetaValue("FFId_category") == "internal")
        {
          quantified_internal.insert(seq);
        }
      }
    }
    Size n_quant_external = quantified_all.size() - quantified_internal.size();
    // If internal and external IDs for a peptide map to different RT regions,
    // it is possible that there is a quantification from the "external" region,
    // but not from the "internal" region (no matching feature) - therefore the
    // number of "missing" external peptides can be negative!
    Int n_missing_external = Int(n_external_peps_) - n_quant_external;

    OPENMS_LOG_INFO << "\nSummary statistics (counting distinct peptides including "
      "PTMs):\n"
             << peptide_map_.size() << " peptides identified ("
             << n_internal_peps_ << " internal, " << n_external_peps_
             << " additional external)\n"
             << quantified_all.size() << " peptides with features ("
             << quantified_internal.size() << " internal, "
             << n_quant_external << " external)\n"
             << peptide_map_.size() - quantified_all.size()
             << " peptides without features ("
             << n_internal_peps_ - quantified_internal.size() << " internal, "
             << n_missing_external << " external)\n" << endl;

  }

  void FeatureFinderIdentificationAlgorithm::createAssayLibrary_(PeptideMap& peptide_map, PeptideRefRTMap& ref_rt_map) 
  {
    std::set<String> protein_accessions;

    for (PeptideMap::iterator pm_it = peptide_map.begin();
         pm_it != peptide_map.end(); ++pm_it)
    {
      TargetedExperiment::Peptide peptide;

      const AASequence& seq = pm_it->first;
      OPENMS_LOG_DEBUG << "\nPeptide: " << seq.toString() << std::endl;
      peptide.sequence = seq.toString();
      // @NOTE: Technically, "TargetedExperiment::Peptide" stores the unmodified
      // sequence and the modifications separately. Unfortunately, creating the
      // modifications vector is complex and there is currently no convenient
      // conversion function (see "TargetedExperimentHelper::getAASequence" for
      // the reverse conversion). However, "Peptide" is later converted to
      // "OpenSwath::LightPeptide" anyway, and this is done via "AASequence"
      // (see "OpenSwathDataAccessHelper::convertTargetedPeptide"). So for our
      // purposes it works to just store the sequence including modifications in
      // "Peptide".

      // keep track of protein accessions:
      set<String> current_accessions;
      // internal/external pait
      const pair<RTMap, RTMap>& pair = pm_it->second.begin()->second;
      const PeptideHit& hit = (pair.first.empty() ?
                               pair.second.begin()->second->getHits()[0] :
                               pair.first.begin()->second->getHits()[0]);
      current_accessions = hit.extractProteinAccessionsSet();
      protein_accessions.insert(current_accessions.begin(),
                                current_accessions.end());
      // missing protein accession would crash OpenSWATH algorithms:
      if (current_accessions.empty())
      {
        current_accessions.insert("not_available");
      }
      peptide.protein_refs = vector<String>(current_accessions.begin(),
                                            current_accessions.end());

      // get regions in which peptide elutes (ideally only one):
      std::vector<RTRegion> rt_regions;
      getRTRegions_(pm_it->second, rt_regions);
      OPENMS_LOG_DEBUG << "Found " << rt_regions.size() << " RT region(s)." << std::endl;

      // go through different charge states:
      for (ChargeMap::const_iterator cm_it = pm_it->second.begin();
           cm_it != pm_it->second.end(); ++cm_it)
      {
        Int charge = cm_it->first;
<<<<<<< HEAD

        if (seq.toUnmodifiedString().hasPrefix("XXX")) // seed
        {
          //cout << peptide.sequence << " " << charge << endl;

          String peptide_id = peptide.sequence + "/" + String(charge);
          peptide.setChargeState(charge);
          peptide.id = peptide_id;
          peptide.setPeptideGroupLabel(peptide_id);
          peptide.rts.clear();

          Size counter = 0;
          // accumulate IDs over multiple regions: potentially not needed for seeds
          RTMap& internal_ids = ref_rt_map[peptide_id].first;
          RTMap& external_ids = ref_rt_map[peptide_id].second;
          for (vector<RTRegion>::iterator reg_it = rt_regions.begin();
               reg_it != rt_regions.end(); ++reg_it)
          {            
            if (reg_it->ids.count(charge))
            {
              LOG_DEBUG << "Region " << counter + 1 << " (RT: "
                        << float(reg_it->start) << "-" << float(reg_it->end)
                        << ", size " << float(reg_it->end - reg_it->start) << ")"
                        << std::endl;

              peptide.id = peptide_id;
              if (rt_regions.size() > 1) peptide.id += ":" + String(++counter);

              auto& a = reg_it->ids[charge].first;
              double mz = a.begin()->second->getMZ();
              // get isotope distribution for peptide:
              Size n_isotopes = (isotope_pmin_ > 0.0) ? 10 : n_isotopes_;
              CoarseIsotopePatternGenerator generator(n_isotopes);

              IsotopeDistribution iso_dist = generator.estimateFromPeptideWeight(mz * charge - charge * Constants::PROTON_MASS_U);
              if (isotope_pmin_ > 0.0)
              {
                iso_dist.trimLeft(isotope_pmin_);
                iso_dist.trimRight(isotope_pmin_);
                iso_dist.renormalize();
              }

              LOG_DEBUG << "Seed Charge: " << charge << " (m/z: " << mz << ")" << std::endl;

              // store beginning and end of RT region:
              peptide.rts.clear();
              addPeptideRT_(peptide, reg_it->start);
              addPeptideRT_(peptide, reg_it->end);
              library_.addPeptide(peptide);
              generateTransitions_(peptide.id, mz, charge, iso_dist);
            }
            internal_ids.insert(reg_it->ids[charge].first.begin(),
                      reg_it->ids[charge].first.end());
            external_ids.insert(reg_it->ids[charge].second.begin(), // Note: empty
                                reg_it->ids[charge].second.end());
          }
        }
        else
=======
        double mz = seq.getMonoWeight(Residue::Full, charge) / charge;
        OPENMS_LOG_DEBUG << "Charge: " << charge << " (m/z: " << mz << ")" << std::endl;
        peptide.setChargeState(charge);
        String peptide_id = peptide.sequence + "/" + String(charge);

        // we want to detect one feature per peptide and charge state - if there
        // are multiple RT regions, group them together:
        peptide.setPeptideGroupLabel(peptide_id);
        peptide.rts.clear();
        Size counter = 0;
        // accumulate IDs over multiple regions:
        RTMap& internal_ids = ref_rt_map[peptide_id].first;
        RTMap& external_ids = ref_rt_map[peptide_id].second;
        for (vector<RTRegion>::iterator reg_it = rt_regions.begin();
             reg_it != rt_regions.end(); ++reg_it)
>>>>>>> d38b45ce
        {
          // get isotope distribution for peptide:
          Size n_isotopes = (isotope_pmin_ > 0.0) ? 10 : n_isotopes_;
          IsotopeDistribution iso_dist = 
            seq.getFormula(Residue::Full, 0).getIsotopeDistribution(CoarseIsotopePatternGenerator(n_isotopes));
          if (isotope_pmin_ > 0.0)
          {
<<<<<<< HEAD
            iso_dist.trimLeft(isotope_pmin_);
            iso_dist.trimRight(isotope_pmin_);
            iso_dist.renormalize();
          }

          double mz = seq.getMonoWeight(Residue::Full, charge) / charge;
          LOG_DEBUG << "Charge: " << charge << " (m/z: " << mz << ")" << std::endl;
          peptide.setChargeState(charge);
          String peptide_id = peptide.sequence + "/" + String(charge);

          // we want to detect one feature per peptide and charge state - if there
          // are multiple RT regions, group them together:
          peptide.setPeptideGroupLabel(peptide_id);
          peptide.rts.clear();
          Size counter = 0;
          // accumulate IDs over multiple regions:
          RTMap& internal_ids = ref_rt_map[peptide_id].first;
          RTMap& external_ids = ref_rt_map[peptide_id].second;
          for (vector<RTRegion>::iterator reg_it = rt_regions.begin();
               reg_it != rt_regions.end(); ++reg_it)
          {
            if (reg_it->ids.count(charge))
            {
              LOG_DEBUG << "Region " << counter + 1 << " (RT: "
                        << float(reg_it->start) << "-" << float(reg_it->end)
                        << ", size " << float(reg_it->end - reg_it->start) << ")"
                        << std::endl;

              peptide.id = peptide_id;
              if (rt_regions.size() > 1) peptide.id += ":" + String(++counter);

              // store beginning and end of RT region:
              peptide.rts.clear();
              addPeptideRT_(peptide, reg_it->start);
              addPeptideRT_(peptide, reg_it->end);
              library_.addPeptide(peptide);
              generateTransitions_(peptide.id, mz, charge, iso_dist);
            }
            internal_ids.insert(reg_it->ids[charge].first.begin(),
                                reg_it->ids[charge].first.end());
            external_ids.insert(reg_it->ids[charge].second.begin(),
                                reg_it->ids[charge].second.end());
=======
            OPENMS_LOG_DEBUG << "Region " << counter + 1 << " (RT: "
                      << float(reg_it->start) << "-" << float(reg_it->end)
                      << ", size " << float(reg_it->end - reg_it->start) << ")"
                      << std::endl;

            peptide.id = peptide_id;
            if (rt_regions.size() > 1) peptide.id += ":" + String(++counter);

            // store beginning and end of RT region:
            peptide.rts.clear();
            addPeptideRT_(peptide, reg_it->start);
            addPeptideRT_(peptide, reg_it->end);
            library_.addPeptide(peptide);
            generateTransitions_(peptide.id, mz, charge, iso_dist);
>>>>>>> d38b45ce
          }
        }
      }
    }

    // add proteins to library:
    for (String const & acc : protein_accessions)
    {
      TargetedExperiment::Protein protein;
      protein.id = acc;
      library_.addProtein(protein);
    }
  }

  void FeatureFinderIdentificationAlgorithm::getRTRegions_(
    ChargeMap& peptide_data, 
    std::vector<RTRegion>& rt_regions) const
  {
    // use RTs from all charge states here to get a more complete picture:
    std::vector<double> rts;
    for (ChargeMap::iterator cm_it = peptide_data.begin();
         cm_it != peptide_data.end(); ++cm_it)
    {
      // "internal" IDs:
      for (RTMap::iterator rt_it = cm_it->second.first.begin();
           rt_it != cm_it->second.first.end(); ++rt_it)
      {
        rts.push_back(rt_it->first);
      }
      // "external" IDs:
      for (RTMap::iterator rt_it = cm_it->second.second.begin();
           rt_it != cm_it->second.second.end(); ++rt_it)
      {
        rts.push_back(rt_it->first);
      }
    }
    sort(rts.begin(), rts.end());
    double rt_tolerance = rt_window_ / 2.0;

    for (vector<double>::iterator rt_it = rts.begin(); rt_it != rts.end();
         ++rt_it)
    {
      // create a new region?
      if (rt_regions.empty() || (rt_regions.back().end < *rt_it - rt_tolerance))
      {
        RTRegion region;
        region.start = *rt_it - rt_tolerance;
        // TODO
        // cppcheck-suppress uninitStructMember
        rt_regions.push_back(region);
      }
      rt_regions.back().end = *rt_it + rt_tolerance;
    }

    // sort the peptide IDs into the regions:
    for (ChargeMap::iterator cm_it = peptide_data.begin();
         cm_it != peptide_data.end(); ++cm_it)
    {
      // regions are sorted by RT, as are IDs, so just iterate linearly:
      std::vector<RTRegion>::iterator reg_it = rt_regions.begin();
      // "internal" IDs:
      for (RTMap::iterator rt_it = cm_it->second.first.begin();
           rt_it != cm_it->second.first.end(); ++rt_it)
      {
        while (rt_it->first > reg_it->end) ++reg_it;
        reg_it->ids[cm_it->first].first.insert(*rt_it);
      }
      reg_it = rt_regions.begin(); // reset to start
      // "external" IDs:
      for (RTMap::iterator rt_it = cm_it->second.second.begin();
           rt_it != cm_it->second.second.end(); ++rt_it)
      {
        while (rt_it->first > reg_it->end) ++reg_it;
        reg_it->ids[cm_it->first].second.insert(*rt_it);
      }
      // ID references no longer needed (now stored in the RT regions):
      cm_it->second.first.clear();
      cm_it->second.second.clear();
    }
  }

  void FeatureFinderIdentificationAlgorithm::addPeptideRT_(TargetedExperiment::Peptide& peptide, double rt) const
  {
    TargetedExperiment::RetentionTime te_rt;
    te_rt.setRT(rt);
    te_rt.retention_time_type = TargetedExperimentHelper::RetentionTime::RTType::NORMALIZED;
    peptide.rts.push_back(te_rt);
  }

  /// generate transitions (isotopic traces) for a peptide ion and add them to the library:
  void FeatureFinderIdentificationAlgorithm::generateTransitions_(
    const String& peptide_id, 
    double mz, 
    Int charge,
    const IsotopeDistribution& iso_dist)
  {
    // go through different isotopes:
    Size counter = 0;
    for (IsotopeDistribution::ConstIterator iso_it = iso_dist.begin();
         iso_it != iso_dist.end(); ++iso_it, ++counter)
    {
      ReactionMonitoringTransition transition;
      String annotation = "i" + String(counter + 1);
      String transition_name = peptide_id + "_" + annotation;

      transition.setNativeID(transition_name);
      transition.setPrecursorMZ(mz);
      transition.setProductMZ(mz + Constants::C13C12_MASSDIFF_U * 
                              float(counter) / charge);
      transition.setLibraryIntensity(iso_it->getIntensity());
      transition.setMetaValue("annotation", annotation);
      transition.setPeptideRef(peptide_id);
      library_.addTransition(transition);
      isotope_probs_[transition_name] = iso_it->getIntensity();
    }
  }

  void FeatureFinderIdentificationAlgorithm::checkNumObservations_(Size n_pos, Size n_neg, const String& note) const
  {
    if (n_pos < svm_n_parts_)
    {
      String msg = "Not enough positive observations for " + 
        String(svm_n_parts_) + "-fold cross-validation" + note + ".";
      throw Exception::MissingInformation(__FILE__, __LINE__, 
                                          OPENMS_PRETTY_FUNCTION, msg);
    }
    if (n_neg < svm_n_parts_)
    {
      String msg = "Not enough negative observations for " + 
        String(svm_n_parts_) + "-fold cross-validation" + note + ".";
      throw Exception::MissingInformation(__FILE__, __LINE__, 
                                          OPENMS_PRETTY_FUNCTION, msg);
    }
  }

  void FeatureFinderIdentificationAlgorithm::annotateFeaturesFinalizeAssay_(
    FeatureMap& features, map<Size, vector<PeptideIdentification*> >& feat_ids,
    RTMap& rt_internal)
  {
    set<PeptideIdentification*> assigned_ids;
    if (!feat_ids.empty())
    {
      // find the "best" feature (with the most IDs):
      Size best_index = 0;
      Size best_count = 0;
      for (map<Size, vector<PeptideIdentification*> >::iterator fi_it =
             feat_ids.begin(); fi_it != feat_ids.end(); ++fi_it)
      {
        Size current_index = fi_it->first;
        Size current_count = fi_it->second.size();
        if ((current_count > best_count) ||
            ((current_count == best_count) && // break ties by intensity
             (features[current_index].getIntensity() >
              features[best_index].getIntensity())))
        {
          best_count = current_count;
          best_index = current_index;
        }
      }
      // assign IDs:
      if (best_count > 0)
      {
        // we define the (one) feature with most matching IDs as correct:
        features[best_index].setMetaValue("feature_class", "positive");
        features[best_index].getPeptideIdentifications().resize(best_count);
        for (Size i = 0; i < best_count; ++i)
        {
          features[best_index].getPeptideIdentifications()[i] =
              *(feat_ids[best_index][i]);
        }
        assigned_ids.insert(feat_ids[best_index].begin(),
                            feat_ids[best_index].end());
      }
    }
    // store unassigned IDs from the current RT region:
    for (RTMap::const_iterator rt_it = rt_internal.begin();
         rt_it != rt_internal.end(); ++rt_it)
    {
      if (!assigned_ids.count(rt_it->second))
      {
        const PeptideIdentification& pep_id = *(rt_it->second);
        features.getUnassignedPeptideIdentifications().push_back(pep_id);
      }
    }
    // clean-up:
    feat_ids.clear();
    rt_internal.clear();
  }

  /// annotate identified features with m/z, isotope probabilities, etc.
  void FeatureFinderIdentificationAlgorithm::annotateFeatures_(FeatureMap& features, PeptideRefRTMap& ref_rt_map)
  {
    String previous_ref, peptide_ref;
    RTMap transformed_internal;
    Size i = 0;
    map<Size, vector<PeptideIdentification*> > feat_ids;
    for (FeatureMap::Iterator feat_it = features.begin();
         feat_it != features.end(); ++feat_it, ++i)
    {
      feat_it->setMZ(feat_it->getMetaValue("PrecursorMZ"));
      feat_it->setCharge(feat_it->getPeptideIdentifications()[0].getHits()[0].
                         getCharge());
      ensureConvexHulls_(*feat_it);
      // remove "fake" IDs generated by OpenSWATH (they would be removed with
      // a warning when writing output, because of missing protein
      // identification with corresponding identifier):
      feat_it->getPeptideIdentifications().clear();
      // annotate subordinates with theoretical isotope intensities:
      for (vector<Feature>::iterator sub_it =
             feat_it->getSubordinates().begin(); sub_it !=
             feat_it->getSubordinates().end(); ++sub_it)
      {
        String native_id = sub_it->getMetaValue("native_id");
        sub_it->setMetaValue("isotope_probability", isotope_probs_[native_id]);
      }

      peptide_ref = feat_it->getMetaValue("PeptideRef");
      // remove region number, if present:
      Size pos_slash = peptide_ref.rfind('/');
      Size pos_colon = peptide_ref.find(':', pos_slash + 2);
      peptide_ref = peptide_ref.substr(0, pos_colon);

      if (peptide_ref != previous_ref)
      {
        if (!previous_ref.empty())
        {
          annotateFeaturesFinalizeAssay_(
            features, feat_ids, ref_rt_map[previous_ref].first);
        }
        previous_ref = peptide_ref;
      }

      RTMap& rt_internal = ref_rt_map[peptide_ref].first;
      RTMap& rt_external = ref_rt_map[peptide_ref].second;

      if (rt_internal.empty() && rt_external.empty())
      {
        throw Exception::IllegalArgument(__FILE__, __LINE__, OPENMS_PRETTY_FUNCTION, "RT internal and external are both empty.");
      }

      if (!rt_internal.empty()) // validate based on internal IDs
      {
        // map IDs to features (based on RT):
        double rt_min = features[i].getMetaValue("leftWidth");
        double rt_max = features[i].getMetaValue("rightWidth");
        if (mapping_tolerance_ > 0.0)
        {
          double abs_tol = mapping_tolerance_;
          if (abs_tol < 1.0)
          {
            abs_tol *= (rt_max - rt_min);
          }
          rt_min -= abs_tol;
          rt_max += abs_tol;
        }
        RTMap::const_iterator lower = rt_internal.lower_bound(rt_min);
        RTMap::const_iterator upper = rt_internal.upper_bound(rt_max);
        int id_count = 0;
        for (; lower != upper; ++lower)
        {
          feat_ids[i].push_back(lower->second);
          ++id_count;
        }
        // "total" only includes IDs from this RT region:
        feat_it->setMetaValue("n_total_ids", rt_internal.size());
        feat_it->setMetaValue("n_matching_ids", id_count);
        if (id_count > 0) // matching IDs -> feature may be correct
        {
          feat_it->setMetaValue("feature_class", "ambiguous");
        }
        else // no matching IDs -> feature is wrong
        {
          feat_it->setMetaValue("feature_class", "negative");
        }
      }
      else // only external IDs -> no validation possible
      {
        feat_it->setMetaValue("n_total_ids", 0);
        feat_it->setMetaValue("n_matching_ids", -1);
        feat_it->setMetaValue("feature_class", "unknown");
        // add "dummy" peptide identification:
        PeptideIdentification id = *(rt_external.begin()->second);
        id.clearMetaInfo();        
        id.setMetaValue("FFId_category", "implied");
        id.setRT(feat_it->getRT());
        id.setMZ(feat_it->getMZ());
        // only one peptide hit per ID - see function "addPeptideToMap_":
        PeptideHit& hit = id.getHits()[0];
        hit.clearMetaInfo();
        hit.setScore(0.0);
        feat_it->getPeptideIdentifications().push_back(id);
      }

      // distance from feature to closest peptide ID:
      if (!trafo_external_.getDataPoints().empty())
      {
        // use external IDs if available, otherwise RT-transformed internal IDs
        // (but only compute the transform if necessary, once per assay!):
        if (rt_external.empty() && (transformed_internal.empty() ||
                                    (peptide_ref != previous_ref)))
        {
          transformed_internal.clear();
          for (RTMap::const_iterator it = rt_internal.begin();
               it != rt_internal.end(); ++it)
          {
            double transformed_rt = trafo_external_.apply(it->first);
            RTMap::value_type pair = make_pair(transformed_rt, it->second);
            transformed_internal.insert(transformed_internal.end(), pair);
          }
        }
        const RTMap& rt_ref = (rt_external.empty() ? transformed_internal :
                               rt_external);

        double rt_min = feat_it->getMetaValue("leftWidth");
        double rt_max = feat_it->getMetaValue("rightWidth");
        if (mapping_tolerance_ > 0.0)
        {
          double abs_tol = mapping_tolerance_;
          if (abs_tol < 1.0)
          {
            abs_tol *= (rt_max - rt_min);
          }
          rt_min -= abs_tol;
          rt_max += abs_tol;
        }
        RTMap::const_iterator lower = rt_ref.lower_bound(rt_min);
        RTMap::const_iterator upper = rt_ref.upper_bound(rt_max);
        if (lower != upper) // there's at least one ID within the feature
        {
          feat_it->setMetaValue("rt_delta", 0.0);
        }
        else // check closest ID
        {
          double rt_delta1 = numeric_limits<double>::infinity();
          if (lower != rt_ref.begin())
          {
            rt_delta1 = fabs((--lower)->first - rt_min);
          }
          double rt_delta2 = numeric_limits<double>::infinity();
          if (upper != rt_ref.end())
          {
            rt_delta2 = fabs(upper->first - rt_min);
          }
          feat_it->setMetaValue("rt_delta", min(rt_delta1, rt_delta2));
        }
      }
    }
    // set of features from the last assay:
    annotateFeaturesFinalizeAssay_(features, feat_ids,
                                   ref_rt_map[peptide_ref].first);
    // store unassigned peptide IDs from assays that did not generate any
    // feature candidates:
    for (PeptideRefRTMap::iterator ref_it = ref_rt_map.begin();
         ref_it != ref_rt_map.end(); ++ref_it)
    {
      RTMap& rt_internal = ref_it->second.first;
      if (!rt_internal.empty()) // not cleared by '...FinalizeAssay()'
      {
        for (RTMap::const_iterator rt_it = rt_internal.begin();
             rt_it != rt_internal.end(); ++rt_it)
        {
          const PeptideIdentification& pep_id = *(rt_it->second);
          features.getUnassignedPeptideIdentifications().push_back(pep_id);
        }
      }
    }
  }

  void FeatureFinderIdentificationAlgorithm::ensureConvexHulls_(Feature& feature)
  {
    if (feature.getConvexHulls().empty()) // add hulls for mass traces
    {
      double rt_min = feature.getMetaValue("leftWidth");
      double rt_max = feature.getMetaValue("rightWidth");
      for (vector<Feature>::iterator sub_it = feature.getSubordinates().begin();
           sub_it != feature.getSubordinates().end(); ++sub_it)
      {
        double abs_mz_tol = mz_window_ / 2.0;
        if (mz_window_ppm_)
        {
          abs_mz_tol = sub_it->getMZ() * abs_mz_tol * 1.0e-6;
        }
        ConvexHull2D hull;
        hull.addPoint(DPosition<2>(rt_min, sub_it->getMZ() - abs_mz_tol));
        hull.addPoint(DPosition<2>(rt_min, sub_it->getMZ() + abs_mz_tol));
        hull.addPoint(DPosition<2>(rt_max, sub_it->getMZ() - abs_mz_tol));
        hull.addPoint(DPosition<2>(rt_max, sub_it->getMZ() + abs_mz_tol));
        feature.getConvexHulls().push_back(hull);
      }
    }
  }

  void FeatureFinderIdentificationAlgorithm::addPeptideToMap_(PeptideIdentification& peptide, PeptideMap& peptide_map, bool external) const
  {
    if (peptide.getHits().empty()) return;
    peptide.sort();
    PeptideHit& hit = peptide.getHits()[0];
    peptide.getHits().resize(1);
    Int charge = hit.getCharge();
    double rt = peptide.getRT();
    RTMap::value_type pair = make_pair(rt, &peptide);
    if (!external)
    {
      cout << "Adding " << hit.getSequence() << " " << charge << " " << rt << endl;
      peptide_map[hit.getSequence()][charge].first.insert(pair);
    }
    else
    {
      peptide_map[hit.getSequence()][charge].second.insert(pair);
    }
  }

  void FeatureFinderIdentificationAlgorithm::updateMembers_()
  {
    peak_width_ = param_.getValue("detect:peak_width");
    min_peak_width_ = param_.getValue("detect:min_peak_width");
    signal_to_noise_ = param_.getValue("detect:signal_to_noise");

    rt_quantile_ = param_.getValue("extract:rt_quantile");
    rt_window_ = param_.getValue("extract:rt_window");
    mz_window_ = param_.getValue("extract:mz_window");
    mz_window_ppm_ = mz_window_ >= 1;

    isotope_pmin_ = param_.getValue("extract:isotope_pmin");
    n_isotopes_ = param_.getValue("extract:n_isotopes");

    mapping_tolerance_ = param_.getValue("detect:mapping_tolerance");

    elution_model_ = param_.getValue("model:type");
    // SVM related parameters
    svm_min_prob_ = param_.getValue("svm:min_prob");
    svm_predictor_names_ = ListUtils::create<String>(param_.getValue("svm:predictors").toString());
    svm_xval_out_ = param_.getValue("svm:xval_out");
    svm_quality_cutoff = param_.getValue("svm:min_prob");
    svm_n_parts_ = param_.getValue("svm:xval");
    svm_n_samples_ = param_.getValue("svm:samples");

    // debug
    debug_level_ = param_.getValue("debug");
    candidates_out_ = param_.getValue("candidates_out");
  }

  void FeatureFinderIdentificationAlgorithm::getUnbiasedSample_(const multimap<double, pair<Size, bool> >& valid_obs,
                          map<Size, Int>& training_labels)
  {
    // Create an unbiased training sample:
    // - same number of pos./neg. observations (approx.),
    // - same intensity distribution of pos./neg. observations.
    // We use a sliding window over the set of observations, ordered by
    // intensity. At each step, we examine the proportion of both pos./neg.
    // observations in the window and select the middle element with according
    // probability. (We use an even window size, to cover the ideal case where
    // the two classes are balanced.)
    const Size window_size = 8;
    const Size half_win_size = window_size / 2;
    if (valid_obs.size() < half_win_size + 1)
    {
      String msg = "Not enough observations for intensity-bias filtering.";
      throw Exception::MissingInformation(__FILE__, __LINE__, 
                                          OPENMS_PRETTY_FUNCTION, msg);
    }
    srand(time(nullptr)); // seed random number generator
    Size n_obs[2] = {0, 0}; // counters for neg./pos. observations
    Size counts[2] = {0, 0}; // pos./neg. counts in current window
    // iterators to begin, middle and past-the-end of sliding window:
    multimap<double, pair<Size, bool> >::const_iterator begin, middle, end;
    begin = middle = end = valid_obs.begin();
    // initialize ("middle" is at beginning of sequence, so no full window):
    for (Size i = 0; i <= half_win_size; ++i, ++end)
    {
      ++counts[end->second.second]; // increase counter for pos./neg. obs.
    }
    // "i" is the index of one of the two middle values of the sliding window:
    // - in the left half of the sequence, "i" is left-middle,
    // - in the right half of the sequence, "i" is right-middle.
    // The counts are updated as "i" and the sliding window move to the right.
    for (Size i = 0; i < valid_obs.size(); ++i, ++middle)
    {
      // if count for either class is zero, we don't select anything:
      if ((counts[0] > 0) && (counts[1] > 0))
      {
        // probability thresholds for neg./pos. observations:
        double thresholds[2] = {counts[1] / float(counts[0]),
                                counts[0] / float(counts[1])};
        // check middle values:
        double rnd = rand() / double(RAND_MAX); // random num. in range 0-1
        if (rnd < thresholds[middle->second.second])
        {
          training_labels[middle->second.first] = Int(middle->second.second);
          ++n_obs[middle->second.second];
        }
      }
      // update sliding window and class counts;
      // when we reach the middle of the sequence, we keep the window in place
      // for one step, to change from "left-middle" to "right-middle":
      if (i != valid_obs.size() / 2)
      {
        // only move "begin" when "middle" has advanced far enough:
        if (i > half_win_size)
        {
          --counts[begin->second.second];
          ++begin;
        }
        // don't increment "end" beyond the defined range:
        if (end != valid_obs.end())
        {
          ++counts[end->second.second];
          ++end;
        }
      }
    }
    checkNumObservations_(n_obs[1], n_obs[0], " after bias filtering");
  }


  void FeatureFinderIdentificationAlgorithm::getRandomSample_(std::map<Size, Int>& training_labels)
  {
    // @TODO: can this be done with less copying back and forth of data?
    // Pick a random subset of size "svm_n_samples_" for training: Shuffle the whole
    // sequence, then select the first "svm_n_samples_" elements.
    std::vector<Size> selection;
    selection.reserve(training_labels.size());
    for (std::map<Size, Int>::iterator it = training_labels.begin();
         it != training_labels.end(); ++it)
    {
      selection.push_back(it->first);
    }
    random_shuffle(selection.begin(), selection.end());
    // However, ensure that at least "svm_n_parts_" pos./neg. observations are
    // included (for cross-validation) - there must be enough, otherwise
    // "checkNumObservations_" would have thrown an error. To this end, move
    // "svm_n_parts_" pos. observations to the beginning of sequence, followed by
    // "svm_n_parts_" neg. observations (pos. first - see reason below):
    Size n_obs[2] = {0, 0}; // counters for neg./pos. observations
    for (Int label = 1; label >= 0; --label)
    {
      for (Size i = n_obs[1]; i < selection.size(); ++i)
      {
        Size obs_index = selection[i];
        if (training_labels[obs_index] == label)
        {
          std::swap(selection[i], selection[n_obs[label]]);
          ++n_obs[label];
        }
        if (n_obs[label] == svm_n_parts_) break;
      }
    }
    selection.resize(svm_n_samples_);
    // copy the selected subset back:
    std::map<Size, Int> temp;
    for (vector<Size>::iterator it = selection.begin(); it != selection.end();
         ++it)
    {
      temp[*it] = training_labels[*it];
    }
    training_labels.swap(temp);
  }

  void FeatureFinderIdentificationAlgorithm::classifyFeatures_(FeatureMap& features)
  {
    if (features.empty()) return;

    if (features[0].metaValueExists("rt_delta")) // include RT feature
    {
      if (std::find(svm_predictor_names_.begin(), svm_predictor_names_.end(), "rt_delta") == svm_predictor_names_.end())
      {
        svm_predictor_names_.push_back("rt_delta");
      }
    }
    // values for all features per predictor (this way around to simplify scaling
    // of predictors):
    SimpleSVM::PredictorMap predictors;
    for (vector<String>::iterator pred_it = svm_predictor_names_.begin();
         pred_it != svm_predictor_names_.end(); ++pred_it)
    {
      predictors[*pred_it].reserve(features.size());
      for (FeatureMap::Iterator feat_it = features.begin(); 
           feat_it < features.end(); ++feat_it)
      {
        if (!feat_it->metaValueExists(*pred_it))
        {
          OPENMS_LOG_ERROR << "Meta value '" << *pred_it << "' missing for feature '"
                    << feat_it->getUniqueId() << "'" << std::endl;
          predictors.erase(*pred_it);
          break;
        }
        predictors[*pred_it].push_back(feat_it->getMetaValue(*pred_it));
      }
    }

    // get labels for SVM:
    std::map<Size, Int> training_labels;
    bool no_selection = param_.getValue("svm:no_selection") == "true" ? true : false;
    // mapping (for bias correction): intensity -> (index, positive?)
    std::multimap<double, pair<Size, bool> > valid_obs;
    Size n_obs[2] = {0, 0}; // counters for neg./pos. observations
    for (Size feat_index = 0; feat_index < features.size(); ++feat_index)
    {
      String feature_class = features[feat_index].getMetaValue("feature_class");
      Int label = -1;
      if (feature_class == "positive") label = 1;
      else if (feature_class == "negative") label = 0;

      if (label != -1)
      {
        ++n_obs[label];
        if (!no_selection)
        {
          double intensity = features[feat_index].getIntensity();
          valid_obs.insert(make_pair(intensity, make_pair(feat_index,
                                                          bool(label))));
        }
        else
        {
          training_labels[feat_index] = label;
        }
      }
    }
    checkNumObservations_(n_obs[1], n_obs[0]);

    if (!no_selection) getUnbiasedSample_(valid_obs, training_labels);

    if (svm_n_samples_ > 0) // limited number of samples for training
    {
      if (training_labels.size() < svm_n_samples_)
      {
        OPENMS_LOG_WARN << "Warning: There are only " << training_labels.size()
                 << " valid observations for training." << std::endl;
      }
      else if (training_labels.size() > svm_n_samples_)
      {
        getRandomSample_(training_labels);
      }
    }

    SimpleSVM svm;
    // set (only) the relevant parameters:
    Param svm_params = svm.getParameters();
    Logger::LogStream no_log; // suppress warnings about additional parameters
    svm_params.update(param_.copy("svm:", true), false, no_log);
    svm.setParameters(svm_params);
    svm.setup(predictors, training_labels);
    if (!svm_xval_out_.empty()) svm.writeXvalResults(svm_xval_out_);
    if ((debug_level_ > 0) && String(svm_params.getValue("kernel")) == "linear")
    {
      std::map<String, double> feature_weights;
      svm.getFeatureWeights(feature_weights);
      OPENMS_LOG_DEBUG << "SVM feature weights:" << std::endl;
      for (std::map<String, double>::iterator it = feature_weights.begin();
           it != feature_weights.end(); ++it)
      {
        OPENMS_LOG_DEBUG << "- " << it->first << ": " << it->second << std::endl;
      }
    }

    std::vector<SimpleSVM::Prediction> predictions;
    svm.predict(predictions);
    OPENMS_POSTCONDITION(predictions.size() == features.size(), 
                         "SVM predictions for all features expected");
    for (Size i = 0; i < features.size(); ++i)
    {
      features[i].setMetaValue("predicted_class", predictions[i].label);
      double prob_positive = predictions[i].probabilities[1];
      features[i].setMetaValue("predicted_probability", prob_positive);
      // @TODO: store previous (OpenSWATH) overall quality in a meta value?
      features[i].setOverallQuality(prob_positive);
    }
  }


  void FeatureFinderIdentificationAlgorithm::filterFeaturesFinalizeAssay_(Feature& best_feature, double best_quality,
                                    const double quality_cutoff)
  {
    const String& feature_class = best_feature.getMetaValue("feature_class");
    if (feature_class == "positive") // true positive prediction
    {
      svm_probs_internal_[best_quality].first++;
    }
    else if ((feature_class == "negative")  || // false positive prediction
             (feature_class == "ambiguous")) // let's be strict about this
    {
      svm_probs_internal_[best_quality].second++;
    }
    else if (feature_class == "unknown")
    {
      svm_probs_external_.insert(best_quality);
      if (best_quality >= quality_cutoff) 
      {
        best_feature.setOverallQuality(best_quality);
        ++n_external_features_;
      }
    }
  }

  void FeatureFinderIdentificationAlgorithm::filterFeatures_(FeatureMap& features, bool classified)
  {
    if (features.empty()) return;

    if (classified)
    {
      // Remove features with class "negative" or "ambiguous", keep "positive".
      // For class "unknown", for every assay (meta value "PeptideRef"), keep
      // the feature with highest "predicted_probability" (= overall quality),
      // subject to the "svm:min_prob" threshold.
      // We mark features for removal by setting their overall quality to zero.
      n_internal_features_ = n_external_features_ = 0;
      FeatureMap::Iterator best_it = features.begin();
      double best_quality = 0.0;
      String previous_ref;
      for (FeatureMap::Iterator it = features.begin(); it != features.end();
           ++it)
      {
        // features from same assay (same "PeptideRef") appear consecutively;
        // if this is a new assay, finalize the previous one:
        String peptide_ref = it->getMetaValue("PeptideRef");
        // remove region number, if present:
        Size pos_slash = peptide_ref.rfind('/');
        Size pos_colon = peptide_ref.find(':', pos_slash + 2);
        peptide_ref = peptide_ref.substr(0, pos_colon);

        if (peptide_ref != previous_ref)
        {
          if (!previous_ref.empty())
          {
            filterFeaturesFinalizeAssay_(*best_it, best_quality,
                                         svm_quality_cutoff);
            best_quality = 0.0;
          }
          previous_ref = peptide_ref;
        }

        // update qualities:
        if ((it->getOverallQuality() > best_quality) ||
            // break ties by intensity:
            ((it->getOverallQuality() == best_quality) &&
             (it->getIntensity() > best_it->getIntensity())))
        {
          best_it = it;
          best_quality = it->getOverallQuality();
        }
        if (it->getMetaValue("feature_class") == "positive")
        {
          n_internal_features_++;
        }
        else
        {
          it->setOverallQuality(0.0); // gets overwritten for "best" candidate
        }
      }
      // set of features from the last assay:
      filterFeaturesFinalizeAssay_(*best_it, best_quality, svm_quality_cutoff);

      features.erase(remove_if(features.begin(), features.end(),
                               feature_filter_quality_), features.end());
    }
    else
    {
      features.erase(remove_if(features.begin(), features.end(),
                               feature_filter_peptides_), features.end());
    }
  }


  void FeatureFinderIdentificationAlgorithm::calculateFDR_(FeatureMap& features)
  {
    // cumulate the true/false positive counts, in decreasing probability order:
    Size n_false = 0, n_true = 0;
    for (std::map<double, pair<Size, Size> >::reverse_iterator prob_it =
           svm_probs_internal_.rbegin(); prob_it != svm_probs_internal_.rend();
         ++prob_it)
    {
      n_true += prob_it->second.first;
      n_false += prob_it->second.second;
      prob_it->second.first = n_true;
      prob_it->second.second = n_false;
    }

    // print FDR for features that made the cut-off:
    std::map<double, pair<Size, Size> >::iterator prob_it =
      svm_probs_internal_.lower_bound(svm_min_prob_);
    if (prob_it != svm_probs_internal_.end())
    {
      float fdr = float(prob_it->second.second) / (prob_it->second.first +
                                                   prob_it->second.second);
      OPENMS_LOG_INFO << "Estimated FDR of features detected based on 'external' IDs: "
               << fdr * 100.0 << "%" << std::endl;
      fdr = (fdr * n_external_features_) / (n_external_features_ + 
                                            n_internal_features_);
      OPENMS_LOG_INFO << "Estimated FDR of all detected features: " << fdr * 100.0
               << "%" << std::endl;
    }

    // calculate q-values:
    std::vector<double> qvalues;
    qvalues.reserve(svm_probs_internal_.size());
    double min_fdr = 1.0;
    for (prob_it = svm_probs_internal_.begin();
         prob_it != svm_probs_internal_.end(); ++prob_it)
    {
      double fdr = double(prob_it->second.second) / (prob_it->second.first +
                                                     prob_it->second.second);
      if (fdr < min_fdr) min_fdr = fdr;
      qvalues.push_back(min_fdr);
    }
    // record only probabilities where q-value changes:
    std::vector<double> fdr_probs, fdr_qvalues;
    std::vector<double>::iterator qv_it = qvalues.begin();
    double previous_qvalue = -1.0;
    for (prob_it = svm_probs_internal_.begin();
         prob_it != svm_probs_internal_.end(); ++prob_it, ++qv_it)
    {
      if (*qv_it != previous_qvalue)
      {
        fdr_probs.push_back(prob_it->first);
        fdr_qvalues.push_back(*qv_it);
        previous_qvalue = *qv_it;
      }
    }
    features.setMetaValue("FDR_probabilities", fdr_probs);
    features.setMetaValue("FDR_qvalues_raw", fdr_qvalues);

    // FDRs are estimated from "internal" features, but apply only to "external"
    // ones. "Internal" features are considered "correct" by definition.
    // We need to adjust the q-values to take this into account:
    std::multiset<double>::reverse_iterator ext_it = svm_probs_external_.rbegin();
    Size external_count = 0;
    for (Int i = fdr_probs.size() - 1; i >= 0; --i)
    {
      double cutoff = fdr_probs[i];
      while ((ext_it != svm_probs_external_.rend()) && (*ext_it >= cutoff))
      {
        ++external_count;
        ++ext_it;
      }
      fdr_qvalues[i] = (fdr_qvalues[i] * external_count) /
        (external_count + n_internal_features_);
    }
    features.setMetaValue("FDR_qvalues_corrected", fdr_qvalues);

    // @TODO: should we use "1 - qvalue" as overall quality for features?
    // assign q-values to features:
    for (FeatureMap::iterator feat_it = features.begin(); 
         feat_it != features.end(); ++feat_it)
    {
      if (feat_it->getMetaValue("feature_class") == "positive")
      {
        feat_it->setMetaValue("q-value", 0.0);
      }
      else
      {
        double prob = feat_it->getOverallQuality();
        // find highest FDR prob. that is less-or-equal to the feature prob.:
        std::vector<double>::iterator pos = upper_bound(fdr_probs.begin(),
                                                   fdr_probs.end(), prob);
        if (pos != fdr_probs.begin()) --pos;
        Size dist = distance(fdr_probs.begin(), pos);
        feat_it->setMetaValue("q-value", fdr_qvalues[dist]);
      }
    }
  }
}<|MERGE_RESOLUTION|>--- conflicted
+++ resolved
@@ -211,9 +211,9 @@
     if (with_external_ids && !seeds.empty())
     {
       throw Exception::IllegalArgument(
-        __FILE__, 
-        __LINE__, 
-        OPENMS_PRETTY_FUNCTION, 
+        __FILE__,
+        __LINE__,
+        OPENMS_PRETTY_FUNCTION,
         "Using seeds and external ids is currently not supported.");
     }
 
@@ -307,10 +307,10 @@
         peptides.push_back(PeptideIdentification());
         PeptideHit seed_hit;
         seed_hit.setCharge(f_it->getCharge());
-    
+
         const String pseudo_mod_name = String(100000 + seeds_added);
 
-        // Check if pseudo mod is already there. 
+        // Check if pseudo mod is already there.
         // Multiple runs of the algorithm might have already registered it
         if (!ModificationsDB::getInstance()->has("[" + pseudo_mod_name + "]"))
         {
@@ -371,11 +371,7 @@
     extractor.return_chromatogram(chrom_temp, coords, library_, (*shared)[0],
                                   chrom_data_.getChromatograms(), false);
 
-<<<<<<< HEAD
-    LOG_INFO << "Extracted " << chrom_data_.getNrChromatograms()
-=======
     OPENMS_LOG_DEBUG << "Extracted " << chrom_data_.getNrChromatograms()
->>>>>>> d38b45ce
               << " chromatogram(s)." << endl;
 
     OPENMS_LOG_INFO << "Detecting chromatographic peaks..." << endl;
@@ -416,7 +412,7 @@
       for (auto & pid : ids)
       {
         std::vector<PeptideHit>& hits = pid.getHits();
-        auto it = remove_if(hits.begin(), hits.end(), 
+        auto it = remove_if(hits.begin(), hits.end(),
           [](const PeptideHit & ph)
           {
             return (ph.getSequence().toUnmodifiedString().hasPrefix("XXX"));
@@ -425,7 +421,7 @@
       }
 
       // remove empty PeptideIdentifications
-      auto it = remove_if(ids.begin(), ids.end(), 
+      auto it = remove_if(ids.begin(), ids.end(),
         [](const PeptideIdentification & pid)
         {
           return pid.empty();
@@ -445,7 +441,7 @@
       hits.erase(it, hits.end());
     }
     // remove empty PeptideIdentifications
-    auto it = remove_if(ids.begin(), ids.end(), 
+    auto it = remove_if(ids.begin(), ids.end(),
       [](const PeptideIdentification & pid)
       {
         return pid.empty();
@@ -559,11 +555,7 @@
     // same peptide sequence may be quantified based on internal and external
     // IDs if charge states differ!
     set<AASequence> quantified_internal, quantified_all;
-<<<<<<< HEAD
-    for (auto const &f : features)
-=======
     for (const auto& f : features)
->>>>>>> d38b45ce
     {
       const PeptideIdentification& pep_id = f.getPeptideIdentifications()[0];
       const AASequence& seq = pep_id.getHits()[0].getSequence();
@@ -641,14 +633,13 @@
       // get regions in which peptide elutes (ideally only one):
       std::vector<RTRegion> rt_regions;
       getRTRegions_(pm_it->second, rt_regions);
-      OPENMS_LOG_DEBUG << "Found " << rt_regions.size() << " RT region(s)." << std::endl;
+      LOG_DEBUG << "Found " << rt_regions.size() << " RT region(s)." << std::endl;
 
       // go through different charge states:
       for (ChargeMap::const_iterator cm_it = pm_it->second.begin();
            cm_it != pm_it->second.end(); ++cm_it)
       {
         Int charge = cm_it->first;
-<<<<<<< HEAD
 
         if (seq.toUnmodifiedString().hasPrefix("XXX")) // seed
         {
@@ -666,7 +657,7 @@
           RTMap& external_ids = ref_rt_map[peptide_id].second;
           for (vector<RTRegion>::iterator reg_it = rt_regions.begin();
                reg_it != rt_regions.end(); ++reg_it)
-          {            
+          {
             if (reg_it->ids.count(charge))
             {
               LOG_DEBUG << "Region " << counter + 1 << " (RT: "
@@ -707,40 +698,32 @@
           }
         }
         else
-=======
+        {
+          // get isotope distribution for peptide:
+          Size n_isotopes = (isotope_pmin_ > 0.0) ? 10 : n_isotopes_;
+          IsotopeDistribution iso_dist =
+            seq.getFormula(Residue::Full, 0).getIsotopeDistribution(CoarseIsotopePatternGenerator(n_isotopes));
+          if (isotope_pmin_ > 0.0)
+          {
+            iso_dist.trimLeft(isotope_pmin_);
+            iso_dist.trimRight(isotope_pmin_);
+            iso_dist.renormalize();
+          }
+
+      // get regions in which peptide elutes (ideally only one):
+      std::vector<RTRegion> rt_regions;
+      getRTRegions_(pm_it->second, rt_regions);
+      OPENMS_LOG_DEBUG << "Found " << rt_regions.size() << " RT region(s)." << std::endl;
+
+      // go through different charge states:
+      for (ChargeMap::const_iterator cm_it = pm_it->second.begin();
+           cm_it != pm_it->second.end(); ++cm_it)
+      {
+        Int charge = cm_it->first;
         double mz = seq.getMonoWeight(Residue::Full, charge) / charge;
         OPENMS_LOG_DEBUG << "Charge: " << charge << " (m/z: " << mz << ")" << std::endl;
         peptide.setChargeState(charge);
         String peptide_id = peptide.sequence + "/" + String(charge);
-
-        // we want to detect one feature per peptide and charge state - if there
-        // are multiple RT regions, group them together:
-        peptide.setPeptideGroupLabel(peptide_id);
-        peptide.rts.clear();
-        Size counter = 0;
-        // accumulate IDs over multiple regions:
-        RTMap& internal_ids = ref_rt_map[peptide_id].first;
-        RTMap& external_ids = ref_rt_map[peptide_id].second;
-        for (vector<RTRegion>::iterator reg_it = rt_regions.begin();
-             reg_it != rt_regions.end(); ++reg_it)
->>>>>>> d38b45ce
-        {
-          // get isotope distribution for peptide:
-          Size n_isotopes = (isotope_pmin_ > 0.0) ? 10 : n_isotopes_;
-          IsotopeDistribution iso_dist = 
-            seq.getFormula(Residue::Full, 0).getIsotopeDistribution(CoarseIsotopePatternGenerator(n_isotopes));
-          if (isotope_pmin_ > 0.0)
-          {
-<<<<<<< HEAD
-            iso_dist.trimLeft(isotope_pmin_);
-            iso_dist.trimRight(isotope_pmin_);
-            iso_dist.renormalize();
-          }
-
-          double mz = seq.getMonoWeight(Residue::Full, charge) / charge;
-          LOG_DEBUG << "Charge: " << charge << " (m/z: " << mz << ")" << std::endl;
-          peptide.setChargeState(charge);
-          String peptide_id = peptide.sequence + "/" + String(charge);
 
           // we want to detect one feature per peptide and charge state - if there
           // are multiple RT regions, group them together:
@@ -755,7 +738,7 @@
           {
             if (reg_it->ids.count(charge))
             {
-              LOG_DEBUG << "Region " << counter + 1 << " (RT: "
+              OPENMS_LOG_DEBUG << "Region " << counter + 1 << " (RT: "
                         << float(reg_it->start) << "-" << float(reg_it->end)
                         << ", size " << float(reg_it->end - reg_it->start) << ")"
                         << std::endl;
@@ -774,22 +757,6 @@
                                 reg_it->ids[charge].first.end());
             external_ids.insert(reg_it->ids[charge].second.begin(),
                                 reg_it->ids[charge].second.end());
-=======
-            OPENMS_LOG_DEBUG << "Region " << counter + 1 << " (RT: "
-                      << float(reg_it->start) << "-" << float(reg_it->end)
-                      << ", size " << float(reg_it->end - reg_it->start) << ")"
-                      << std::endl;
-
-            peptide.id = peptide_id;
-            if (rt_regions.size() > 1) peptide.id += ":" + String(++counter);
-
-            // store beginning and end of RT region:
-            peptide.rts.clear();
-            addPeptideRT_(peptide, reg_it->start);
-            addPeptideRT_(peptide, reg_it->end);
-            library_.addPeptide(peptide);
-            generateTransitions_(peptide.id, mz, charge, iso_dist);
->>>>>>> d38b45ce
           }
         }
       }
@@ -1072,7 +1039,7 @@
         feat_it->setMetaValue("feature_class", "unknown");
         // add "dummy" peptide identification:
         PeptideIdentification id = *(rt_external.begin()->second);
-        id.clearMetaInfo();        
+        id.clearMetaInfo();
         id.setMetaValue("FFId_category", "implied");
         id.setRT(feat_it->getRT());
         id.setMZ(feat_it->getMZ());
