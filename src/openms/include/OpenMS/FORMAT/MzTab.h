// --------------------------------------------------------------------------
//                   OpenMS -- Open-Source Mass Spectrometry
// --------------------------------------------------------------------------
// Copyright The OpenMS Team -- Eberhard Karls University Tuebingen,
// ETH Zurich, and Freie Universitaet Berlin 2002-2018.
//
// This software is released under a three-clause BSD license:
//  * Redistributions of source code must retain the above copyright
//    notice, this list of conditions and the following disclaimer.
//  * Redistributions in binary form must reproduce the above copyright
//    notice, this list of conditions and the following disclaimer in the
//    documentation and/or other materials provided with the distribution.
//  * Neither the name of any author or any participating institution
//    may be used to endorse or promote products derived from this software
//    without specific prior written permission.
// For a full list of authors, refer to the file AUTHORS.
// --------------------------------------------------------------------------
// THIS SOFTWARE IS PROVIDED BY THE COPYRIGHT HOLDERS AND CONTRIBUTORS "AS IS"
// AND ANY EXPRESS OR IMPLIED WARRANTIES, INCLUDING, BUT NOT LIMITED TO, THE
// IMPLIED WARRANTIES OF MERCHANTABILITY AND FITNESS FOR A PARTICULAR PURPOSE
// ARE DISCLAIMED. IN NO EVENT SHALL ANY OF THE AUTHORS OR THE CONTRIBUTING
// INSTITUTIONS BE LIABLE FOR ANY DIRECT, INDIRECT, INCIDENTAL, SPECIAL,
// EXEMPLARY, OR CONSEQUENTIAL DAMAGES (INCLUDING, BUT NOT LIMITED TO,
// PROCUREMENT OF SUBSTITUTE GOODS OR SERVICES; LOSS OF USE, DATA, OR PROFITS;
// OR BUSINESS INTERRUPTION) HOWEVER CAUSED AND ON ANY THEORY OF LIABILITY,
// WHETHER IN CONTRACT, STRICT LIABILITY, OR TORT (INCLUDING NEGLIGENCE OR
// OTHERWISE) ARISING IN ANY WAY OUT OF THE USE OF THIS SOFTWARE, EVEN IF
// ADVISED OF THE POSSIBILITY OF SUCH DAMAGE.
//
// --------------------------------------------------------------------------
// $Maintainer: Timo Sachsenberg $
// $Authors: Timo Sachsenberg $
// --------------------------------------------------------------------------

#pragma once

#include <OpenMS/FORMAT/SVOutStream.h>
#include <OpenMS/CONCEPT/Exception.h>
#include <OpenMS/KERNEL/StandardTypes.h>
#include <OpenMS/KERNEL/FeatureMap.h>
#include <OpenMS/KERNEL/ConsensusMap.h>
#include <OpenMS/CHEMISTRY/AASequence.h>
#include <OpenMS/METADATA/PeptideEvidence.h>

#include <map>
#include <vector>
#include <list>
#include <algorithm>

#pragma clang diagnostic push
#pragma clang diagnostic ignored "-Wnon-virtual-dtor"

namespace OpenMS
{
/**
      @brief Data model of MzTab files.
      
      Please see the official MzTab specification at https://code.google.com/p/mztab/

      @ingroup FileIO
  */

  /// MzTab supports null, NaN, Inf for cells with Integer or Double values. MzTabCellType explicitly defines the state of the cell for these types.
  enum MzTabCellStateType
  {
    MZTAB_CELLSTATE_DEFAULT,
    MZTAB_CELLSTATE_NULL,
    MZTAB_CELLSTATE_NAN,
    MZTAB_CELLSTATE_INF,
    SIZE_OF_MZTAB_CELLTYPE
  };

  /// basic interface for all MzTab datatypes (can be null; are converted from and to cell string)
  class OPENMS_DLLAPI MzTabNullAbleInterface
  {
public:
    virtual ~MzTabNullAbleInterface();
    virtual bool isNull() const = 0;
    virtual void setNull(bool b) = 0;
    virtual String toCellString() const = 0;
    virtual void fromCellString(const String&) = 0;
  };

  /// interface for NaN- and Inf- able datatypes (Double and Integer in MzTab). These are as well null-able
  class OPENMS_DLLAPI MzTabNullNaNAndInfAbleInterface :
    public MzTabNullAbleInterface
  {
public:
    ~MzTabNullNaNAndInfAbleInterface() override;
    virtual bool isNaN() const = 0;
    virtual void setNaN() = 0;
    virtual bool isInf() const = 0;
    virtual void setInf() = 0;
  };

  /// base class for atomic, non-container types (Double, Int)
  class OPENMS_DLLAPI MzTabNullAbleBase :
    public MzTabNullAbleInterface
  {
public:
    MzTabNullAbleBase();

    ~MzTabNullAbleBase() override;

    bool isNull() const override;

    void setNull(bool b) override;

protected:
    bool null_;
  };

  /// base class for the atomic non-container like MzTab data types (Double, Int)
  class OPENMS_DLLAPI MzTabNullNaNAndInfAbleBase :
    public MzTabNullNaNAndInfAbleInterface
  {
public:
    MzTabNullNaNAndInfAbleBase();

    ~MzTabNullNaNAndInfAbleBase() override;

    bool isNull() const override;

    void setNull(bool b) override;

    bool isNaN() const override;

    void setNaN() override;

    bool isInf() const override;

    void setInf() override;

protected:
    MzTabCellStateType state_;
  };

  class OPENMS_DLLAPI MzTabDouble :
    public MzTabNullNaNAndInfAbleBase
  {
public:
    MzTabDouble();

    explicit MzTabDouble(const double v);

    ~MzTabDouble() override;

    void set(const double& value);

    double get() const;

    String toCellString() const override;

    void fromCellString(const String& s) override;

protected:
    double value_;
  };

  class OPENMS_DLLAPI MzTabDoubleList :
    public MzTabNullAbleBase
  {
public:
    MzTabDoubleList();

    ~MzTabDoubleList() override;

    bool isNull() const override;

    void setNull(bool b) override;

    String toCellString() const override;

    void fromCellString(const String& s) override;

    std::vector<MzTabDouble> get() const;

    void set(const std::vector<MzTabDouble>& entries);

protected:
    std::vector<MzTabDouble> entries_;
  };

  class OPENMS_DLLAPI MzTabInteger :
    public MzTabNullNaNAndInfAbleBase
  {
public:
    MzTabInteger();

    explicit MzTabInteger(const int v);

    ~MzTabInteger() override;

    void set(const Int& value);

    Int get() const;

    String toCellString() const override;

    void fromCellString(const String& s) override;

protected:
    Int value_;
  };

  class OPENMS_DLLAPI MzTabIntegerList :
    public MzTabNullAbleBase
  {
public:
    MzTabIntegerList();

    bool isNull() const override;

    void setNull(bool b) override;

    String toCellString() const override;

    void fromCellString(const String& s) override;

    std::vector<MzTabInteger> get() const;

    void set(const std::vector<MzTabInteger>& entries);

protected:
    std::vector<MzTabInteger> entries_;
  };

  class OPENMS_DLLAPI MzTabBoolean :
    public MzTabNullAbleBase
  {
public:
    MzTabBoolean();

    explicit MzTabBoolean(bool v);

    ~MzTabBoolean() override;

    void set(const bool& value);

    Int get() const;

    String toCellString() const override;

    void fromCellString(const String& s) override;

protected:
    bool value_;
  };

  class OPENMS_DLLAPI MzTabString :
    public MzTabNullAbleInterface
  {
public:
    MzTabString();

    explicit MzTabString(const String& s);

    ~MzTabString() override;

    void set(const String& value);

    String get() const;

    bool isNull() const override;

    void setNull(bool b) override;

    String toCellString() const override;

    void fromCellString(const String& s) override;

protected:
    String value_;
  };

  class OPENMS_DLLAPI MzTabParameter :
    public MzTabNullAbleInterface
  {
public:
    MzTabParameter();

    ~MzTabParameter() override;

    bool isNull() const override;

    void setNull(bool b) override;

    void setCVLabel(const String& CV_label);

    void setAccession(const String& accession);

    void setName(const String& name);

    void setValue(const String& value);

    String getCVLabel() const;

    String getAccession() const;

    String getName() const;

    String getValue() const;

    String toCellString() const override;

    void fromCellString(const String& s) override;

protected:
    String CV_label_;
    String accession_;
    String name_;
    String value_;
  };

  class OPENMS_DLLAPI MzTabParameterList :
    public MzTabNullAbleInterface
  {
public:

    ~MzTabParameterList() override;

    bool isNull() const override;

    void setNull(bool b) override;

    String toCellString() const override;

    void fromCellString(const String& s) override;

    std::vector<MzTabParameter> get() const;

    void set(const std::vector<MzTabParameter>& parameters);

protected:
    std::vector<MzTabParameter> parameters_;
  };

  class OPENMS_DLLAPI MzTabStringList :
    public MzTabNullAbleInterface
  {
public:
    MzTabStringList();

    ~MzTabStringList() override;

    /// needed for e.g. ambiguity_members and GO accessions as these use ',' as separator while the others use '|'
    void setSeparator(char sep);

    bool isNull() const override;

    void setNull(bool b) override;

    String toCellString() const override;

    void fromCellString(const String& s) override;

    std::vector<MzTabString> get() const;

    void set(const std::vector<MzTabString>& entries);

protected:
    std::vector<MzTabString> entries_;
    char sep_;
  };

  class OPENMS_DLLAPI MzTabModification :
    public MzTabNullAbleInterface
  {
public:
    MzTabModification();

    ~MzTabModification() override;

    bool isNull() const override;

    void setNull(bool b) override;

    /// set (potentially ambiguous) position(s) with associated parameter (might be null if not set)
    void setPositionsAndParameters(const std::vector<std::pair<Size, MzTabParameter> >& ppp);

    std::vector<std::pair<Size, MzTabParameter> > getPositionsAndParameters() const;

    void setModificationIdentifier(const MzTabString& mod_id);

    MzTabString getModOrSubstIdentifier() const;

    String toCellString() const override;

    void fromCellString(const String& s) override;

protected:
    std::vector<std::pair<Size, MzTabParameter> > pos_param_pairs_;
    MzTabString mod_identifier_;
  };

  class OPENMS_DLLAPI MzTabModificationList :
    public MzTabNullAbleBase
  {
public:
    ~MzTabModificationList() override;

    bool isNull() const override;

    void setNull(bool b) override;

    String toCellString() const override;

    void fromCellString(const String& s) override;

    std::vector<MzTabModification> get() const;

    void set(const std::vector<MzTabModification>& entries);

protected:
    std::vector<MzTabModification> entries_;

  };

  class OPENMS_DLLAPI MzTabSpectraRef :
    public MzTabNullAbleInterface
  {
public:
    MzTabSpectraRef();

    ~MzTabSpectraRef() override;

    bool isNull() const override;

    void setNull(bool b) override;

    void setMSFile(Size index);

    void setSpecRef(const String& spec_ref);

    String getSpecRef() const;

    Size getMSFile() const;

    void setSpecRefFile(const String& spec_ref);

    String toCellString() const override;

    void fromCellString(const String& s) override;

protected:
    Size ms_run_; //< number is specified in the meta data section.
    String spec_ref_;
  };

// MTD

  struct OPENMS_DLLAPI MzTabSampleMetaData
  {
    MzTabString description;
    std::map<Size, MzTabParameter> species;
    std::map<Size, MzTabParameter> tissue;
    std::map<Size, MzTabParameter> cell_type;
    std::map<Size, MzTabParameter> disease;
    std::map<Size, MzTabParameter> custom;
  };

  struct OPENMS_DLLAPI MzTabSoftwareMetaData
  {
    MzTabParameter software;
<<<<<<< HEAD
    //TODO shouldnt settings always consist of the name of the setting
=======
    //TODO shouldn't settings always consist of the name of the setting
>>>>>>> d38b45ce
    // and the value?
    std::map<Size, MzTabString> setting;
  };

  struct OPENMS_DLLAPI MzTabModificationMetaData
  {
    MzTabParameter modification;
    MzTabString site;
    MzTabString position;
  };

  struct OPENMS_DLLAPI MzTabAssayMetaData
  {
    MzTabParameter quantification_reagent;
    std::map<Size, MzTabModificationMetaData> quantification_mod;
    MzTabString sample_ref;
    std::vector<int> ms_run_ref; // adapted to address https://github.com/HUPO-PSI/mzTab/issues/26
  };

  struct OPENMS_DLLAPI MzTabCVMetaData
  {
    MzTabString label;
    MzTabString full_name;
    MzTabString version;
    MzTabString url;
  };

  struct OPENMS_DLLAPI MzTabInstrumentMetaData
  {
    MzTabParameter name;
    MzTabParameter source;
    std::map<Size, MzTabParameter> analyzer;
    MzTabParameter detector;
  };

  struct OPENMS_DLLAPI MzTabContactMetaData
  {
    MzTabString name;
    MzTabString affiliation;
    MzTabString email;
  };

  struct OPENMS_DLLAPI MzTabMSRunMetaData
  {
    MzTabParameter format;
    MzTabString location;
    MzTabParameter id_format;
    MzTabParameterList fragmentation_method;
  };

  struct OPENMS_DLLAPI MzTabStudyVariableMetaData
  {
    std::vector<int> assay_refs;
    std::vector<int> sample_refs;
    MzTabString description;
  };

  /// all meta data of a mzTab file. Please refer to specification for documentation.
  class OPENMS_DLLAPI MzTabMetaData
  {
public:
    MzTabMetaData();

    MzTabString mz_tab_version;
    MzTabString mz_tab_mode;
    MzTabString mz_tab_type;
    MzTabString mz_tab_id;
    MzTabString title;
    MzTabString description;

    std::map<Size, MzTabParameter> protein_search_engine_score;
    std::map<Size, MzTabParameter> peptide_search_engine_score;
    std::map<Size, MzTabParameter> psm_search_engine_score;
    std::map<Size, MzTabParameter> smallmolecule_search_engine_score;
    std::map<Size, MzTabParameter> nucleic_acid_search_engine_score;
    std::map<Size, MzTabParameter> oligonucleotide_search_engine_score;
    std::map<Size, MzTabParameter> osm_search_engine_score;

    std::map<Size, MzTabParameterList> sample_processing;

    std::map<Size, MzTabInstrumentMetaData> instrument;

    std::map<Size, MzTabSoftwareMetaData> software;

    MzTabParameterList false_discovery_rate;

    std::map<Size, MzTabString> publication;

    std::map<Size, MzTabContactMetaData> contact;

    std::map<Size, MzTabString> uri;

    std::map<Size, MzTabModificationMetaData> fixed_mod;

    std::map<Size, MzTabModificationMetaData> variable_mod;

    MzTabParameter quantification_method;

    MzTabParameter protein_quantification_unit;
    MzTabParameter peptide_quantification_unit;
    MzTabParameter small_molecule_quantification_unit;

    std::map<Size, MzTabMSRunMetaData> ms_run;

    std::map<Size, MzTabParameter> custom;

    std::map<Size, MzTabSampleMetaData> sample;

    std::map<Size, MzTabAssayMetaData> assay;

    std::map<Size, MzTabStudyVariableMetaData> study_variable;

    std::map<Size, MzTabCVMetaData> cv;

    std::vector<String> colunit_protein;
    std::vector<String> colunit_peptide;
    std::vector<String> colunit_psm;
    std::vector<String> colunit_small_molecule;
  };

  typedef std::pair<String, MzTabString> MzTabOptionalColumnEntry; //<  column name (not null able), value (null able)

  /// PRT - Protein section (Table based)
  struct OPENMS_DLLAPI MzTabProteinSectionRow
  {
    MzTabProteinSectionRow();
    MzTabString accession; ///< The protein’s accession.
    MzTabString description; ///< Human readable description (i.e. the name)
    MzTabInteger taxid; ///< NEWT taxonomy for the species.
    MzTabString species; ///< Human readable name of the species
    MzTabString database; ///< Name of the protein database.
    MzTabString database_version; ///< String Version of the protein database.
    MzTabParameterList search_engine; ///< Search engine(s) identifying the protein.
    std::map<Size, MzTabDouble>  best_search_engine_score; ///< best_search_engine_score[1-n]
    std::map<Size, std::map<Size, MzTabDouble> > search_engine_score_ms_run; ///< search_engine_score[index1]_ms_run[index2]
    MzTabInteger reliability;
    std::map<Size, MzTabInteger> num_psms_ms_run;
    std::map<Size, MzTabInteger> num_peptides_distinct_ms_run;
    std::map<Size, MzTabInteger> num_peptides_unique_ms_run;
    MzTabStringList ambiguity_members; ///< Alternative protein identifications.
    MzTabModificationList modifications; ///< Modifications identified in the protein.
    MzTabString uri; ///< Location of the protein’s source entry.
    MzTabStringList go_terms; ///< List of GO terms for the protein.
    MzTabDouble coverage; ///< (0-1) Amount of protein sequence identified.
    std::map<Size, MzTabDouble> protein_abundance_assay;
    std::map<Size, MzTabDouble> protein_abundance_study_variable;
    std::map<Size, MzTabDouble> protein_abundance_stdev_study_variable;
    std::map<Size, MzTabDouble> protein_abundance_std_error_study_variable;
    std::vector<MzTabOptionalColumnEntry> opt_; ///< Optional Columns must start with “opt_”

    /// Comparison operator for sorting rows
    struct RowCompare
    {
      bool operator()(const MzTabProteinSectionRow& row1,
                      const MzTabProteinSectionRow& row2) const
      {
        return row1.accession.get() < row2.accession.get();
      }
    };
  };

  /// PEP - Peptide section (Table based)
  struct OPENMS_DLLAPI MzTabPeptideSectionRow
  {
    MzTabString sequence; ///< The peptide’s sequence.
    MzTabString accession; ///< The protein’s accession.
    MzTabBoolean unique; ///< 0=false, 1=true, null else: Peptide is unique for the protein.
    MzTabString database; ///< Name of the sequence database.
    MzTabString database_version; ///< Version (and optionally # of entries).
    MzTabParameterList search_engine; ///< Search engine(s) that identified the peptide.
    std::map<Size, MzTabDouble> best_search_engine_score; ///< Search engine(s) score(s) for the peptide.
    std::map<Size, std::map<Size, MzTabDouble> > search_engine_score_ms_run;
    MzTabInteger reliability; ///< (1-3) 0=null Identification reliability for the peptide.
    MzTabModificationList modifications; ///< Modifications identified in the peptide.
    MzTabDoubleList retention_time; ///< Time points in seconds. Semantics may vary.
    MzTabDoubleList retention_time_window;
    MzTabInteger charge; ///< Precursor ion’s charge.
    MzTabDouble mass_to_charge; ///< Precursor ion’s m/z.
    MzTabString uri; ///< Location of the PSMs source entry.
    MzTabSpectraRef spectra_ref; ///< Spectra identifying the peptide.
    std::map<Size, MzTabDouble> peptide_abundance_assay;
    std::map<Size, MzTabDouble> peptide_abundance_study_variable;
    std::map<Size, MzTabDouble> peptide_abundance_stdev_study_variable;
    std::map<Size, MzTabDouble> peptide_abundance_std_error_study_variable;
    std::vector<MzTabOptionalColumnEntry> opt_; ///< Optional columns must start with “opt_”.

    /// Comparison operator for sorting rows
    struct RowCompare
    {
      bool operator()(const MzTabPeptideSectionRow& row1,
                      const MzTabPeptideSectionRow& row2) const
      {
        return (std::make_pair(row1.sequence.get(), row1.accession.get()) <
                std::make_pair(row2.sequence.get(), row2.accession.get()));
      }
    };
  };

  /// PSM - PSM section (Table based)
  struct OPENMS_DLLAPI MzTabPSMSectionRow
  {
    MzTabString sequence; ///< The peptide’s sequence.
    MzTabInteger PSM_ID;
    MzTabString accession; ///< The protein’s accession.
    MzTabBoolean unique; ///< 0=false, 1=true, null else: Peptide is unique for the protein.
    MzTabString database; ///< Name of the sequence database.
    MzTabString database_version; ///< Version (and optionally # of entries).
    MzTabParameterList search_engine; ///< Search engine(s) that identified the peptide.
    std::map<Size, MzTabDouble> search_engine_score; ///< Search engine(s) score(s) for the peptide.
    MzTabInteger reliability; ///< (1-3) 0=null Identification reliability for the peptide.
    MzTabModificationList modifications; ///< Modifications identified in the peptide.
    MzTabDoubleList retention_time; ///< Time points in seconds. Semantics may vary.
    MzTabInteger charge; ///< The charge of the experimental precursor ion.
    MzTabDouble exp_mass_to_charge; ///< The m/z ratio of the experimental precursor ion.
    MzTabDouble calc_mass_to_charge;
    MzTabString uri; ///< Location of the PSM’s source entry.
    MzTabSpectraRef spectra_ref; ///< Spectra identifying the peptide.
    MzTabString pre;
    MzTabString post;
    MzTabString start;
    MzTabString end;
    std::vector<MzTabOptionalColumnEntry> opt_; ///< Optional columns must start with “opt_”.

    /// Comparison operator for sorting rows
    struct RowCompare
    {
      bool operator()(const MzTabPSMSectionRow& row1,
                      const MzTabPSMSectionRow& row2) const
      {
        // @TODO: sort by "PSM_ID"? what's the point of that field?
        return (std::make_tuple(row1.sequence.get(),
                                row1.spectra_ref.getMSFile(),
                                row1.spectra_ref.getSpecRef(),
                                row1.accession.get()) <
                std::make_tuple(row2.sequence.get(),
                                row2.spectra_ref.getMSFile(),
                                row2.spectra_ref.getSpecRef(),
                                row2.accession.get()));
      }
    };
  };

  /// SML Small molecule section (table based)
  struct OPENMS_DLLAPI MzTabSmallMoleculeSectionRow
  {
    MzTabStringList identifier; ///< The small molecule’s identifier.
    MzTabString chemical_formula; ///< Chemical formula of the identified compound.
    MzTabString smiles; ///< Molecular structure in SMILES format.
    MzTabString inchi_key; ///< InChi Key of the identified compound.
    MzTabString description; ///< Human readable description (i.e. the name)
    MzTabDouble exp_mass_to_charge; ///< Precursor ion’s m/z.
    MzTabDouble calc_mass_to_charge; ///< Precursor ion’s m/z.
    MzTabInteger charge; ///< Precursor ion’s charge.
    MzTabDoubleList retention_time; ///< Time points in seconds. Semantics may vary.
    MzTabInteger taxid; ///< NEWT taxonomy for the species.
    MzTabString species; ///< Human readable name of the species
    MzTabString database; ///< Name of the used database.
    MzTabString database_version; ///< String Version of the database (and optionally # of compounds).
    MzTabInteger reliability; ///< (1-3) The identification reliability.
    MzTabString uri; ///< The source entry’s location.
    MzTabSpectraRef spectra_ref; ///< Spectra identifying the small molecule.
    MzTabParameterList search_engine; ///< Search engine(s) identifying the small molecule.
    std::map<Size, MzTabDouble> best_search_engine_score; ///< Search engine(s) identifications score(s).
    std::map<Size, std::map<Size, MzTabDouble> > search_engine_score_ms_run;
    MzTabString modifications; ///< Modifications identified on the small molecule.
    std::map<Size, MzTabDouble> smallmolecule_abundance_assay;
    std::map<Size, MzTabDouble> smallmolecule_abundance_study_variable;
    std::map<Size, MzTabDouble> smallmolecule_abundance_stdev_study_variable;
    std::map<Size, MzTabDouble> smallmolecule_abundance_std_error_study_variable;
    std::vector<MzTabOptionalColumnEntry> opt_; ///< Optional columns must start with “opt_”.
  };

  /// NUC - Nucleic acid section (table-based)
  struct OPENMS_DLLAPI MzTabNucleicAcidSectionRow
  {
    MzTabString accession; ///< The nucleic acid’s accession.
    MzTabString description; ///< Human readable description (i.e. the name)
    MzTabInteger taxid; ///< NEWT taxonomy for the species.
    MzTabString species; ///< Human readable name of the species
    MzTabString database; ///< Name of the sequence database.
    MzTabString database_version; ///< Version of the sequence database.
    MzTabParameterList search_engine; ///< Search engine(s) that identified the nucleic acid.
    std::map<Size, MzTabDouble>  best_search_engine_score; ///< Best search engine(s) score(s) (over all MS runs)
    std::map<Size, std::map<Size, MzTabDouble> > search_engine_score_ms_run;
    MzTabInteger reliability;
    std::map<Size, MzTabInteger> num_osms_ms_run;
    std::map<Size, MzTabInteger> num_oligos_distinct_ms_run;
    std::map<Size, MzTabInteger> num_oligos_unique_ms_run;
    MzTabStringList ambiguity_members; ///< Alternative nucleic acid identifications.
    MzTabModificationList modifications; ///< Modifications identified in the nucleic acid.
    MzTabString uri; ///< Location of the nucleic acid’s source entry.
    // do GO terms make sense for nucleic acid sequences?
    MzTabStringList go_terms; ///< List of GO terms for the nucleic acid.
    MzTabDouble coverage; ///< (0-1) Fraction of nucleic acid sequence identified.
    std::vector<MzTabOptionalColumnEntry> opt_; ///< Optional Columns must start with “opt_”

    /// Comparison operator for sorting rows
    struct RowCompare
    {
      bool operator()(const MzTabNucleicAcidSectionRow& row1,
                      const MzTabNucleicAcidSectionRow& row2) const
      {
        return row1.accession.get() < row2.accession.get();
      }
    };
  };

  /// OLI - Oligonucleotide section (table-based)
  struct OPENMS_DLLAPI MzTabOligonucleotideSectionRow
  {
    MzTabString sequence; ///< The oligonucleotide’s sequence.
    MzTabString accession; ///< The nucleic acid’s accession.
    MzTabBoolean unique; ///< 0=false, 1=true, null else: Oligonucleotide maps uniquely to the nucleic acid sequence.
    MzTabParameterList search_engine; ///< Search engine(s) that identified the match.
    std::map<Size, MzTabDouble> best_search_engine_score; ///< Search engine(s) score(s) for the match.
    std::map<Size, std::map<Size, MzTabDouble>> search_engine_score_ms_run; ///< Search engine(s) score(s) per individual MS run
    MzTabInteger reliability; ///< (1-3) 0=null Identification reliability for the match.
    MzTabModificationList modifications; ///< Modifications identified in the oligonucleotide.
    MzTabDoubleList retention_time; ///< Time points in seconds. Semantics may vary.
    MzTabDoubleList retention_time_window;
    MzTabString uri; ///< Location of the oligonucleotide's source entry.
    MzTabString pre;
    MzTabString post;
    MzTabString start;
    MzTabString end;
    std::vector<MzTabOptionalColumnEntry> opt_; ///< Optional columns must start with “opt_”.

    /// Comparison operator for sorting rows
    struct RowCompare
    {
      bool operator()(const MzTabOligonucleotideSectionRow& row1,
                      const MzTabOligonucleotideSectionRow& row2) const
        {
          return (std::make_tuple(row1.sequence.get(), row1.accession.get(),
                                  row1.start.get(), row1.end.get()) <
                  std::make_tuple(row2.sequence.get(), row2.accession.get(),
                                  row2.start.get(), row2.end.get()));
        }
    };

  };

  /// OSM - OSM (oligonucleotide-spectrum match) section (table-based)
  struct OPENMS_DLLAPI MzTabOSMSectionRow
  {
    MzTabString sequence; ///< The oligonucleotide’s sequence.
    MzTabParameterList search_engine; ///< Search engine(s) that identified the match.
    std::map<Size, MzTabDouble> search_engine_score; ///< Search engine(s) score(s) for the match.
    MzTabInteger reliability; ///< (1-3) 0=null Identification reliability for the match.
    MzTabModificationList modifications; ///< Modifications identified in the oligonucleotide.
    MzTabDoubleList retention_time; ///< Time points in seconds. Semantics may vary.
    MzTabInteger charge; ///< The charge of the experimental precursor ion.
    MzTabDouble exp_mass_to_charge; ///< The m/z ratio of the experimental precursor ion.
    MzTabDouble calc_mass_to_charge; ///< The theoretical m/z ratio of the oligonucleotide.
    MzTabString uri; ///< Location of the OSM’s source entry.
    MzTabSpectraRef spectra_ref; ///< Reference to the spectrum underlying the match.
    std::vector<MzTabOptionalColumnEntry> opt_; ///< Optional columns must start with “opt_”.

    /// Comparison operator for sorting rows
    struct RowCompare
    {
      bool operator()(const MzTabOSMSectionRow& row1,
                      const MzTabOSMSectionRow& row2) const
      {
        return (std::make_tuple(row1.sequence.get(),
                                row1.spectra_ref.getMSFile(),
                                row1.spectra_ref.getSpecRef()) <
                std::make_tuple(row2.sequence.get(),
                                row2.spectra_ref.getMSFile(),
                                row2.spectra_ref.getSpecRef()));
      }
    };
  };

  typedef std::vector<MzTabProteinSectionRow> MzTabProteinSectionRows;
  typedef std::vector<MzTabPeptideSectionRow> MzTabPeptideSectionRows;
  typedef std::vector<MzTabPSMSectionRow> MzTabPSMSectionRows;
  typedef std::vector<MzTabSmallMoleculeSectionRow> MzTabSmallMoleculeSectionRows;
  typedef std::vector<MzTabNucleicAcidSectionRow> MzTabNucleicAcidSectionRows;
  typedef std::vector<MzTabOligonucleotideSectionRow> MzTabOligonucleotideSectionRows;
  typedef std::vector<MzTabOSMSectionRow> MzTabOSMSectionRows;


  /**
      @brief Data model of MzTab files.
      Please see the official MzTab specification at https://code.google.com/p/mztab/

      @ingroup FileIO
 */
  class OPENMS_DLLAPI MzTab
  {
  public:
    /// Default constructor
    MzTab();

    /// Destructor
    virtual ~MzTab();

    const MzTabMetaData& getMetaData() const;

    void setMetaData(const MzTabMetaData& md);

    const MzTabProteinSectionRows& getProteinSectionRows() const;

    void setProteinSectionRows(const MzTabProteinSectionRows& psd);

    const MzTabPeptideSectionRows& getPeptideSectionRows() const;

    void setPeptideSectionRows(const MzTabPeptideSectionRows& psd);

    const MzTabPSMSectionRows& getPSMSectionRows() const;

    void setPSMSectionRows(const MzTabPSMSectionRows& psd);

    const MzTabSmallMoleculeSectionRows& getSmallMoleculeSectionRows() const;

    void setSmallMoleculeSectionRows(const MzTabSmallMoleculeSectionRows& smsd);

    const MzTabNucleicAcidSectionRows& getNucleicAcidSectionRows() const;

    void setNucleicAcidSectionRows(const MzTabNucleicAcidSectionRows& nasd);

    const MzTabOligonucleotideSectionRows& getOligonucleotideSectionRows() const;

    void setOligonucleotideSectionRows(const MzTabOligonucleotideSectionRows& onsd);

    const MzTabOSMSectionRows& getOSMSectionRows() const;

    void setOSMSectionRows(const MzTabOSMSectionRows& osd);

    void setCommentRows(const std::map<Size, String>& com);

    void setEmptyRows(const std::vector<Size>& empty);

    const std::vector<Size>& getEmptyRows() const;

    const std::map<Size, String>& getCommentRows() const;

    /// Extract opt_ (custom, optional column names)
    std::vector<String> getProteinOptionalColumnNames() const;

    /// Extract opt_ (custom, optional column names)
    std::vector<String> getPeptideOptionalColumnNames() const;

    /// Extract opt_ (custom, optional column names)
    std::vector<String> getPSMOptionalColumnNames() const;

    /// Extract opt_ (custom, optional column names)
    std::vector<String> getSmallMoleculeOptionalColumnNames() const;

<<<<<<< HEAD
=======

>>>>>>> d38b45ce
    /**
      @brief Gets peptide_evidences with data from internal structures adds their info to an MzTabPSMSectionRow (pre- or unfilled)

      @param peptide_evidences Vector of PeptideEvidence holding internal data.
      @param row Pre- or unfilled MzTabPSMSectionRow to be filled with the data.
      @param rows Vector of MzTabPSMSectionRow to add the differently updated rows to.
    */
    static void addPepEvidenceToRows(const std::vector<PeptideEvidence>& peptide_evidences, MzTabPSMSectionRow& row, MzTabPSMSectionRows& rows);

<<<<<<< HEAD
    static void addMetaInfoToOptionalColumns(const std::set<String>& keys, std::vector<MzTabOptionalColumnEntry>& opt, const String id, const MetaInfoInterface meta);
=======
    /// Extract opt_ (custom, optional column names)
    std::vector<String> getNucleicAcidOptionalColumnNames() const;

    /// Extract opt_ (custom, optional column names)
    std::vector<String> getOligonucleotideOptionalColumnNames() const;

    static void addMetaInfoToOptionalColumns(const std::set<String>& keys, std::vector<MzTabOptionalColumnEntry>& opt, const String& id, const MetaInfoInterface& meta);

    /// Extract opt_ (custom, optional column names)
    std::vector<String> getOSMOptionalColumnNames() const;
>>>>>>> d38b45ce

    static std::map<Size, MzTabModificationMetaData> generateMzTabStringFromModifications(const std::vector<String>& mods);

    static std::map<Size, MzTabModificationMetaData> generateMzTabStringFromVariableModifications(const std::vector<String>& mods);

    static std::map<Size, MzTabModificationMetaData> generateMzTabStringFromFixedModifications(const std::vector<String>& mods);
 
    static MzTab exportFeatureMapToMzTab(const FeatureMap& feature_map, const String& filename);

<<<<<<< HEAD
=======
    /**
      * @brief Export peptide and protein identifications to mzTab
      *
      * Additionally this function fills two std::maps with mappings for external usage.
      *
      * @param[IN] prot_ids Data structure containing protein identifications
      * @param[IN] peptide_ids Data structure containing peptide identifications
      * @param[IN] filename Input idXML file name 
      * @param[IN] first_run_inference_only Is all protein inference information stored in the first run? 
      * @param[OUT] map_run_fileidx_2_msfileidx Mapping from (run index, input file index) to experimental design file index. The experimental design file index is either given, or a simplified version created from the input file index on the fly.
      * @param[OUT] idrun_2_run_index Mapping from protein identification identifier (search engine + date) to run index, i.e. for storing file origins from different runs
      *
      * @return mzTab object 
    */
>>>>>>> d38b45ce
    static MzTab exportIdentificationsToMzTab(
        const std::vector<ProteinIdentification>& prot_ids,
        const std::vector<PeptideIdentification>& peptide_ids,
        const String& filename,
<<<<<<< HEAD
        bool first_run_inference_only);

    // Generate MzTab style list of PTMs from AASequence object. 
    // All passed fixed modifications are not reported (as suggested by the standard for the PRT and PEP section).
    // In contrast, all modifications are reported in the PSM section (see standard document for details).
    static MzTabModificationList extractModificationListFromAASequence(const AASequence& aas, const std::vector<String>& fixed_mods = std::vector<String>());

=======
        bool first_run_inference_only,
        std::map<std::pair<size_t,size_t>,size_t>& map_run_fileidx_2_msfileidx,
        std::map<String, size_t>& idrun_2_run_index);

    /// Generate MzTab style list of PTMs from AASequence object. 
    /// All passed fixed modifications are not reported (as suggested by the standard for the PRT and PEP section).
    /// In contrast, all modifications are reported in the PSM section (see standard document for details).
    static MzTabModificationList extractModificationListFromAASequence(const AASequence& aas, const std::vector<String>& fixed_mods = std::vector<String>());

		/**
		 * @brief export linked peptide features aka consensus map
		 *
		 * @param consensus_map		data structure of the linked peptide features
		 * @param filename		input consensusXML file name 
		 * @param export_unidentified_features		Should not identified peptide features be exported?
		 * @param export_unassigned_ids		Should unassigned identifications be exported?
		 * @param export_subfeatures		The position of the consensus feature will always be exported. Should the individual subfeatures be exported as well?
		 *
		 * @return mzTab object 
		 */
>>>>>>> d38b45ce
    static MzTab exportConsensusMapToMzTab(
      const ConsensusMap & consensus_map, 
      const String & filename,
      const bool export_unidentified_features,
      const bool export_unassigned_ids,
<<<<<<< HEAD
      String title = "ConsensusMap export from OpenMS");

protected:
=======
      const bool export_subfeatures,
      const String& title = "ConsensusMap export from OpenMS");


  protected:
    /// Helper function for "get...OptionalColumnNames" functions
    template <typename SectionRows>
    std::vector<String> getOptionalColumnNames_(const SectionRows& rows) const
    {
      // vector is used to preserve the column order
      std::vector<String> names;
      if (!rows.empty())
      {
        for (typename SectionRows::const_iterator it = rows.begin(); it != rows.end(); ++it)
        {
          for (std::vector<MzTabOptionalColumnEntry>::const_iterator it_opt = it->opt_.begin(); it_opt != it->opt_.end(); ++it_opt)
          {
            if (std::find(names.begin(), names.end(), it_opt->first) == names.end())
            {
              names.push_back(it_opt->first);
            }
          }
        }
      }
      return names;
    }


>>>>>>> d38b45ce
    MzTabMetaData meta_data_;
    MzTabProteinSectionRows protein_data_;
    MzTabPeptideSectionRows peptide_data_;
    MzTabPSMSectionRows psm_data_;
    MzTabSmallMoleculeSectionRows small_molecule_data_;
    MzTabNucleicAcidSectionRows nucleic_acid_data_;
    MzTabOligonucleotideSectionRows oligonucleotide_data_;
    MzTabOSMSectionRows osm_data_; ///</ oligonucleotide-spectrum matches
    std::vector<Size> empty_rows_; ///< index of empty rows
    std::map<Size, String> comment_rows_; ///< comments
  };

} // namespace OpenMS

#pragma clang diagnostic pop
<|MERGE_RESOLUTION|>--- conflicted
+++ resolved
@@ -54,7 +54,7 @@
 {
 /**
       @brief Data model of MzTab files.
-      
+
       Please see the official MzTab specification at https://code.google.com/p/mztab/
 
       @ingroup FileIO
@@ -462,11 +462,7 @@
   struct OPENMS_DLLAPI MzTabSoftwareMetaData
   {
     MzTabParameter software;
-<<<<<<< HEAD
-    //TODO shouldnt settings always consist of the name of the setting
-=======
     //TODO shouldn't settings always consist of the name of the setting
->>>>>>> d38b45ce
     // and the value?
     std::map<Size, MzTabString> setting;
   };
@@ -917,10 +913,7 @@
     /// Extract opt_ (custom, optional column names)
     std::vector<String> getSmallMoleculeOptionalColumnNames() const;
 
-<<<<<<< HEAD
-=======
-
->>>>>>> d38b45ce
+
     /**
       @brief Gets peptide_evidences with data from internal structures adds their info to an MzTabPSMSectionRow (pre- or unfilled)
 
@@ -930,9 +923,6 @@
     */
     static void addPepEvidenceToRows(const std::vector<PeptideEvidence>& peptide_evidences, MzTabPSMSectionRow& row, MzTabPSMSectionRows& rows);
 
-<<<<<<< HEAD
-    static void addMetaInfoToOptionalColumns(const std::set<String>& keys, std::vector<MzTabOptionalColumnEntry>& opt, const String id, const MetaInfoInterface meta);
-=======
     /// Extract opt_ (custom, optional column names)
     std::vector<String> getNucleicAcidOptionalColumnNames() const;
 
@@ -943,18 +933,15 @@
 
     /// Extract opt_ (custom, optional column names)
     std::vector<String> getOSMOptionalColumnNames() const;
->>>>>>> d38b45ce
 
     static std::map<Size, MzTabModificationMetaData> generateMzTabStringFromModifications(const std::vector<String>& mods);
 
     static std::map<Size, MzTabModificationMetaData> generateMzTabStringFromVariableModifications(const std::vector<String>& mods);
 
     static std::map<Size, MzTabModificationMetaData> generateMzTabStringFromFixedModifications(const std::vector<String>& mods);
- 
+
     static MzTab exportFeatureMapToMzTab(const FeatureMap& feature_map, const String& filename);
 
-<<<<<<< HEAD
-=======
     /**
       * @brief Export peptide and protein identifications to mzTab
       *
@@ -962,32 +949,22 @@
       *
       * @param[IN] prot_ids Data structure containing protein identifications
       * @param[IN] peptide_ids Data structure containing peptide identifications
-      * @param[IN] filename Input idXML file name 
-      * @param[IN] first_run_inference_only Is all protein inference information stored in the first run? 
+      * @param[IN] filename Input idXML file name
+      * @param[IN] first_run_inference_only Is all protein inference information stored in the first run?
       * @param[OUT] map_run_fileidx_2_msfileidx Mapping from (run index, input file index) to experimental design file index. The experimental design file index is either given, or a simplified version created from the input file index on the fly.
       * @param[OUT] idrun_2_run_index Mapping from protein identification identifier (search engine + date) to run index, i.e. for storing file origins from different runs
       *
-      * @return mzTab object 
+      * @return mzTab object
     */
->>>>>>> d38b45ce
     static MzTab exportIdentificationsToMzTab(
         const std::vector<ProteinIdentification>& prot_ids,
         const std::vector<PeptideIdentification>& peptide_ids,
         const String& filename,
-<<<<<<< HEAD
-        bool first_run_inference_only);
-
-    // Generate MzTab style list of PTMs from AASequence object. 
-    // All passed fixed modifications are not reported (as suggested by the standard for the PRT and PEP section).
-    // In contrast, all modifications are reported in the PSM section (see standard document for details).
-    static MzTabModificationList extractModificationListFromAASequence(const AASequence& aas, const std::vector<String>& fixed_mods = std::vector<String>());
-
-=======
         bool first_run_inference_only,
         std::map<std::pair<size_t,size_t>,size_t>& map_run_fileidx_2_msfileidx,
         std::map<String, size_t>& idrun_2_run_index);
 
-    /// Generate MzTab style list of PTMs from AASequence object. 
+    /// Generate MzTab style list of PTMs from AASequence object.
     /// All passed fixed modifications are not reported (as suggested by the standard for the PRT and PEP section).
     /// In contrast, all modifications are reported in the PSM section (see standard document for details).
     static MzTabModificationList extractModificationListFromAASequence(const AASequence& aas, const std::vector<String>& fixed_mods = std::vector<String>());
@@ -996,24 +973,18 @@
 		 * @brief export linked peptide features aka consensus map
 		 *
 		 * @param consensus_map		data structure of the linked peptide features
-		 * @param filename		input consensusXML file name 
+		 * @param filename		input consensusXML file name
 		 * @param export_unidentified_features		Should not identified peptide features be exported?
 		 * @param export_unassigned_ids		Should unassigned identifications be exported?
 		 * @param export_subfeatures		The position of the consensus feature will always be exported. Should the individual subfeatures be exported as well?
 		 *
-		 * @return mzTab object 
+		 * @return mzTab object
 		 */
->>>>>>> d38b45ce
     static MzTab exportConsensusMapToMzTab(
-      const ConsensusMap & consensus_map, 
+      const ConsensusMap & consensus_map,
       const String & filename,
       const bool export_unidentified_features,
       const bool export_unassigned_ids,
-<<<<<<< HEAD
-      String title = "ConsensusMap export from OpenMS");
-
-protected:
-=======
       const bool export_subfeatures,
       const String& title = "ConsensusMap export from OpenMS");
 
@@ -1042,7 +1013,6 @@
     }
 
 
->>>>>>> d38b45ce
     MzTabMetaData meta_data_;
     MzTabProteinSectionRows protein_data_;
     MzTabPeptideSectionRows peptide_data_;
