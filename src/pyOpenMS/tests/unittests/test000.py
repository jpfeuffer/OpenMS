#!/usr/bin/env python
# -*- coding: utf-8  -*-
from __future__ import print_function

import pyopenms
import copy
import os

from pyopenms import String as s
import numpy as np

print(b"IMPORTED b", pyopenms.__file__)

try:
    long
except NameError:
    long = int

from functools import wraps


def report(f):
    @wraps(f)
    def wrapper(*a, **kw):
        print(b"run b", f.__name__)
        f(*a, **kw)
    return wrapper

@report
def _testMetaInfoInterface(what):

    #void getKeys(libcpp_vector[String] & keys)
    #void getKeys(libcpp_vector[unsigned int] & keys)
    #DataValue getMetaValue(unsigned int) nogil except +
    #DataValue getMetaValue(String) nogil except +
    #void setMetaValue(unsigned int, DataValue) nogil except +
    #void setMetaValue(String, DataValue) nogil except +
    #bool metaValueExists(String) nogil except +
    #bool metaValueExists(unsigned int) nogil except +
    #void removeMetaValue(String) nogil except +
    #void removeMetaValue(unsigned int) nogil except +

    what.setMetaValue(b"key", 42)
    what.setMetaValue(b"key2", 42)

    keys = []
    what.getKeys(keys)
    assert len(keys) and all(isinstance(k, bytes) for k in keys)
    assert what.getMetaValue(keys[0]) == 42
    keys = []
    what.getKeysAsIntegers(keys)
    assert len(keys) and all(isinstance(k, (long, int)) for k in keys)

    assert what.metaValueExists(b"key")
    what.removeMetaValue(b"key")

    what.setMetaValue(1024, 42)
    assert what.getMetaValue(1024) == 42

    keys = []
    what.getKeys(keys)
    assert what.getMetaValue(keys[0]) == 42
    keys = []
    what.getKeysAsIntegers(keys)
    assert len(keys) and all(isinstance(k, (long, int)) for k in keys)

    what.clearMetaInfo()
    keys = []
    what.getKeys(keys)
    assert len(keys) == 0
    what.getKeysAsIntegers(keys)
    assert len(keys) == 0


@report
def _testUniqueIdInterface(what):

    assert what.hasInvalidUniqueId()
    assert not what.hasValidUniqueId()
    assert what.ensureUniqueId()
    assert isinstance(what.getUniqueId(), (int, long))
    assert what.getUniqueId() > 0
    assert not what.hasInvalidUniqueId()
    assert what.hasValidUniqueId()

    what.clearUniqueId()
    assert what.getUniqueId() == 0
    assert what.hasInvalidUniqueId()
    assert not what.hasValidUniqueId()

    assert what.ensureUniqueId()
    assert isinstance(what.getUniqueId(), (int, long))
    assert what.getUniqueId() > 0
    assert not what.hasInvalidUniqueId()
    assert what.hasValidUniqueId()

    what.setUniqueId(1234)
    assert  what.getUniqueId() == 1234


def _testProgressLogger(ff):
    """
    @tests: ProgressLogger
     ProgressLogger.__init__
     ProgressLogger.endProgress
     ProgressLogger.getLogType
     ProgressLogger.setLogType
     ProgressLogger.setProgress
     ProgressLogger.startProgress
    """

    ff.setLogType(pyopenms.LogType.NONE)
    assert ff.getLogType() == pyopenms.LogType.NONE
    ff.startProgress(0, 3, b"label")
    ff.setProgress(0)
    ff.setProgress(1)
    ff.setProgress(2)
    ff.setProgress(3)
    ff.endProgress()

@report
def testSpectrumAlignment():
    """
    @tests: SpectrumAlignment
        SpectrumAlignment.__init__
        SpectrumAlignment.getSpectrumAlignment
    """
    # test existence of some methods
    pyopenms.SpectrumAlignment
    pyopenms.SpectrumAlignment.__init__
    pyopenms.SpectrumAlignment.getDefaults
    pyopenms.SpectrumAlignment.getParameters
    pyopenms.SpectrumAlignment.setParameters

    spec = pyopenms.MSSpectrum()
    p = pyopenms.Peak1D()
    p.setMZ(1000.0)
    p.setIntensity(200.0)
    spec.push_back(p)
    p.setMZ(2000.0)
    p.setIntensity(200.0)
    spec.push_back(p)

    rich_spec = pyopenms.MSSpectrum()
    p = pyopenms.Peak1D()
    p.setMZ(1000.001)
    p.setIntensity(200.0)
    rich_spec.push_back(p)
    p.setMZ(2000.001)
    p.setIntensity(200.0)
    rich_spec.push_back(p)
    p.setMZ(3000.001)
    p.setIntensity(200.0)
    rich_spec.push_back(p)

    aligner = pyopenms.SpectrumAlignment()
    result = []

    aligner.getSpectrumAlignment(result, spec, spec)
    assert result == [ (0,0), (1,1) ], result
    aligner.getSpectrumAlignment(result, rich_spec, spec)
    assert result == [ (0,0), (1,1) ], result
    aligner.getSpectrumAlignment(result, spec, rich_spec)
    assert result == [ (0,0), (1,1) ], result
    aligner.getSpectrumAlignment(result, rich_spec, rich_spec)
    assert result == [ (0,0), (1,1), (2,2) ], result

    aligner = pyopenms.SpectrumAlignmentScore()
    assert isinstance(aligner(spec), float)
    assert isinstance(aligner(rich_spec), float)

    assert isinstance(aligner(spec, rich_spec), float)
    assert isinstance(aligner(rich_spec, spec), float)

    assert isinstance(aligner(spec, spec), float)
    assert isinstance(aligner(rich_spec, rich_spec), float)

@report
def testAASequence():
    """
    @tests: AASequence
     AASequence.__init__
     AASequence.__add__
     AASequence.__radd__
     AASequence.__iadd__
     AASequence.getCTerminalModificationName
     AASequence.getNTerminalModificationName
     AASequence.setCTerminalModification
     AASequence.setModification
     AASequence.setNTerminalModification
     AASequence.toString
     AASequence.toUnmodifiedString
    """
    aas = pyopenms.AASequence()

    aas + aas
    aas += aas

    aas.__doc__
    aas = pyopenms.AASequence.fromString(b"DFPIANGER")
    assert aas.getCTerminalModificationName() == b""
    assert aas.getNTerminalModificationName() == b""
    aas.setCTerminalModification(b"")
    aas.setNTerminalModification(b"")
    assert aas.toString() == b"DFPIANGER"
    assert aas.toUnmodifiedString() == b"DFPIANGER"
    aas = pyopenms.AASequence.fromStringPermissive(b"DFPIANGER", True)
    assert aas.toString() == b"DFPIANGER"
    assert aas.toUnmodifiedString() == b"DFPIANGER"

    seq = pyopenms.AASequence.fromString("PEPTIDESEKUEM(Oxidation)CER")
    assert seq.toString() == b"PEPTIDESEKUEM(Oxidation)CER"
    assert seq.toUnmodifiedString() == b"PEPTIDESEKUEMCER"
    assert seq.toBracketString() == b"PEPTIDESEKUEM[147]CER"
    assert seq.toBracketString(True, []) == b"PEPTIDESEKUEM[147]CER"
    assert seq.toBracketString(False, []) == b"PEPTIDESEKUEM[147.0354000171]CER"
    assert seq.toBracketString(False) == b"PEPTIDESEKUEM[147.0354000171]CER"
    assert seq.toUniModString() == b"PEPTIDESEKUEM(UniMod:35)CER"
    assert seq.isModified()
    assert not seq.hasCTerminalModification()
    assert not seq.hasNTerminalModification()
    assert not seq.empty()

    # has selenocysteine
    assert seq.getResidue(1) is not None
    assert seq.size() == 16
    assert seq.getFormula(pyopenms.Residue.ResidueType.Full, 0) == pyopenms.EmpiricalFormula("C75H122N20O32S2Se1")
    assert abs(seq.getMonoWeight(pyopenms.Residue.ResidueType.Full, 0) - 1952.7200317517998) < 1e-5
    # assert seq.has(pyopenms.ResidueDB.getResidue("P"))

@report
def testElement():
    """
    @tests: Element
     Element.__init__
     Element.setAtomicNumber
     Element.getAtomicNumber
     Element.setAverageWeight
     Element.getAverageWeight
     Element.setMonoWeight
     Element.getMonoWeight
     Element.setIsotopeDistribution
     Element.getIsotopeDistribution
     Element.setName
     Element.getName
     Element.setSymbol
     Element.getSymbol
    """
    ins = pyopenms.Element()

    ins.setAtomicNumber(6)
    ins.getAtomicNumber()
    ins.setAverageWeight(12.011)
    ins.getAverageWeight()
    ins.setMonoWeight(12)
    ins.getMonoWeight()
    iso = pyopenms.IsotopeDistribution()
    ins.setIsotopeDistribution(iso)
    ins.getIsotopeDistribution()
    ins.setName(b"Carbon")
    ins.getName()
    ins.setSymbol(b"C")
    ins.getSymbol()

    e = pyopenms.Element()
    e.setSymbol("blah")
    e.setSymbol(b"blah")
    e.setSymbol(u"blah")
    e.setSymbol(str("blah"))
    oms_string = s(b"blub")
    e.setSymbol(oms_string)
    assert oms_string
    assert oms_string.toString() == "blub"

    evil = u"blüb"
    evil8 = evil.encode("utf8")
    evil1 = evil.encode("latin1")


    e.setSymbol(evil.encode("utf8"))
    assert e.getSymbol().decode("utf8") == u"blüb"
    e.setSymbol(evil.encode("latin1"))
    assert e.getSymbol().decode("latin1") == u"blüb"

    # If we get the raw symbols, we get bytes (which we would need to decode first)
    e.setSymbol(evil8.decode("utf8"))
    assert e.getSymbol() == b'bl\xc3\xbcb'
    assert e.getSymbol() == u"blüb".encode("utf8")
    # OpenMS strings, however, understand the decoding
    assert s(e.getSymbol()) == s(u"blüb")
    assert s(e.getSymbol()).toString() == u"blüb"

    # What if you use the wrong decoding ?
    e.setSymbol(evil1)
    #print(e.getSymbol().decode("latin1"))
    assert e.getSymbol().decode("latin1") == u"blüb"
    e.setSymbol(evil8)
    #print(e.getSymbol().decode("utf8"))
    assert e.getSymbol().decode("latin1") == u"blüb".encode("utf8").decode("latin1")

@report
def testResidue():
    """
    @tests: Residue
     Residue.__init__
    """
    ins = pyopenms.Residue()

    pyopenms.Residue.ResidueType.Full
    pyopenms.Residue.ResidueType.Internal
    pyopenms.Residue.ResidueType.NTerminal
    pyopenms.Residue.ResidueType.CTerminal
    pyopenms.Residue.ResidueType.AIon
    pyopenms.Residue.ResidueType.BIon
    pyopenms.Residue.ResidueType.CIon
    pyopenms.Residue.ResidueType.XIon
    pyopenms.Residue.ResidueType.YIon
    pyopenms.Residue.ResidueType.ZIon
    pyopenms.Residue.ResidueType.SizeOfResidueType

@report
def testIsotopeDistribution():
    """
    @tests: IsotopeDistribution
     IsotopeDistribution.__init__
    """
    ins = pyopenms.IsotopeDistribution()

    ins.getMax()
    ins.getMin()
    ins.size()
    ins.clear()
    ins.renormalize()
    ins.trimLeft(6.0)
    ins.trimRight(8.0)

    ins.clear()
    ins.insert(1, 2)
    ins.insert(6, 5)

    assert ins.size() == 2

    for p in ins:
        print(p)

@report
def testFineIsotopePatternGenerator():
    """
    @tests: FineIsotopePatternGenerator
    """

    iso = pyopenms.FineIsotopePatternGenerator()
    iso.setThreshold(1e-5)
    iso.setAbsolute(True)
    assert iso.getAbsolute() 

    methanol = pyopenms.EmpiricalFormula("CH3OH")
    water = pyopenms.EmpiricalFormula("H2O")
    mw = methanol + water
    iso_dist = mw.getIsotopeDistribution(pyopenms.FineIsotopePatternGenerator(1e-20))
    assert len(iso_dist.getContainer()) == 56
    iso_dist = mw.getIsotopeDistribution(pyopenms.FineIsotopePatternGenerator(1e-200))
    assert len(iso_dist.getContainer()) == 84

    c100 = pyopenms.EmpiricalFormula("C100")
    iso_dist = c100.getIsotopeDistribution(pyopenms.FineIsotopePatternGenerator(1e-200))
    assert len(iso_dist.getContainer()) == 101
    assert c100.getIsotopeDistribution(pyopenms.FineIsotopePatternGenerator(1e-2, False)).size() == 6
    assert c100.getIsotopeDistribution(pyopenms.FineIsotopePatternGenerator(1e-2, True)).size() == 5

    iso = pyopenms.FineIsotopePatternGenerator(1e-5)
    isod = iso.run(methanol)
    assert len(isod.getContainer()) == 6
    assert abs(isod.getContainer()[0].getMZ() - 32.0262151276) < 1e-5
    assert isod.getContainer()[0].getIntensity() - 0.986442089081 < 1e-5

@report
def testCoarseIsotopePatternGenerator():
    """
    @tests: CoarseIsotopePatternGenerator
    CoarseIsotopePatternGenerator.__init__
    CoarseIsotopePatternGenerator.getMaxIsotope()
    CoarseIsotopePatternGenerator.setMaxIsotope()
    CoarseIsotopePatternGenerator.estimateFromPeptideWeight()
    """

    iso = pyopenms.CoarseIsotopePatternGenerator()
    iso.setMaxIsotope(5)
    assert iso.getMaxIsotope() == 5
    res = iso.estimateFromPeptideWeight(500)

    methanol = pyopenms.EmpiricalFormula("CH3OH")
    water = pyopenms.EmpiricalFormula("H2O")
    mw = methanol + water
    iso_dist = mw.getIsotopeDistribution(pyopenms.CoarseIsotopePatternGenerator(3))
    assert len(iso_dist.getContainer()) == 3, len(iso_dist.getContainer())
    iso_dist = mw.getIsotopeDistribution(pyopenms.CoarseIsotopePatternGenerator(0))
    assert len(iso_dist.getContainer()) == 18, len(iso_dist.getContainer()) 

    iso = pyopenms.CoarseIsotopePatternGenerator(10)
    isod = iso.run(methanol)
    assert len(isod.getContainer()) == 10, len(isod.getContainer()) 
    assert abs(isod.getContainer()[0].getMZ() - 32.0262151276) < 1e-5
    assert isod.getContainer()[0].getIntensity() - 0.986442089081 < 1e-5
    
@report
def testEmpiricalFormula():
    """
    @tests: EmpiricalFormula 
     EmpiricalFormula.__init__
     EmpiricalFormula.getMonoWeight
     EmpiricalFormula.getAverageWeight
     EmpiricalFormula.getIsotopeDistribution
     EmpiricalFormula.getNumberOfAtoms
     EmpiricalFormula.setCharge
     EmpiricalFormula.getCharge
     EmpiricalFormula.toString
     EmpiricalFormula.isEmpty
     EmpiricalFormula.isCharged
     EmpiricalFormula.hasElement
     EmpiricalFormula.hasElement
    """
    ins = pyopenms.EmpiricalFormula()

    ins.getMonoWeight()
    ins.getAverageWeight()
    ins.getIsotopeDistribution(pyopenms.CoarseIsotopePatternGenerator(0))
    # ins.getNumberOf(0)
    # ins.getNumberOf(b"test")
    ins.getNumberOfAtoms()
    ins.setCharge(2)
    ins.getCharge()
    ins.toString()
    ins.isEmpty()
    ins.isCharged()
    ins.hasElement( pyopenms.Element() )

    ef = pyopenms.EmpiricalFormula(b"C2H5")
    s = ef.toString()
    assert s == b"C2H5"
    m = ef.getElementalComposition()
    assert m[b"C"] == 2
    assert m[b"H"] == 5
    assert ef.getNumberOfAtoms() == 7

@report
def testIdentificationHit():
    """
    @tests: IdentificationHit
     IdentificationHit.__init__
    """
    f = pyopenms.IdentificationHit()
    _testMetaInfoInterface(f)

    assert pyopenms.IdentificationHit().setId is not None
    assert pyopenms.IdentificationHit().getId is not None
    assert pyopenms.IdentificationHit().setCharge is not None
    assert pyopenms.IdentificationHit().getCharge is not None
    assert pyopenms.IdentificationHit().setCalculatedMassToCharge is not None
    assert pyopenms.IdentificationHit().getCalculatedMassToCharge is not None
    assert pyopenms.IdentificationHit().setExperimentalMassToCharge is not None
    assert pyopenms.IdentificationHit().getExperimentalMassToCharge is not None
    assert pyopenms.IdentificationHit().setName is not None
    assert pyopenms.IdentificationHit().getName is not None
    assert pyopenms.IdentificationHit().setPassThreshold is not None
    assert pyopenms.IdentificationHit().getPassThreshold is not None
    assert pyopenms.IdentificationHit().setRank is not None
    assert pyopenms.IdentificationHit().getRank is not None

    f.setId(b"test_id")
    assert f.getId() == b"test_id"

    f.setId("test_id")
    assert f.getId() == b"test_id"

    f.setCharge(5)
    assert f.getCharge() == 5

    f.setCalculatedMassToCharge(5.0)
    assert f.getCalculatedMassToCharge() == 5.0

    f.setExperimentalMassToCharge(5.0)
    assert f.getExperimentalMassToCharge() == 5.0

    f.setName(b"test")
    assert f.getName() == b"test"

    f.setPassThreshold(True)
    assert f.getPassThreshold() == True

    f.setRank(42)
    assert f.getRank() == 42

@report
def testSpectrumIdentification():
    """
    @tests: SpectrumIdentification
     SpectrumIdentification.__init__
    """
    f = pyopenms.SpectrumIdentification()
    _testMetaInfoInterface(f)

    assert pyopenms.SpectrumIdentification().setHits is not None
    assert pyopenms.SpectrumIdentification().addHit is not None
    assert pyopenms.SpectrumIdentification().getHits is not None

    hit = pyopenms.IdentificationHit()
    hit.setName(b"test1")
    f.addHit(hit)
    hit = pyopenms.IdentificationHit()
    hit.setName(b"test2")
    f.addHit(hit)
    all_hits = f.getHits()
    assert len(all_hits) == 2
    assert b"test1" in [h.getName() for h in all_hits]
    assert b"test2" in [h.getName() for h in all_hits]

@report
def testIdentification():
    """
    @tests: Identification
     Identification.__init__
    """
    f = pyopenms.Identification()
    _testMetaInfoInterface(f)

    assert pyopenms.Identification().setCreationDate is not None
    assert pyopenms.Identification().getCreationDate is not None
    assert pyopenms.Identification().setSpectrumIdentifications is not None
    assert pyopenms.Identification().addSpectrumIdentification is not None
    assert pyopenms.Identification().getSpectrumIdentifications is not None

    id1 = pyopenms.SpectrumIdentification()
    f.addSpectrumIdentification(id1)
    assert len(f.getSpectrumIdentifications()) == 1
    id2 = pyopenms.SpectrumIdentification()
    f.addSpectrumIdentification(id2)
    assert len(f.getSpectrumIdentifications()) == 2

@report
def testModificationDefinitionsSet():
    """
    @tests: ModificationDefinitionsSet
     ModificationDefinitionsSet.__init__
    """
    empty = pyopenms.ModificationDefinitionsSet()
    fixed = [b"Carbamidomethyl"]
    variable = [b"Oxidation"]
    full = pyopenms.ModificationDefinitionsSet(fixed, variable)

@report
def test_AcquisitionInfo():
    """
    @tests: AcquisitionInfo
     AcquisitionInfo.__init__
     AcquisitionInfo.__eq__
     AcquisitionInfo.__ge__
     AcquisitionInfo.__gt__
     AcquisitionInfo.__le__
     AcquisitionInfo.__lt__
     AcquisitionInfo.__ne__
     AcquisitionInfo.getMethodOfCombination
     AcquisitionInfo.setMethodOfCombination
    """

    ai = pyopenms.AcquisitionInfo()
    ai.__doc__

    assert ai == ai
    assert not ai != ai
    ai.setMethodOfCombination(b"ABC")
    assert ai.getMethodOfCombination() == b"ABC"

@report
def test_BaseFeature():
    """
    @tests: BaseFeature
     BaseFeature.__init__
     BaseFeature.clearUniqueId
     BaseFeature.ensureUniqueId
     BaseFeature.getCharge
     BaseFeature.getKeys
     BaseFeature.getMetaValue
     BaseFeature.getQuality
     BaseFeature.getUniqueId
     BaseFeature.getWidth
     BaseFeature.hasInvalidUniqueId
     BaseFeature.hasValidUniqueId
     BaseFeature.metaValueExists
     BaseFeature.removeMetaValue
     BaseFeature.setCharge
     BaseFeature.setMetaValue
     BaseFeature.setQuality
     BaseFeature.setWidth
     BaseFeature.clearMetaInfo
     BaseFeature.setUniqueId
    """
    bf = pyopenms.BaseFeature()
    _testMetaInfoInterface(bf)
    _testUniqueIdInterface(bf)
    bf.clearUniqueId()
    assert bf.ensureUniqueId()
    assert bf.getCharge() == 0
    assert isinstance(bf.getQuality(), float)
    assert isinstance(bf.getUniqueId(), (long, int))
    assert isinstance(bf.getWidth(), float)

    assert not bf.hasInvalidUniqueId()
    assert bf.hasValidUniqueId()


    _testMetaInfoInterface(bf)
    bf.setCharge(1)
    bf.setQuality(0.0)
    bf.setWidth(1.0)

@report
def test_AnnotationState():
    """
    @tests: AnnotationState
     AnnotationState.__init__
    """
    state = pyopenms.AnnotationState()

    assert state.FEATURE_ID_NONE is not None
    assert state.FEATURE_ID_SINGLE is not None
    assert state.FEATURE_ID_MULTIPLE_SAME is not None
    assert state.FEATURE_ID_MULTIPLE_DIVERGENT is not None
    assert state.SIZE_OF_ANNOTATIONSTATE is not None

@report
def testChecksumType():
    """
    @tests: ChecksumType
     ChecksumType.MD5
     ChecksumType.SHA1
     ChecksumType.SIZE_OF_CHECKSUMTYPE
     ChecksumType.UNKNOWN_CHECKSUM
    """
    assert isinstance(pyopenms.ChecksumType.MD5, int)
    assert isinstance(pyopenms.ChecksumType.SHA1, int)
    assert isinstance(pyopenms.ChecksumType.SIZE_OF_CHECKSUMTYPE, int)
    assert isinstance(pyopenms.ChecksumType.UNKNOWN_CHECKSUM, int)


@report
def testChromatogramPeak():
    """
    @tests: ChromatogramPeak
     ChromatogramPeak.__init__
     ChromatogramPeak.__eq__
     ChromatogramPeak.__ge__
     ChromatogramPeak.__gt__
     ChromatogramPeak.__le__
     ChromatogramPeak.__lt__
     ChromatogramPeak.__ne__
     ChromatogramPeak.getIntensity
     ChromatogramPeak.getRT
     ChromatogramPeak.setIntensity
     ChromatogramPeak.setRT
    """
    p = pyopenms.ChromatogramPeak()
    assert p == p
    assert not p != p


    p.setIntensity(12.0)
    p.setRT(34.0)
    assert p.getIntensity() == 12.0
    assert p.getRT() == 34.0




@report
def testChromatogramToosl():
    """
    @tests: ChromatogramTools
     ChromatogramTools.__init__
     ChromatogramTools.convertChromatogramsToSpectra
     ChromatogramTools.convertSpectraToChromatograms
    """
    pyopenms.ChromatogramTools()
    pyopenms.ChromatogramTools.convertChromatogramsToSpectra
    pyopenms.ChromatogramTools.convertSpectraToChromatograms


@report
def testConsensusFeature():
    """
    @tests: ConsensusFeature
     ConsensusFeature.__eq__
     ConsensusFeature.__ge__
     ConsensusFeature.__gt__
     ConsensusFeature.__le__
     ConsensusFeature.__lt__
     ConsensusFeature.__ne__
     ConsensusFeature.__init__
     ConsensusFeature.clearUniqueId
     ConsensusFeature.computeConsensus
     ConsensusFeature.computeDechargeConsensus
     ConsensusFeature.computeMonoisotopicConsensus
     ConsensusFeature.ensureUniqueId
     ConsensusFeature.getCharge
     ConsensusFeature.getKeys
     ConsensusFeature.getMetaValue
     ConsensusFeature.getQuality
     ConsensusFeature.getUniqueId
     ConsensusFeature.getWidth
     ConsensusFeature.hasInvalidUniqueId
     ConsensusFeature.hasValidUniqueId
     ConsensusFeature.insert
     ConsensusFeature.metaValueExists
     ConsensusFeature.removeMetaValue
     ConsensusFeature.setCharge
     ConsensusFeature.setMetaValue
     ConsensusFeature.setQuality
     ConsensusFeature.setWidth
     ConsensusFeature.clearMetaInfo
     ConsensusFeature.setUniqueId
     ConsensusFeature.size

     ConsensusFeature.getPeptideIdentifications
     ConsensusFeature.setPeptideIdentifications
    """


    f = pyopenms.ConsensusFeature()
    f_ = copy.copy(f)
    assert f_ == f
    f_ = copy.deepcopy(f)
    assert f_ == f
    f_ = pyopenms.ConsensusFeature(f)
    assert f_ == f

    _testUniqueIdInterface(f)
    _testMetaInfoInterface(f)

    f.setCharge(1)
    f.setQuality(2.0)
    f.setWidth(4.0)
    assert f.getCharge() == 1
    assert f.getQuality() == 2.0
    assert f.getWidth() == 4.0

    f.insert(0, pyopenms.Peak2D(), 1)
    f.insert(1, pyopenms.BaseFeature())
    f.insert(2, pyopenms.ConsensusFeature())

    f.computeConsensus()
    f.computeDechargeConsensus
    f.computeMonoisotopicConsensus()

    assert f.size() >= 0

    p = f.getPeptideIdentifications()
    f.setPeptideIdentifications(p)


@report
def testConsensusMap():
    """
    @tests: ConsensusMap
     ConsensusMap.__eq__
     ConsensusMap.__ge__
     ConsensusMap.__gt__
     ConsensusMap.__init__
     ConsensusMap.__iter__
     ConsensusMap.__le__
     ConsensusMap.__lt__
     ConsensusMap.__ne__
     ConsensusMap.clear
     ConsensusMap.clearUniqueId
     ConsensusMap.ensureUniqueId
     ConsensusMap.getDataProcessing
     ConsensusMap.getColumnHeaders
     ConsensusMap.getProteinIdentifications
     ConsensusMap.getUnassignedPeptideIdentifications
     ConsensusMap.getUniqueId
     ConsensusMap.hasInvalidUniqueId
     ConsensusMap.hasValidUniqueId
     ConsensusMap.setDataProcessing
     ConsensusMap.setColumnHeaders
     ConsensusMap.setProteinIdentifications
     ConsensusMap.setUnassignedPeptideIdentifications
     ConsensusMap.setUniqueId
     ConsensusMap.setUniqueIds
     ConsensusMap.size
     ConsensusMap.sortByIntensity
     ConsensusMap.sortByMZ
     ConsensusMap.sortByMaps
     ConsensusMap.sortByPosition
     ConsensusMap.sortByQuality
     ConsensusMap.sortByRT
     ConsensusMap.sortBySize
     ConsensusMap.updateRanges
     """
    m = pyopenms.ConsensusMap()
    m_ = copy.copy(m)
    assert m_ == m
    m_ = copy.deepcopy(m)
    assert m_ == m
    m_ = pyopenms.ConsensusMap(m)
    assert m_ == m

    m.clear()
    m.clearUniqueId()
    m.ensureUniqueId()
    m.getDataProcessing()
    m.getColumnHeaders()
    m.getProteinIdentifications()
    m.getUnassignedPeptideIdentifications()
    m.getUniqueId()
    m.hasInvalidUniqueId()
    m.hasValidUniqueId()
    m.setDataProcessing
    m.setColumnHeaders
    m.setProteinIdentifications
    m.setUnassignedPeptideIdentifications
    m.setUniqueId
    m.setUniqueIds
    m.size()
    m.sortByIntensity()
    m.sortByMZ()
    m.sortByMaps()
    m.sortByPosition()
    m.sortByQuality()
    m.sortByRT()
    m.sortBySize()
    m.updateRanges()

    assert isinstance(m.getMin()[0], float)
    assert isinstance(m.getMin()[0], float)
    assert isinstance(m.getMax()[1], float)
    assert isinstance(m.getMax()[1], float)
    assert isinstance(m.getMinInt(), float)
    assert isinstance(m.getMaxInt(), float)

    m.getIdentifier()
    m.getLoadedFileType()
    m.getLoadedFilePath()

    assert m == m
    assert not m != m

@report
def testConsensusXMLFile():
    """
    @tests: ConsensusXMLFile
     ConsensusXMLFile.__init__
     ConsensusXMLFile.getOptions
     ConsensusXMLFile.load
     ConsensusXMLFile.store
    """
    f = pyopenms.ConsensusXMLFile()
    f.getOptions()
    assert f.load is not None
    assert f.store is not None

@report
def testXTandemXMLFile():
    """
    @tests: XTandemXMLFile
     XTandemXMLFile.__init__
     XTandemXMLFile.load
     XTandemXMLFile.setModificationDefinitionsSet
    """
    f = pyopenms.XTandemXMLFile()
    assert f.load is not None

@report
def testXTandemInfile():
    """
    """
    f = pyopenms.XTandemInfile()

    f.setFragmentMassTolerance is not None
    f.getFragmentMassTolerance is not None

    f.setPrecursorMassTolerancePlus is not None
    f.getPrecursorMassTolerancePlus is not None
    f.setPrecursorMassToleranceMinus is not None
    f.getPrecursorMassToleranceMinus is not None

    f.setPrecursorErrorType is not None
    f.getPrecursorErrorType is not None

    f.setFragmentMassErrorUnit is not None
    f.getFragmentMassErrorUnit is not None
    f.setPrecursorMassErrorUnit is not None
    f.getPrecursorMassErrorUnit is not None

    f.setNumberOfThreads is not None
    f.getNumberOfThreads is not None

    f.setModifications is not None
    f.getModifications is not None

    f.setOutputFilename is not None
    f.getOutputFilename is not None
    f.setInputFilename is not None
    f.getInputFilename is not None
    f.setTaxonomyFilename is not None
    f.getTaxonomyFilename is not None
    f.setDefaultParametersFilename is not None
    f.getDefaultParametersFilename is not None


    f.setTaxon(b"testTaxon")
    assert f.getTaxon() == b"testTaxon"

    assert f.setMaxPrecursorCharge is not None
    assert f.getMaxPrecursorCharge is not None

    assert f.setNumberOfMissedCleavages is not None
    assert f.getNumberOfMissedCleavages is not None

    assert f.setMaxValidEValue is not None
    assert f.getMaxValidEValue is not None

    assert f.setSemiCleavage is not None
    assert f.setAllowIsotopeError is not None
    assert f.write is not None
    assert f.setCleavageSite is not None
    assert f.getCleavageSite is not None

@report
def testSignalToNoiseEstimatorMedian():
    """
    @tests: SignalToNoiseEstimatorMedian
     SignalToNoiseEstimatorMedian.__init__
    """
    f = pyopenms.SignalToNoiseEstimatorMedian()
    assert f.init is not None
    assert f.getSignalToNoise is not None

@report
def testSignalToNoiseEstimatorMedianChrom():
    """
    @tests: SignalToNoiseEstimatorMedianChrom
     SignalToNoiseEstimatorMedianChrom.__init__
    """
    f = pyopenms.SignalToNoiseEstimatorMedianChrom()
    assert f.init is not None
    assert f.getSignalToNoise is not None

@report
def testConvexHull2D():
    """
    @tests: ConvexHull2D
     ConvexHull2D.__eq__
     ConvexHull2D.__ge__
     ConvexHull2D.__gt__
     ConvexHull2D.__init__
     ConvexHull2D.__le__
     ConvexHull2D.__lt__
     ConvexHull2D.__ne__
     ConvexHull2D.clear
     """
    ch = pyopenms.ConvexHull2D()
    ch.clear()
    assert ch == ch


@report
def testDataProcessing(dp=pyopenms.DataProcessing()):

    """
    @tests: DataProcessing
     DataProcessing.__init__
     DataProcessing.getKeys
     DataProcessing.getMetaValue
     DataProcessing.getProcessingActions
     DataProcessing.getSoftware
     DataProcessing.isMetaEmpty
     DataProcessing.metaValueExists
     DataProcessing.removeMetaValue
     DataProcessing.setCompletionTime
     DataProcessing.setMetaValue
     DataProcessing.setProcessingActions
     DataProcessing.setSoftware
     DataProcessing.__eq__
     DataProcessing.__ge__
     DataProcessing.__gt__
     DataProcessing.__le__
     DataProcessing.__lt__
     DataProcessing.__ne__
     DataProcessing.clearMetaInfo
     DataProcessing.getCompletionTime
    """

    _testMetaInfoInterface(dp)

    assert dp == dp
    assert not dp != dp

    # assert isinstance(dp.getCompletionTime().getDate(), bytes)
    # assert isinstance(dp.getCompletionTime().getTime(), bytes)
    dp.clearMetaInfo()
    k = []
    dp.getKeys(k)
    assert k == []
    dp.getMetaValue
    ac = dp.getProcessingActions()
    assert ac == set(())
    ac = set([ pyopenms.ProcessingAction.PEAK_PICKING, pyopenms.ProcessingAction.BASELINE_REDUCTION])
    dp.setProcessingActions(ac)
    assert len(dp.getProcessingActions() ) == 2
    assert isinstance(dp.getSoftware().getName(), bytes)
    assert isinstance(dp.getSoftware().getVersion(), bytes)
    dp.isMetaEmpty()
    dp.metaValueExists
    dp.removeMetaValue
    # dp.setCompletionTime(pyopenms.DateTime.now())
    s = dp.getSoftware()
    s.setName(b"pyopenms")
    dp.setSoftware(s)

    assert dp.getSoftware().getName() == b"pyopenms"


@report
def testDataType():
    """
    @tests: DataType
     DataType.DOUBLE_LIST
     DataType.DOUBLE_VALUE
     DataType.EMPTY_VALUE
     DataType.INT_LIST
     DataType.INT_VALUE
     DataType.STRING_LIST
     DataType.STRING_VALUE
    """
    assert isinstance(pyopenms.DataType.DOUBLE_LIST, int)
    assert isinstance(pyopenms.DataType.DOUBLE_VALUE, int)
    assert isinstance(pyopenms.DataType.EMPTY_VALUE, int)
    assert isinstance(pyopenms.DataType.INT_LIST, int)
    assert isinstance(pyopenms.DataType.INT_VALUE, int)
    assert isinstance(pyopenms.DataType.STRING_LIST, int)
    assert isinstance(pyopenms.DataType.STRING_VALUE, int)

@report
def testDataValue():
    """
    @tests: DataValue
     DataValue.__init__
     DataValue.isEmpty
     DataValue.toDoubleList
     DataValue.toDouble
     DataValue.toInt
     DataValue.toIntList
     DataValue.toString
     DataValue.toStringList
     DataValue.valueType

    """
    a = pyopenms.DataValue()
    assert a.isEmpty()

    a = pyopenms.DataValue(1)
    assert not a.isEmpty()
    assert a.toInt() == 1
    assert a.valueType() == pyopenms.DataType.INT_VALUE

    a = pyopenms.DataValue(1.0)
    assert not a.isEmpty()
    assert a.toDouble() == 1.0
    assert a.valueType() == pyopenms.DataType.DOUBLE_VALUE

    a = pyopenms.DataValue(b"1")
    assert not a.isEmpty()
    assert a.toString() == b"1"
    assert a.valueType() == pyopenms.DataType.STRING_VALUE

    a = pyopenms.DataValue([1])
    assert not a.isEmpty()
    assert a.toIntList() == [1]
    assert a.valueType() == pyopenms.DataType.INT_LIST

    a = pyopenms.DataValue([1.0])
    assert not a.isEmpty()
    assert a.toDoubleList() == [1.0]
    assert a.valueType() == pyopenms.DataType.DOUBLE_LIST

    a = pyopenms.DataValue([b"1.0"])
    assert not a.isEmpty()
    assert a.toStringList() == [b"1.0"]
    assert a.valueType() == pyopenms.DataType.STRING_LIST

    assert pyopenms.MSSpectrum().getMetaValue(b"nonexisingkey") is None

@report
def testAdduct():
    """
    @tests: Adduct
     Adduct.__init__
    """
    a = pyopenms.Adduct()

@report
def testGaussFitter():
    """
    @tests: GaussFitter
     GaussFitter.__init__
    """
    ins = pyopenms.GaussFitter()

@report
def testGaussFitResult():
    """
    @tests: GaussFitResult
     GaussFitResult.__init__
    """
    ins = pyopenms.GaussFitResult(0.0, 0.0, 0.0)
    ins.A = 5.0
    ins.x0 = 5.0
    ins.sigma = 5.0

@report
def testChargePair():
    """
    @tests: ChargePair
     ChargePair.__init__
    """
    a = pyopenms.ChargePair()

@report
def testCompomer():
    """
    @tests: Compomer
     Compomer.__init__
    """
    a = pyopenms.Compomer()

@report
def testCVMappings():
    """
    @tests: CVMappings
     CVMappings.__init__
    """
    val = pyopenms.CVMappings()

@report
def testCVMappingFile():
    """
    @tests: CVMappingFile
     CVMappingFile.__init__
    """
    val = pyopenms.CVMappingFile()

    assert pyopenms.CVMappingFile().load

@report
def testControlledVocabulary():
    """
    @tests: ControlledVocabulary
     ControlledVocabulary.__init__
    """
    val = pyopenms.ControlledVocabulary()

    assert pyopenms.ControlledVocabulary().loadFromOBO

@report
def testSemanticValidator():
    """
    @tests: SemanticValidator
     SemanticValidator.__init__
    """
    m = pyopenms.CVMappings()
    cv = pyopenms.ControlledVocabulary()

    val = pyopenms.SemanticValidator(m, cv)

    assert val.validate is not None
    assert val.setCheckTermValueTypes is not None
    assert val.setCheckUnits is not None


# @report
# def testDateTime():
#     """
#     @tests: DateTime
#      DateTime.__init__
#      DateTime.getDate
#      DateTime.getTime
#      DateTime.now
#     """
#     d = pyopenms.DateTime()
#     assert isinstance( d.getDate(), bytes)
#     assert isinstance( d.getTime(), bytes)
#     d = pyopenms.DateTime.now()
#     assert isinstance( d.getDate(), bytes)
#     assert isinstance( d.getTime(), bytes)
# 
#     d.clear()
#     d.set(b"01.01.2001 11:11:11")
#     assert d.get() == b"2001-01-01 11:11:11"

@report
def testFeature():
    """
    @tests: Feature
     Feature.__init__
     Feature.clearUniqueId
     Feature.ensureUniqueId
     Feature.getCharge
     Feature.getIntensity
     Feature.getKeys
     Feature.getMZ
     Feature.getMetaValue
     Feature.getQuality
     Feature.getRT
     Feature.getUniqueId
     Feature.getWidth
     Feature.hasInvalidUniqueId
     Feature.hasValidUniqueId
     Feature.metaValueExists
     Feature.removeMetaValue
     Feature.setCharge
     Feature.setIntensity
     Feature.setMZ
     Feature.setMetaValue
     Feature.setQuality
     Feature.setRT
     Feature.setWidth
     Feature.__eq__
     Feature.__ge__
     Feature.__gt__
     Feature.__le__
     Feature.__lt__
     Feature.__ne__
     Feature.clearMetaInfo

     Feature.getConvexHulls
     Feature.getSubordinates
     Feature.setConvexHulls
     Feature.setSubordinates
     Feature.setUniqueId

     Feature.getPeptideIdentifications
     Feature.setPeptideIdentifications
    """
    f = pyopenms.Feature()
    _testMetaInfoInterface(f)
    _testUniqueIdInterface(f)

    f.setConvexHulls(f.getConvexHulls())
    f.setSubordinates(f.getSubordinates())
    f.setUniqueId(12345)

    assert f == f
    assert not f != f

    f.setCharge(-1)
    assert f.getCharge() == -1
    f.setIntensity(10.0)
    assert f.getIntensity() == 10.0
    f.setQuality(0, 20.0)
    assert f.getQuality(0) == 20.0
    f.setRT(30.0)
    assert f.getRT() == 30.0
    f.setWidth(40.0)
    assert f.getWidth() == 40.0

    p = f.getPeptideIdentifications()
    f.setPeptideIdentifications(p)


@report
def testFeatureFinder():
    """
    @tests: FeatureFinder
     FeatureFinder.__init__
     FeatureFinder.endProgress
     FeatureFinder.getLogType
     FeatureFinder.getParameters
     FeatureFinder.run
     FeatureFinder.setLogType
     FeatureFinder.setProgress
     FeatureFinder.startProgress
    """
    ff = pyopenms.FeatureFinder()
    name = pyopenms.FeatureFinderAlgorithmPicked.getProductName()
    ff.run(name, pyopenms.MSExperiment(), pyopenms.FeatureMap() ,
            pyopenms.Param(), pyopenms.FeatureMap())

    _testProgressLogger(ff)

    p = ff.getParameters(name)
    _testParam(p)

@report
def testFeatureFileOptions():
    """
    @tests: FeatureFileOptions
     FeatureFileOptions.__init__
     FeatureFileOptions.getLoadConvexHull
     FeatureFileOptions.getLoadSubordinates
     FeatureFileOptions.getMetadataOnly
     FeatureFileOptions.getSizeOnly
     FeatureFileOptions.setLoadConvexHull
     FeatureFileOptions.setLoadSubordinates
     FeatureFileOptions.setMetadataOnly
     FeatureFileOptions.setSizeOnly
    """

    fo = pyopenms.FeatureFileOptions()
    fo.getLoadConvexHull()
    fo.getLoadSubordinates()
    fo.getSizeOnly()
    assert fo.setLoadConvexHull is not None
    assert fo.setLoadSubordinates is not None
    assert fo.setMetadataOnly is not None
    assert fo.setSizeOnly is not None

@report
def _testParam(p):
    """
    @tests: Param
     Param.__init__
     Param.addTag
     Param.addTags
     Param.asDict
     Param.clearTags
     Param.copy
     Param.exists
     Param.get
     Param.getDescription
     Param.getEntry
     Param.getSectionDescription
     Param.getTags
     Param.getValue
     Param.hasTag
     Param.insert
     Param.setMaxFloat
     Param.setMaxInt
     Param.setMinFloat
     Param.setMinInt
     Param.setSectionDescription
     Param.setValidStrings
     Param.setValue
     Param.size
     Param.update
     Param.__eq__
     Param.__ge__
     Param.__gt__
     Param.__le__
     Param.__lt__
     Param.__ne__
     ParamEntry.__init__
     ParamEntry.description
     ParamEntry.isValid
     ParamEntry.max_float
     ParamEntry.max_int
     ParamEntry.min_float
     ParamEntry.min_int
     ParamEntry.name
     ParamEntry.tags
     ParamEntry.valid_strings
     ParamEntry.value
     ParamEntry.__eq__
     ParamEntry.__ge__
     ParamEntry.__gt__
     ParamEntry.__le__
     ParamEntry.__lt__
     ParamEntry.__ne__
    """

    assert p == p

    dd = p.asDict()
    assert len(dd) == p.size()
    assert isinstance(dd, dict)

    for k in p.keys():
        #value = p.getValue(k)
        value = p[k]
        p[k] = value
        p.update(p)
        p.update(p.asDict())
        assert p[k] == value
        desc  = p.getDescription(k)
        tags  = p.getTags(k)
        p.setValue(k, value, desc, tags)
        p.setValue(k, value, desc)
        assert p.exists(k)
        # only set the section description if there are actully two or more sections
        if len(k.split(b":")) < 2: continue
        f = k.split(b":")[0]
        p.setSectionDescription(f, k)
        assert p.getSectionDescription(f) == k

        assert p.get(k) is not None

    assert len(p.values()) == len([p[k] for k in p.keys()])
    assert sorted(p.items()) == sorted((k, p[k]) for k in p.keys())

    assert not p.exists(b"asdflkj01231321321v")
    p.addTag(k, b"a")
    p.addTags(k, [b"b", b"c"])
    assert sorted(p.getTags(k)) == [b"a", b"b", b"c"]
    p.clearTags(k)
    assert p.getTags(k) == []

    pn = pyopenms.Param()
    pn.insert(b"master:", p)
    assert pn.exists(b"master:"+k)

    p1 = pn.copy(b"master:", True)
    assert p1 == p

    p1.update(p)
    p1.update(p,0)
    p1.update(p,1)
    p1.update(dd)

    p.setValidStrings
    p.setMinFloat
    p.setMaxFloat
    p.setMinInt
    p.setMaxInt
    ph = pyopenms.ParamXMLFile()
    ph.store(b"test.ini", p)
    p1 = pyopenms.Param()
    ph.load(b"test.ini", p1)
    assert p == p1

    e1 = p1.getEntry(k)
    for f in [b"name", b"description", b"value", b"tags", b"valid_strings",
              b"min_float", b"max_float", b"min_int", b"max_int"]:
        assert getattr(e1, f.decode()) is not None

    assert e1 == e1

    assert p1.get(b"abcde", 7) == 7




@report
def testFeatureFinderAlgorithmPicked():
    """
    @tests: FeatureFinderAlgorithmPicked
     FeatureFinderAlgorithmPicked.__init__
     FeatureFinderAlgorithmPicked.getDefaults
     FeatureFinderAlgorithmPicked.getName
     FeatureFinderAlgorithmPicked.getParameters
     FeatureFinderAlgorithmPicked.getProductName
     FeatureFinderAlgorithmPicked.setName
     FeatureFinderAlgorithmPicked.setParameters
    """
    ff = pyopenms.FeatureFinderAlgorithmPicked()
    p = ff.getDefaults()
    _testParam(p)

    _testParam(ff.getParameters())

    assert ff.getName() == b"FeatureFinderAlgorithm"
    assert pyopenms.FeatureFinderAlgorithmPicked.getProductName() == b"centroided"

    ff.setParameters(pyopenms.Param())

    ff.setName(b"test")
    assert ff.getName() == b"test"

@report
def testFeatureFinderAlgorithmSH():
    """
    @tests: FeatureFinderAlgorithmSH
     FeatureFinderAlgorithmSH.__init__
     FeatureFinderAlgorithmSH.getDefaults
     FeatureFinderAlgorithmSH.getName
     FeatureFinderAlgorithmSH.getParameters
     FeatureFinderAlgorithmSH.getProductName
     FeatureFinderAlgorithmSH.setName
     FeatureFinderAlgorithmSH.setParameters
    """
    ff = pyopenms.FeatureFinderAlgorithmSH()
    p = ff.getDefaults()
    _testParam(p)

    # _testParam(ff.getParameters())

    assert ff.getName() == b"FeatureFinderAlgorithm"
    assert pyopenms.FeatureFinderAlgorithmSH.getProductName() == b"superhirn"

    ff.setParameters(pyopenms.Param())

    ff.setName(b"test")
    assert ff.getName() == b"test"

@report
def testFeatureFinderAlgorithmIsotopeWavelet():
    """
    @tests: FeatureFinderAlgorithmIsotopeWavelet
     FeatureFinderAlgorithmIsotopeWavelet.__init__
     FeatureFinderAlgorithmIsotopeWavelet.getDefaults
     FeatureFinderAlgorithmIsotopeWavelet.getName
     FeatureFinderAlgorithmIsotopeWavelet.getParameters
     FeatureFinderAlgorithmIsotopeWavelet.getProductName
     FeatureFinderAlgorithmIsotopeWavelet.setName
     FeatureFinderAlgorithmIsotopeWavelet.setParameters
    """
    ff = pyopenms.FeatureFinderAlgorithmIsotopeWavelet()
    p = ff.getDefaults()
    _testParam(p)

    # _testParam(ff.getParameters())

    assert ff.getName() == b"FeatureFinderAlgorithm"
    assert pyopenms.FeatureFinderAlgorithmIsotopeWavelet.getProductName() == b"isotope_wavelet"

    ff.setParameters(pyopenms.Param())

    ff.setName(b"test")
    assert ff.getName() == b"test"

@report
def testCompNovoIdentification():
    """
    @tests: CompNovoIdentification
     CompNovoIdentification.__init__
    """
    ff = pyopenms.CompNovoIdentification()
    p = ff.getDefaults()
    _testParam(p)

    assert pyopenms.CompNovoIdentification().getIdentification is not None
    assert pyopenms.CompNovoIdentification().getIdentifications is not None

@report
def testCompNovoIdentificationCID():
    """
    @tests: CompNovoIdentificationCID
     CompNovoIdentificationCID.__init__
    """
    ff = pyopenms.CompNovoIdentificationCID()
    p = ff.getDefaults()
    _testParam(p)

    assert pyopenms.CompNovoIdentificationCID().getIdentification is not None
    assert pyopenms.CompNovoIdentificationCID().getIdentifications is not None

@report
def testExperimentalSettings():
    """
    @tests: ExperimentalSettings
     ExperimentalSettings.__init__
    """
    ff = pyopenms.ExperimentalSettings()

@report
def testFeatureDeconvolution():
    """
    @tests: FeatureDeconvolution
     FeatureDeconvolution.__init__
    """
    ff = pyopenms.FeatureDeconvolution()
    p = ff.getDefaults()
    _testParam(p)

    assert pyopenms.FeatureDeconvolution().compute is not None

@report
def testInternalCalibration():
    """
    @tests: InternalCalibration
     InternalCalibration.__init__
    """
    ff = pyopenms.InternalCalibration()
    p = ff.getDefaults()
    _testParam(p)

    # TODO 
    # assert pyopenms.InternalCalibration().compute is not None

@report
def testItraqConstants():
    """
    @tests: testItraqConstants
    """
    constants = pyopenms.ItraqConstants()

    assert pyopenms.ITRAQ_TYPES.FOURPLEX is not None
    assert pyopenms.ITRAQ_TYPES.EIGHTPLEX is not None
    assert pyopenms.ITRAQ_TYPES.TMT_SIXPLEX is not None

    assert constants.getIsotopeMatrixAsStringList is not None
    assert constants.updateIsotopeMatrixFromStringList is not None
    assert constants.translateIsotopeMatrix is not None

@report

def testLinearResampler():
    """
    @tests: LinearResampler
     LinearResampler.__init__
    """
    ff = pyopenms.LinearResampler()
    p = ff.getDefaults()
    _testParam(p)

    assert pyopenms.LinearResampler().raster is not None
    assert pyopenms.LinearResampler().rasterExperiment is not None

@report
def testPeptideAndProteinQuant():
    """
    @tests: PeptideAndProteinQuant
     PeptideAndProteinQuant.__init__
    """
    ff = pyopenms.PeptideAndProteinQuant()
    p = ff.getDefaults()
    _testParam(p)

    assert pyopenms.PeptideAndProteinQuant().quantifyPeptides is not None
    assert pyopenms.PeptideAndProteinQuant().quantifyProteins is not None

@report
def testSeedListGenerator():
    """
    @tests: SeedListGenerator
     SeedListGenerator.__init__
    """
    ff = pyopenms.SeedListGenerator()
    p = ff.getDefaults()
    _testParam(p)

    # TODO 
    # assert pyopenms.SeedListGenerator().compute is not None

@report
def testTOFCalibration():
    """
    @tests: TOFCalibration
     TOFCalibration.__init__
    """
    ff = pyopenms.TOFCalibration()
    p = ff.getDefaults()
    # _testParam(p)

    assert pyopenms.TOFCalibration().calibrate is not None
    assert pyopenms.TOFCalibration().pickAndCalibrate is not None

# TODO: re-enable as soon as ConsensusIDAlgorithm classes are wrapped
# @report
# def testConsensusID():
#     """
#     @tests: ConsensusID
#      ConsensusID.__init__
#     """
#     ff = pyopenms.ConsensusID()
#     p = ff.getDefaults()
#     _testParam(p)

#     assert pyopenms.ConsensusID().apply is not None

@report
def testFalseDiscoveryRate():
    """
    @tests: FalseDiscoveryRate
     FalseDiscoveryRate.__init__
    """
    ff = pyopenms.FalseDiscoveryRate()
    p = ff.getDefaults()
    _testParam(p)

    assert pyopenms.FalseDiscoveryRate().apply is not None

@report
def testIDFilter():
    """
    @tests: IDFilter
     IDFilter.__init__
    """
    ff = pyopenms.IDFilter()

    # assert pyopenms.IDFilter().apply is not None

@report
def testProteinResolver():
    """
    @tests: ProteinResolver
     ProteinResolver.__init__
    """
    ff = pyopenms.ProteinResolver()

    assert pyopenms.ProteinResolver().resolveConsensus is not None
    assert pyopenms.ProteinResolver().resolveID is not None
    assert pyopenms.ProteinResolver().setProteinData is not None
    assert pyopenms.ProteinResolver().getResults is not None

@report
def testSvmTheoreticalSpectrumGeneratorTrainer():
    """
    @tests: SvmTheoreticalSpectrumGeneratorTrainer
     SvmTheoreticalSpectrumGeneratorTrainer.__init__
    """
    ff = pyopenms.SvmTheoreticalSpectrumGeneratorTrainer()

    assert pyopenms.SvmTheoreticalSpectrumGeneratorTrainer().trainModel is not None
    assert pyopenms.SvmTheoreticalSpectrumGeneratorTrainer().normalizeIntensity is not None

@report
def testPosteriorErrorProbabilityModel():
    """
    @tests: PosteriorErrorProbabilityModel
     PosteriorErrorProbabilityModel.__init__
    """
    model = pyopenms.PosteriorErrorProbabilityModel()
    p = model.getDefaults()
    _testParam(p)

    assert pyopenms.PosteriorErrorProbabilityModel().fit is not None
    assert pyopenms.PosteriorErrorProbabilityModel().computeProbability is not None

    scores = [float(i) for i in range(10)]
    model.fit(scores)
    model.fit(scores, scores)

    model.fillDensities(scores, scores, scores)

    assert model.computeMaxLikelihood is not None
    assert model.one_minus_sum_post is not None
    assert model.sum_post is not None
    assert model.sum_pos_x0 is not None
    assert model.sum_neg_x0 is not None
    assert model.sum_pos_sigma is not None
    assert model.sum_neg_sigma is not None

    GaussFitResult = model.getCorrectlyAssignedFitResult()
    GaussFitResult = model.getIncorrectlyAssignedFitResult()
    model.getNegativePrior()
    model.computeProbability(5.0) 

    # model.InitPlots

    target = [float(i) for i in range(10)]
    model.getGumbelGnuplotFormula(GaussFitResult) 
    model.getGaussGnuplotFormula(GaussFitResult) 
    model.getBothGnuplotFormula(GaussFitResult, GaussFitResult) 
    model.plotTargetDecoyEstimation(target, target)
    model.getSmallestScore()

@report
def testSeedListGenerator():
    """
    @tests: SeedListGenerator
     SeedListGenerator.__init__
    """
    ff = pyopenms.SeedListGenerator()

    # TODO 
    # assert pyopenms.SeedListGenerator().generateSeedList is not None

@report
def testConsensusMapNormalizerAlgorithmMedian():
    """
    @tests: ConsensusMapNormalizerAlgorithmMedian
     ConsensusMapNormalizerAlgorithmMedian.__init__
    """
    ff = pyopenms.ConsensusMapNormalizerAlgorithmMedian()

    assert pyopenms.ConsensusMapNormalizerAlgorithmMedian().normalizeMaps is not None

@report
def testConsensusMapNormalizerAlgorithmQuantile():
    """
    @tests: ConsensusMapNormalizerAlgorithmQuantile
     ConsensusMapNormalizerAlgorithmQuantile.__init__
    """
    ff = pyopenms.ConsensusMapNormalizerAlgorithmQuantile()

    assert pyopenms.ConsensusMapNormalizerAlgorithmQuantile().normalizeMaps is not None

@report
def testConsensusMapNormalizerAlgorithmThreshold():
    """
    @tests: ConsensusMapNormalizerAlgorithmThreshold
     ConsensusMapNormalizerAlgorithmThreshold.__init__
    """
    ff = pyopenms.ConsensusMapNormalizerAlgorithmThreshold()

    assert pyopenms.ConsensusMapNormalizerAlgorithmThreshold().computeCorrelation is not None
    assert pyopenms.ConsensusMapNormalizerAlgorithmThreshold().normalizeMaps is not None


@report
def testFeatureFinderAlgorithmPicked():
    """
    @tests: FeatureFinderAlgorithmPicked
     FeatureFinderAlgorithmPicked.__init__
    """
    ff = pyopenms.FeatureFinderAlgorithmPicked()

    assert pyopenms.FeatureFinderAlgorithmPicked().setData is not None
    assert pyopenms.FeatureFinderAlgorithmPicked().run is not None

@report
def testFeatureFinderAlgorithmSH():
    """
    @tests: FeatureFinderAlgorithmSH
     FeatureFinderAlgorithmSH.__init__
    """
    ff = pyopenms.FeatureFinderAlgorithmSH()

    assert pyopenms.FeatureFinderAlgorithmSH().setData is not None
    assert pyopenms.FeatureFinderAlgorithmSH().run is not None

@report
def testFeatureFinderAlgorithmIsotopeWavelet():
    """
    @tests: FeatureFinderAlgorithmIsotopeWavelet
     FeatureFinderAlgorithmIsotopeWavelet.__init__
    """
    ff = pyopenms.FeatureFinderAlgorithmIsotopeWavelet()

    assert pyopenms.FeatureFinderAlgorithmIsotopeWavelet().setData is not None
    assert pyopenms.FeatureFinderAlgorithmIsotopeWavelet().run is not None


@report
def testAScore():
    """
    @tests: AScore
     AScore.__init__
    """
    ff = pyopenms.AScore()

    hit = pyopenms.PeptideHit()
    spectrum = pyopenms.MSSpectrum()

    ff.compute(hit, spectrum)
    # ff.computeCumulativeScore(1,1,0.5)

@report
def testIDRipper():
    """
    @tests: IDRipper
     IDRipper.__init__
     IDRipper.rip
    """
    ff = pyopenms.IDRipper()

    assert pyopenms.IDRipper().rip is not None

@report
def testFASTAFile():
    """
    @tests: FASTAFile
     FASTAFile.__init__
     FASTAFile.load
     FASTAFile.store
    """
    ff = pyopenms.FASTAFile()

    assert pyopenms.FASTAFile().load is not None
    assert pyopenms.FASTAFile().store is not None


@report
def testFASTAEntry():
    """
    @tests: FASTAEntry
     FASTAEntry.__init__
    """
    ff = pyopenms.FASTAEntry()

@report
def testInternalCalibration():
    """
    @tests: InternalCalibration
     InternalCalibration.__init__
     InternalCalibration.calibrateMapGlobally
     InternalCalibration.calibrateMapSpectrumwise
    """
    ff = pyopenms.InternalCalibration()

    assert pyopenms.InternalCalibration().fillCalibrants is not None
    assert pyopenms.InternalCalibration().getCalibrationPoints is not None
    assert pyopenms.InternalCalibration().calibrate is not None

@report
def testTransitionTSVFile():
    """
    @tests:
     TransitionTSVFile.__init__
     TransitionTSVFile.calibrateMapGlobally
     TransitionTSVFile.calibrateMapSpectrumwise
    """
    ff = pyopenms.TransitionTSVFile()

    assert pyopenms.TransitionTSVFile().convertTargetedExperimentToTSV is not None
    assert pyopenms.TransitionTSVFile().convertTSVToTargetedExperiment is not None
    assert pyopenms.TransitionTSVFile().validateTargetedExperiment is not None

@report
def testProteaseDigestion():
    """
    @tests: ProteaseDigestion
     ProteaseDigestion.__init__
     ProteaseDigestion.getMissedCleavages()
     ProteaseDigestion.setMissedCleavages()
     ProteaseDigestion.digest()
     ProteaseDigestion.peptideCount()
    """
    # removed due to name clashes
    # ProteaseDigestion.getEnzyme()
    # ProteaseDigestion.setEnzyme()
    # ProteaseDigestion.getEnzymeByName()

    ff = pyopenms.ProteaseDigestion()
    #enz = pyopenms.ProteaseDigestion().Enzyme()

    assert pyopenms.ProteaseDigestion().getMissedCleavages is not None
    assert pyopenms.ProteaseDigestion().setMissedCleavages is not None
    #assert pyopenms.ProteaseDigestion().getEnzyme is not None
    #assert pyopenms.ProteaseDigestion().setEnzyme is not None
    #assert pyopenms.ProteaseDigestion().getEnzymeByName is not None

    assert pyopenms.ProteaseDigestion().digest is not None
    assert pyopenms.ProteaseDigestion().peptideCount is not None

    ff.setMissedCleavages(5)
    assert ff.getMissedCleavages() == 5

    #ff.setEnzyme(enz.TRYPSIN)
    #assert ff.getEnzyme() == enz.TRYPSIN

@report
def testEnzymaticDigestionLogModel():
    ff = pyopenms.EnzymaticDigestionLogModel()
    assert pyopenms.EnzymaticDigestionLogModel().getLogThreshold is not None
    assert pyopenms.EnzymaticDigestionLogModel().setLogThreshold is not None
    assert pyopenms.EnzymaticDigestionLogModel().digest is not None
    assert pyopenms.EnzymaticDigestionLogModel().peptideCount is not None
    ff.setLogThreshold(0.25)
    assert ff.getLogThreshold() == 0.25

@report
def testIDDecoyProbability():
    """
    @tests: IDDecoyProbability
      IDDecoyProbability.__init__
    """
    ff = pyopenms.IDDecoyProbability()

    assert pyopenms.IDDecoyProbability().apply is not None

@report
def testFeatureGrouping():
    """
    @tests: FeatureGroupingAlgorithm
     FeatureGroupingAlgorithm.getDefaults
     FeatureGroupingAlgorithm.getName
     FeatureGroupingAlgorithm.getParameters
     FeatureGroupingAlgorithm.setName
     FeatureGroupingAlgorithm.setParameters
     FeatureGroupingAlgorithm.transferSubelements
     FeatureGroupingAlgorithmQT.__init__
     FeatureGroupingAlgorithmQT.getDefaults
     FeatureGroupingAlgorithmQT.getName
     FeatureGroupingAlgorithmQT.getParameters
     FeatureGroupingAlgorithmQT.group
     FeatureGroupingAlgorithmQT.setName
     FeatureGroupingAlgorithmQT.setParameters
     FeatureGroupingAlgorithmQT.transferSubelements
    """

    assert pyopenms.FeatureGroupingAlgorithm.getDefaults is not None
    assert pyopenms.FeatureGroupingAlgorithm.getName is not None
    assert pyopenms.FeatureGroupingAlgorithm.getParameters is not None
    assert pyopenms.FeatureGroupingAlgorithm.setName is not None
    assert pyopenms.FeatureGroupingAlgorithm.setParameters is not None
    assert pyopenms.FeatureGroupingAlgorithm.transferSubelements is not None

    qt = pyopenms.FeatureGroupingAlgorithmQT()
    qt.getDefaults()
    qt.getParameters()
    qt.getName()
    assert qt.group is not None
    assert qt.setName is not None
    assert qt.setParameters is not None
    assert qt.transferSubelements is not None

@report
def testFeatureMap():
    """
    @tests: FeatureMap
     FeatureMap.__init__
     FeatureMap.__add__
     FeatureMap.__iadd__
     FeatureMap.__radd__
     FeatureMap.__getitem__
     FeatureMap.__iter__
     FeatureMap.clear
     FeatureMap.clearUniqueId
     FeatureMap.ensureUniqueId
     FeatureMap.getDataProcessing
     FeatureMap.getProteinIdentifications
     FeatureMap.getUnassignedPeptideIdentifications
     FeatureMap.getUniqueId
     FeatureMap.setUniqueId
     FeatureMap.hasInvalidUniqueId
     FeatureMap.hasValidUniqueId
     FeatureMap.push_back
     FeatureMap.setDataProcessing
     FeatureMap.setProteinIdentifications
     FeatureMap.setUnassignedPeptideIdentifications
     FeatureMap.setUniqueIds
     FeatureMap.size
     FeatureMap.sortByIntensity
     FeatureMap.sortByMZ
     FeatureMap.sortByOverallQuality
     FeatureMap.sortByPosition
     FeatureMap.sortByRT
     FeatureMap.swap
     FeatureMap.updateRanges
    """
    fm = pyopenms.FeatureMap()
    fm_ = copy.copy(fm)
    assert fm_ == fm
    fm_ = copy.deepcopy(fm)
    assert fm_ == fm
    fm_ = pyopenms.FeatureMap(fm)
    assert fm_ == fm

    _testUniqueIdInterface(fm)
    fm.clear()
    fm.clearUniqueId()

    fm.getIdentifier()
    fm.getLoadedFileType()
    fm.getLoadedFilePath()

    f = pyopenms.Feature()
    fm.push_back(f)

    assert len(list(fm)) == 1


    assert fm.size() == 1
    assert fm[0] == f

    fm.sortByIntensity()
    assert fm.size() == 1
    assert fm[0] == f

    fm.sortByIntensity(False)
    assert fm.size() == 1
    assert fm[0] == f

    fm.sortByPosition()
    assert fm.size() == 1
    assert fm[0] == f

    fm.sortByRT()
    assert fm.size() == 1
    assert fm[0] == f

    fm.sortByMZ()
    assert fm.size() == 1
    assert fm[0] == f

    fm.sortByOverallQuality()
    assert fm.size() == 1
    assert fm[0] == f

    fm2 = pyopenms.FeatureMap()

    fm.swap(fm2)
    assert fm2.size() == 1
    assert fm2[0] == f

    assert fm.size() == 0

    fm2.updateRanges()

    assert isinstance(fm2.getMin()[0], float)
    assert isinstance(fm2.getMin()[1], float)
    assert isinstance(fm2.getMax()[0], float)
    assert isinstance(fm2.getMax()[1], float)
    assert isinstance(fm2.getMinInt(), float)
    assert isinstance(fm2.getMaxInt(), float)

    assert fm2.getProteinIdentifications() == []
    fm2.setProteinIdentifications([])

    assert fm2.getUnassignedPeptideIdentifications() == []
    fm2.setUnassignedPeptideIdentifications([])

    fm2.clear()
    assert fm2.size() == 0

    dp = pyopenms.DataProcessing()
    fm2.setDataProcessing([dp])
    assert fm2.getDataProcessing() == [dp]
    testDataProcessing(dp)

    fm2.setUniqueIds()

    fm += fm
    assert fm + fm2 != fm


@report
def testFeatureXMLFile():
    """
    @tests: FeatureXMLFile
     FeatureXMLFile.__init__
     FeatureXMLFile.load
     FeatureXMLFile.store
     FeatureXMLFile.getOptions
     FeatureXMLFile.setOptions
     FeatureXMLFile.loadSize

     FileHandler.__init__
     FileHandler.loadFeature
    """

    fm = pyopenms.FeatureMap()
    fm.setUniqueIds()
    fh = pyopenms.FeatureXMLFile()
    fh.store(b"test.featureXML", fm)
    fh.load(b"test.featureXML", fm)

    fh = pyopenms.FileHandler()
    fh.loadFeatures(b"test.featureXML", fm)

@report
def testFileDescription():
    """
    @tests: ColumnHeader
     ColumnHeader.__init__
     ColumnHeader.filename
     ColumnHeader.label
     ColumnHeader.size
     ColumnHeader.unique_id
    """
    fd = pyopenms.ColumnHeader()
    assert isinstance(fd.filename, bytes)
    assert isinstance(fd.label, bytes)
    assert isinstance(fd.size, int)
    assert isinstance(fd.unique_id, (long, int, bytes))

@report
def testFileHandler():
    """
    @tests: FileHandler
     FileHandler.__init__
     FileHandler.getType
     FileHandler.loadExperiment
     FileHandler.storeExperiment
    """
    mse = pyopenms.MSExperiment()

    fh = pyopenms.FileHandler()
    fh.storeExperiment(b"test1.mzML", mse)
    fh.loadExperiment(b"test1.mzML", mse)
    fh.storeExperiment(b"test1.mzXML", mse)
    fh.loadExperiment(b"test1.mzXML", mse)
    fh.storeExperiment(b"test1.mzData", mse)
    fh.loadExperiment(b"test1.mzData", mse)


@report
def testCachedMzML():
    """
    """
    mse = pyopenms.MSExperiment()
    s = pyopenms.MSSpectrum()
    mse.addSpectrum(s)

    # First load data and cache to disk
    pyopenms.CachedmzML.store("myCache.mzML", mse)

    # Now load data
    cfile = pyopenms.CachedmzML()
    pyopenms.CachedmzML.load("myCache.mzML", cfile)

    meta_data = cfile.getMetaData()
    assert cfile.getNrChromatograms() ==0
    assert cfile.getNrSpectra() == 1

@report
def testIndexedMzMLFile():
    """
    """
    mse = pyopenms.MSExperiment()
    s = pyopenms.MSSpectrum()
    mse.addSpectrum(s)

    # First load data and cache to disk
    pyopenms.MzMLFile().store("tfile_idx.mzML", mse)

    # Now load data
    ih = pyopenms.IndexedMzMLHandler("tfile_idx.mzML")

    assert ih.getNrChromatograms() ==0
    assert ih.getNrSpectra() == 1

    s = ih.getMSSpectrumById(0)
    s2 = ih.getSpectrumById(0)


@report
def testIDMapper():
    """
    @tests: IDMapper
     IDMapper.__init__
     IDMapper.annotate
     IDMapper.getDefaults
     IDMapper.getName
     IDMapper.getParameters
     IDMapper.setName
     IDMapper.setParameters
    """
    idm = pyopenms.IDMapper()
    assert idm.annotate is not None
    idm.getDefaults()
    idm.setName(b"x")
    assert idm.getName() == b"x"
    idm.setParameters(idm.getParameters())

@report
def testIdXMLFile():
    """
    @tests: IdXMLFile
     IdXMLFile.__init__
     IdXMLFile.load
     IdXMLFile.store
    """
    assert pyopenms.IdXMLFile().load is not None
    assert pyopenms.IdXMLFile().store is not None

@report
def testPepXMLFile():
    """
    @tests: PepXMLFile
     PepXMLFile.__init__
     PepXMLFile.load
     PepXMLFile.store
    """
    f = pyopenms.PepXMLFile()

    assert pyopenms.PepXMLFile().load is not None
    assert pyopenms.PepXMLFile().store is not None

@report
def testProtXMLFile():
    """
    @tests: ProtXMLFile
     ProtXMLFile.__init__
     ProtXMLFile.load
     ProtXMLFile.store
    """
    f = pyopenms.ProtXMLFile()

    assert pyopenms.ProtXMLFile().load is not None
    assert pyopenms.ProtXMLFile().store is not None

@report
def testDTA2DFile():
    """
    @tests: DTA2DFile
     DTA2DFile.__init__
     DTA2DFile.load
     DTA2DFile.store
    """
    f = pyopenms.DTA2DFile()

    assert pyopenms.DTA2DFile().load is not None
    assert pyopenms.DTA2DFile().store is not None

@report
def testDTAFile():
    """
    @tests: DTAFile
     DTAFile.__init__
     DTAFile.load
     DTAFile.store
    """
    f = pyopenms.DTAFile()

    assert pyopenms.DTAFile().load is not None
    assert pyopenms.DTAFile().store is not None

@report
def testEDTAFile():
    """
    @tests: EDTAFile
     EDTAFile.__init__
     EDTAFile.load
     EDTAFile.store
    """
    f = pyopenms.EDTAFile()

    assert pyopenms.EDTAFile().load is not None
    assert pyopenms.EDTAFile().store is not None

@report
def testKroenikFile():
    """
    @tests: KroenikFile
     KroenikFile.__init__
     KroenikFile.load
     KroenikFile.store
    """
    f = pyopenms.KroenikFile()

    assert pyopenms.KroenikFile().load is not None
    assert pyopenms.KroenikFile().store is not None

@report
def testMSPFile():
    """
    @tests: MSPFile
     MSPFile.__init__
    """
    f = pyopenms.MSPFile()

    # assert pyopenms.KroenikFile().load is not None
    # assert pyopenms.KroenikFile().store is not None

@report
def testMzIdentMLFile():
    """
    @tests: MzIdentMLFile
     MzIdentMLFile.__init__
    """
    f = pyopenms.MzIdentMLFile()

    assert pyopenms.MzIdentMLFile().load is not None
    assert pyopenms.MzIdentMLFile().store is not None
    assert pyopenms.MzIdentMLFile().isSemanticallyValid is not None


@report
def testMzTabFile():
    """
    @tests: MzTabFile
     MzTabFile.__init__
    """
    f = pyopenms.MzTabFile()

    # assert pyopenms.MzTabFile().store is not None

@report
def testMzTab():
    """
    @tests: MzTab
     MzTab.__init__
    """
    # f = pyopenms.MzTab()

@report
def testInstrumentSettings():
    """
    @tests: InstrumentSettings
     InstrumentSettings.__init__
     InstrumentSettings.clearMetaInfo
     InstrumentSettings.getKeys
     InstrumentSettings.getMetaValue
     InstrumentSettings.getPolarity
     InstrumentSettings.isMetaEmpty
     InstrumentSettings.metaValueExists
     InstrumentSettings.removeMetaValue
     InstrumentSettings.setMetaValue
     InstrumentSettings.setPolarity
     InstrumentSettings.__eq__
     InstrumentSettings.__ge__
     InstrumentSettings.__gt__
     InstrumentSettings.__le__
     InstrumentSettings.__lt__
     InstrumentSettings.__ne__
     """
    ins = pyopenms.InstrumentSettings()
    _testMetaInfoInterface(ins)
    ins.setPolarity(pyopenms.IonSource.Polarity.NEGATIVE)
    assert ins.getPolarity() == pyopenms.IonSource.Polarity.NEGATIVE

    assert ins == ins
    assert not ins != ins

@report
def testContactPerson():
    """
    @tests: ContactPerson
     ContactPerson.__init__
     ContactPerson.getFirstName
     ContactPerson.setFirstName
     ContactPerson.getLastName
     ContactPerson.setLastName
     ContactPerson.setName
     ContactPerson.getInstitution
     ContactPerson.setInstitution
     ContactPerson.getEmail
     ContactPerson.setEmail
     ContactPerson.getURL
     ContactPerson.setURL
     ContactPerson.getAddress
     ContactPerson.setAddress
     ContactPerson.getContactInfo
     ContactPerson.setContactInfo
     """
    ins = pyopenms.ContactPerson()

    ins.getFirstName()
    ins.setFirstName(b"test")
    ins.getLastName()
    ins.setLastName(b"test")
    ins.setName(b"Testy Test")
    ins.getInstitution()
    ins.setInstitution(b"test")
    ins.getEmail()
    ins.setEmail(b"test")
    ins.getURL()
    ins.setURL(b"test")
    ins.getAddress()
    ins.setAddress(b"test")
    ins.getContactInfo()
    ins.setContactInfo(b"test")

@report
def testDocumentIdentifier():
    """
    @tests: DocumentIdentifier
     DocumentIdentifier.__init__
     DocumentIdentifier.setIdentifier
     DocumentIdentifier.getIdentifier
     DocumentIdentifier.setLoadedFilePath
     DocumentIdentifier.getLoadedFilePath
     DocumentIdentifier.setLoadedFileType
     DocumentIdentifier.getLoadedFileType
     """
    ins = pyopenms.DocumentIdentifier()

    ins.setIdentifier(b"test")
    ins.getIdentifier()
    # ins.setLoadedFilePath(b"Test")
    ins.getLoadedFilePath()
    # ins.setLoadedFileType(b"test")
    ins.getLoadedFileType()

@report
def testGradient():
    """
    @tests: Gradient
     Gradient.__init__
     Gradient.addEluent
     Gradient.addEluent
     Gradient.clearEluents
     Gradient.getEluents
     Gradient.addTimepoint
     Gradient.clearTimepoints
     Gradient.getTimepoints
     Gradient.getPercentage
     Gradient.setPercentage
     Gradient.clearPercentages
     Gradient.isValid
     """
    ins = pyopenms.Gradient()

    ins.addEluent(b"test")
    ins.clearEluents()
    assert len(ins.getEluents() ) == 0
    ins.addEluent(b"test")
    assert len(ins.getEluents() ) == 1

    ins.clearTimepoints()
    ins.addTimepoint(5)
    ins.getTimepoints()

    ins.setPercentage(b"test", 5, 20)
    ins.getPercentage(b"test", 5)
    ins.clearPercentages()
    ins.isValid()

@report
def testHPLC():
    """
    @tests: HPLC
     HPLC.__init__
     HPLC.getInstrument
     HPLC.setInstrument
     HPLC.getColumn
     HPLC.setColumn
     HPLC.getTemperature
     HPLC.setTemperature
     HPLC.getPressure
     HPLC.setPressure
     HPLC.getFlux
     HPLC.setFlux
     HPLC.setComment
     HPLC.getComment
     HPLC.setGradient
     HPLC.getGradient
     """
    ins = pyopenms.HPLC()

    ins.setInstrument(b"test")
    ins.getInstrument()
    ins.setColumn(b"test")
    ins.getColumn()
    ins.setTemperature(6)
    ins.getTemperature()
    ins.setPressure(6)
    ins.getPressure()
    ins.setFlux(8)
    ins.getFlux()
    ins.setComment(b"test")
    ins.getComment()

    g = pyopenms.Gradient()
    ins.setGradient(g)
    ins.getGradient()

@report
def testInstrument():
    """
    @tests: Instrument
     Instrument.__init__
     Instrument.setName
     Instrument.getName
     Instrument.setVendor
     Instrument.getVendor
     Instrument.setModel
     Instrument.getModel
     Instrument.setCustomizations
     Instrument.getCustomizations
     Instrument.setIonSources
     Instrument.getIonSources
     Instrument.setMassAnalyzers
     Instrument.getMassAnalyzers
     Instrument.setIonDetectors
     Instrument.getIonDetectors
     Instrument.setSoftware
     Instrument.getSoftware
     """
    ins = pyopenms.Instrument()

    ins.setName(b"test")
    ins.getName()
    ins.setVendor(b"test")
    ins.getVendor()
    ins.setModel(b"test")
    ins.getModel()
    ins.setCustomizations(b"test")
    ins.getCustomizations()

    ion_sources = [ pyopenms.IonSource() for i in range(5)]
    ins.setIonSources(ion_sources)
    ins.getIonSources()
    mass_analyzers = [ pyopenms.MassAnalyzer() for i in range(5)]
    ins.setMassAnalyzers(mass_analyzers)
    ins.getMassAnalyzers()
    ion_detectors = [ pyopenms.IonDetector() for i in range(5)]
    ins.setIonDetectors(ion_detectors)
    ins.getIonDetectors()

    s = pyopenms.Software()
    ins.setSoftware(s)
    ins.getSoftware()

@report
def testIonDetector():
    """
    @tests: IonDetector
     IonDetector.__init__
     IonDetector.setAcquisitionMode
     IonDetector.getAcquisitionMode
     IonDetector.setResolution
     IonDetector.getResolution
     IonDetector.setADCSamplingFrequency
     IonDetector.getADCSamplingFrequency
     IonDetector.setOrder
     IonDetector.getOrder
     """
    ins = pyopenms.IonDetector()

    m = pyopenms.IonDetector.AcquisitionMode.ACQMODENULL
    ins.setAcquisitionMode(m)
    ins.getAcquisitionMode()

    ins.setResolution(8.0)
    ins.getResolution()

    ins.setADCSamplingFrequency(8.0)
    ins.getADCSamplingFrequency()

    ins.setOrder(8)
    ins.getOrder()

@report
def testIonSource():
    """
    @tests: IonSource
     IonSource.__init__
     IonSource.setPolarity
     IonSource.getPolarity
     IonSource.setInletType
     IonSource.getInletType
     IonSource.setIonizationMethod
     IonSource.getIonizationMethod
     IonSource.setOrder
     IonSource.getOrder
     """
    ins = pyopenms.IonSource()

    p = pyopenms.IonSource.Polarity.POSITIVE
    ins.setPolarity(p)
    ins.getPolarity()

    i = pyopenms.IonSource.InletType.INLETNULL
    ins.setInletType(i)
    ins.getInletType()

    i = pyopenms.IonSource.IonizationMethod.ESI
    ins.setIonizationMethod(i)
    ins.getIonizationMethod()

    ins.setOrder(5)
    ins.getOrder()

@report
def testMassAnalyzer():
    """
    @tests: MassAnalyzer
     MassAnalyzer.__init__
     MassAnalyzer.setType
     MassAnalyzer.getType
     MassAnalyzer.setResolutionMethod
     MassAnalyzer.getResolutionMethod
     MassAnalyzer.setResolutionType
     MassAnalyzer.getResolutionType
     MassAnalyzer.setScanDirection
     MassAnalyzer.getScanDirection
     MassAnalyzer.setScanLaw
     MassAnalyzer.getScanLaw
     MassAnalyzer.setReflectronState
     MassAnalyzer.getReflectronState
     MassAnalyzer.setResolution
     MassAnalyzer.getResolution
     MassAnalyzer.setAccuracy
     MassAnalyzer.getAccuracy
     MassAnalyzer.setScanRate
     MassAnalyzer.getScanRate
     MassAnalyzer.setScanTime
     MassAnalyzer.getScanTime
     MassAnalyzer.setTOFTotalPathLength
     MassAnalyzer.getTOFTotalPathLength
     MassAnalyzer.setIsolationWidth
     MassAnalyzer.getIsolationWidth
     MassAnalyzer.setFinalMSExponent
     MassAnalyzer.getFinalMSExponent
     MassAnalyzer.setMagneticFieldStrength
     MassAnalyzer.getMagneticFieldStrength
     MassAnalyzer.setOrder
     MassAnalyzer.getOrder
     """
    ins = pyopenms.MassAnalyzer()

    ma = pyopenms.MassAnalyzer.AnalyzerType.QUADRUPOLE
    ins.setType(ma)
    ins.getType()

    res = pyopenms.MassAnalyzer.ResolutionMethod.FWHM
    ins.setResolutionMethod(res)
    ins.getResolutionMethod()

    res = pyopenms.MassAnalyzer.ResolutionType.CONSTANT
    ins.setResolutionType(res)
    ins.getResolutionType()

    res = pyopenms.MassAnalyzer.ScanDirection.UP
    ins.setScanDirection(res)
    ins.getScanDirection()

    res = pyopenms.MassAnalyzer.ScanLaw.LINEAR
    ins.setScanLaw(res)
    ins.getScanLaw()

    res = pyopenms.MassAnalyzer.ReflectronState.ON
    ins.setReflectronState(res)
    ins.getReflectronState()

    ins.setResolution(5.0)
    ins.getResolution()
    ins.setAccuracy(5.0)
    ins.getAccuracy()
    ins.setScanRate(5.0)
    ins.getScanRate()
    ins.setScanTime(5.0)
    ins.getScanTime()
    ins.setTOFTotalPathLength(5.0)
    ins.getTOFTotalPathLength()
    ins.setIsolationWidth(5.0)
    ins.getIsolationWidth()
    ins.setFinalMSExponent(5)
    ins.getFinalMSExponent()
    ins.setMagneticFieldStrength(5.0)
    ins.getMagneticFieldStrength()
    ins.setOrder(5)
    ins.getOrder()

@report
def testSample():
    """
    @tests: Sample
     Sample.__init__
     Sample.setName
     Sample.getName
     Sample.setOrganism
     Sample.getOrganism
     Sample.setNumber
     Sample.getNumber
     Sample.setComment
     Sample.getComment
     Sample.setState
     Sample.getState
     Sample.setMass
     Sample.getMass
     Sample.setVolume
     Sample.getVolume
     Sample.setConcentration
     Sample.getConcentration
     Sample.getSubsamples
     Sample.setSubsamples
     Sample.removeTreatment
     Sample.countTreatments
     """
    ins = pyopenms.Sample()

    ins.setName(b"test")
    ins.getName()
    ins.setOrganism(b"test")
    ins.getOrganism()
    ins.setNumber(b"test")
    ins.getNumber()
    ins.setComment(b"test")
    ins.getComment()

    state = pyopenms.Sample.SampleState.LIQUID
    ins.setState(state)
    ins.getState()
    ins.setMass(42.0)
    ins.getMass()
    ins.setVolume(42.0)
    ins.getVolume()
    ins.setConcentration(42.0)
    ins.getConcentration()

    a = ins.getSubsamples()
    ins.setSubsamples(a)

    has_exception = False
    try:
        ins.removeTreatment(0)
    except Exception:
        has_exception = True
    assert has_exception
    assert ins.countTreatments() == 0

@report
def testLogType():

    """
    @tests: LogType
     LogType.CMD
     LogType.GUI
     LogType.NONE
     """
    assert isinstance(pyopenms.LogType.CMD, int)
    assert isinstance(pyopenms.LogType.GUI, int)
    assert isinstance(pyopenms.LogType.NONE, int)

@report
def testMSExperiment():
    """
    @tests: MSExperiment
     MSExperiment.__init__
     MSExperiment.getLoadedFilePath
     MSExperiment.getMaxMZ
     MSExperiment.getMaxRT
     MSExperiment.getMetaValue
     MSExperiment.getMinMZ
     MSExperiment.getMinRT
     MSExperiment.push_back
     MSExperiment.setLoadedFilePath
     MSExperiment.setMetaValue
     MSExperiment.size
     MSExperiment.sortSpectra
     MSExperiment.updateRanges
     MSExperiment.__eq__
     MSExperiment.__ge__
     MSExperiment.__getitem__
     MSExperiment.__gt__
     MSExperiment.__iter__
     MSExperiment.__le__
     MSExperiment.__lt__
     MSExperiment.__ne__
     MSExperiment.clearMetaInfo
     MSExperiment.getKeys
     MSExperiment.isMetaEmpty
     MSExperiment.metaValueExists
     MSExperiment.removeMetaValue
     MSExperiment.getSize
     MSExperiment.isSorted
    """
    mse = pyopenms.MSExperiment()
    mse_ = copy.copy(mse)
    assert mse_ == mse
    mse_ = copy.deepcopy(mse)
    assert mse_ == mse
    mse_ = pyopenms.MSExperiment(mse)
    assert mse_ == mse

    _testMetaInfoInterface(mse)
    mse.updateRanges()
    mse.sortSpectra(True)
    assert isinstance(mse.getMaxRT(), float)
    assert isinstance(mse.getMinRT(), float)
    assert isinstance(mse.getMaxMZ(), float)
    assert isinstance(mse.getMinMZ(), float)
    assert isinstance(mse.getLoadedFilePath(), bytes)
    assert isinstance(mse.getMinInt(), float)
    assert isinstance(mse.getMaxInt(), float)

    assert isinstance(mse.getMin()[0], float)
    assert isinstance(mse.getMin()[1], float)
    assert isinstance(mse.getMax()[0], float)
    assert isinstance(mse.getMax()[1], float)
    mse.setLoadedFilePath(b"")
    assert mse.size() == 0

    mse.getIdentifier()
    mse.getLoadedFileType()
    mse.getLoadedFilePath()

    mse.addSpectrum(pyopenms.MSSpectrum())
    assert mse.size() == 1

    assert mse[0] is not None

    assert isinstance(list(mse), list)

    assert mse == mse
    assert not mse != mse

    assert mse.getSize() >= 0
    assert int(mse.isSorted()) in (0,1)

    mse2 = copy.copy(mse)

    assert mse.getSize() == mse2.getSize()
    assert mse2 == mse


@report
def testMSQuantifications():
    """
    @tests: MSQuantifications
     MSQuantifications.__eq__
     MSQuantifications.__ge__
     MSQuantifications.__gt__
     MSQuantifications.__init__
     MSQuantifications.__le__
     MSQuantifications.__lt__
     MSQuantifications.__ne__
     MSQuantifications.getConsensusMaps
     MSQuantifications.setConsensusMaps
     MSQuantifications.setDataProcessing
     MSQuantifications.getDataProcessing
     MSQuantifications.getAssays
     MSQuantifications.getFeatureMaps
     MSQuantifications.setAnalysisSummaryQuantType
     MSQuantifications.getAnalysisSummary
     MSQuantifications.addConsensusMap
     MSQuantifications.assignUIDs
    """
    msq = pyopenms.MSQuantifications()
    assert msq == msq
    assert not msq != msq
    msq.setConsensusMaps(msq.getConsensusMaps())

    summary = msq.getAnalysisSummary()
    msq.setDataProcessingList(msq.getDataProcessingList())
    msq.getAssays()
    msq.getFeatureMaps()
    msq.setAnalysisSummaryQuantType(pyopenms.MSQuantifications.QUANT_TYPES.LABELFREE)

    msq.addConsensusMap(pyopenms.ConsensusMap())
    msq.assignUIDs()

@report
def testMSSpectrum():
    """
    @tests: MSSpectrum
     MSSpectrum.__init__
     MSSpectrum.clear
     MSSpectrum.clearMetaInfo
     MSSpectrum.findNearest
     MSSpectrum.getAcquisitionInfo
     MSSpectrum.getComment
     MSSpectrum.getDataProcessing
     MSSpectrum.getInstrumentSettings
     MSSpectrum.getKeys
     MSSpectrum.getMSLevel
     MSSpectrum.getMetaValue
     MSSpectrum.getName
     MSSpectrum.getNativeID
     MSSpectrum.getPeptideIdentifications
     MSSpectrum.getPrecursors
     MSSpectrum.getProducts
     MSSpectrum.getRT
     MSSpectrum.getSourceFile
     MSSpectrum.getType
     MSSpectrum.get_peaks
     MSSpectrum.intensityInRange
     MSSpectrum.isMetaEmpty
     MSSpectrum.isSorted
     MSSpectrum.metaValueExists
     MSSpectrum.push_back
     MSSpectrum.removeMetaValue
     MSSpectrum.setAcquisitionInfo
     MSSpectrum.setComment
     MSSpectrum.setDataProcessing
     MSSpectrum.setInstrumentSettings
     MSSpectrum.setMSLevel
     MSSpectrum.setMetaValue
     MSSpectrum.setName
     MSSpectrum.setNativeID
     MSSpectrum.setPeptideIdentifications
     MSSpectrum.setPrecursors
     MSSpectrum.setProducts
     MSSpectrum.setRT
     MSSpectrum.setSourceFile
     MSSpectrum.setType
     MSSpectrum.set_peaks
     MSSpectrum.size
     MSSpectrum.unify
     MSSpectrum.updateRanges
     MSSpectrum.__eq__
     MSSpectrum.__ge__
     MSSpectrum.__getitem__
     MSSpectrum.__gt__
     MSSpectrum.__le__
     MSSpectrum.__lt__
     MSSpectrum.__ne__
     """
    spec = pyopenms.MSSpectrum()
    spec_ = copy.copy(spec)
    assert spec_ == spec
    spec_ = copy.deepcopy(spec)
    assert spec_ == spec
    spec_ = pyopenms.MSSpectrum(spec)
    assert spec_ == spec

    _testMetaInfoInterface(spec)

    testSpectrumSetting(spec)

    spec.setRT(3.0)
    assert spec.getRT() == 3.0
    spec.setMSLevel(2)
    assert spec.getMSLevel() == 2
    spec.setName(b"spec")
    assert spec.getName() == b"spec"

    p = pyopenms.Peak1D()
    p.setMZ(1000.0)
    p.setIntensity(200.0)
    spec.push_back(p)

    assert spec.size() == 1
    assert spec[0] == p

    spec.updateRanges()
    assert isinstance(spec.findNearest(0.0), int)

    assert isinstance(spec.getMin()[0], float)
    assert isinstance(spec.getMax()[0], float)
    assert isinstance(spec.getMinInt(), float)
    assert isinstance(spec.getMaxInt(), float)

    assert spec == spec
    assert not spec != spec

    mz, ii = spec.get_peaks()
    assert len(mz) == len(ii)
    assert len(mz) == 1

    spec.set_peaks((mz, ii))
    mz0, ii0 = spec.get_peaks()
    assert mz0 == mz
    assert ii0 == ii

    assert int(spec.isSorted()) in (0,1)

    spec.clear(False)
    p = pyopenms.Peak1D()
    p.setMZ(1000.0)
    p.setIntensity(200.0)
    spec.push_back(p)
    p = pyopenms.Peak1D()
    p.setMZ(2000.0)
    p.setIntensity(400.0)
    spec.push_back(p)

    mz, ii = spec.get_peaks()
    assert spec[0].getMZ() == 1000.0
    assert spec[1].getMZ() == 2000.0
    assert spec[0].getIntensity() == 200.0
    assert spec[1].getIntensity() == 400.0
    assert mz[0] == 1000.0
    assert mz[1] == 2000.0
    assert ii[0] == 200.0
    assert ii[1] == 400.0

    spec.clear(False)
    data_mz = np.array( [5.0, 8.0] ).astype(np.float64)
    data_i = np.array( [50.0, 80.0] ).astype(np.float32)
    spec.set_peaks( [data_mz,data_i] )

    mz, ii = spec.get_peaks()
    assert spec[0].getMZ() == 5.0
    assert spec[1].getMZ() == 8.0
    assert spec[0].getIntensity() == 50.0
    assert spec[1].getIntensity() == 80.0
    assert mz[0] == 5.0
    assert mz[1] == 8.0
    assert ii[0] == 50.0
    assert ii[1] == 80.0

    # Fast
    spec.clear(False)
    data_mz = np.array( [5.0, 8.0] ).astype(np.float64)
    data_i = np.array( [50.0, 80.0] ).astype(np.float64)
    spec.set_peaks( [data_mz,data_i] )

    mz, ii = spec.get_peaks()
    assert spec[0].getMZ() == 5.0
    assert spec[1].getMZ() == 8.0
    assert spec[0].getIntensity() == 50.0
    assert spec[1].getIntensity() == 80.0
    assert mz[0] == 5.0
    assert mz[1] == 8.0
    assert ii[0] == 50.0
    assert ii[1] == 80.0

    # Slow
    spec.clear(False)
    data_mz = np.array( [5.0, 8.0] ).astype(np.float32)
    data_i = np.array( [50.0, 80.0] ).astype(np.float32)
    spec.set_peaks( [data_mz,data_i] )

    mz, ii = spec.get_peaks()
    assert spec[0].getMZ() == 5.0
    assert spec[1].getMZ() == 8.0
    assert spec[0].getIntensity() == 50.0
    assert spec[1].getIntensity() == 80.0
    assert mz[0] == 5.0
    assert mz[1] == 8.0
    assert ii[0] == 50.0
    assert ii[1] == 80.0

    ###################################
    # get data arrays
    ###################################
    assert len(spec.getStringDataArrays()) == 0
    string_da = [ pyopenms.StringDataArray() ]
    string_da[0].push_back("hello")
    string_da[0].push_back("world")
    string_da.append( pyopenms.StringDataArray() )
    string_da[1].push_back("other")
    spec.setStringDataArrays( string_da )
    assert len(spec.getStringDataArrays()) == 2
    assert spec.getStringDataArrays()[0][0] == b"hello"
    assert spec.getStringDataArrays()[1][0] == b"other"


    spec = pyopenms.MSSpectrum()
    assert len(spec.getIntegerDataArrays()) == 0
    int_da = [ pyopenms.IntegerDataArray() ]
    int_da[0].push_back(5)
    int_da[0].push_back(6)
    int_da.append( pyopenms.IntegerDataArray() )
    int_da[1].push_back(8)
    spec.setIntegerDataArrays( int_da )
    assert len(spec.getIntegerDataArrays()) == 2
    assert spec.getIntegerDataArrays()[0][0] == 5
    assert spec.getIntegerDataArrays()[1][0] == 8

    spec = pyopenms.MSSpectrum()
    data = np.array( [5, 8, 42] ).astype(np.intc)
    int_da = [ pyopenms.IntegerDataArray() ]
    int_da[0].set_data(data)
    spec.setIntegerDataArrays( int_da )
    assert len(spec.getIntegerDataArrays()) == 1
    assert spec.getIntegerDataArrays()[0][0] == 5
    assert spec.getIntegerDataArrays()[0][2] == 42
    assert len(int_da[0].get_data() ) == 3

    spec = pyopenms.MSSpectrum()
    assert len(spec.getFloatDataArrays()) == 0
    f_da = [ pyopenms.FloatDataArray() ]
    f_da[0].push_back(5.0)
    f_da[0].push_back(6.0)
    f_da.append( pyopenms.FloatDataArray() )
    f_da[1].push_back(8.0)
    spec.setFloatDataArrays( f_da )
    assert len(spec.getFloatDataArrays()) == 2.0
    assert spec.getFloatDataArrays()[0][0] == 5.0
    assert spec.getFloatDataArrays()[1][0] == 8.0

    spec = pyopenms.MSSpectrum()
    data = np.array( [5, 8, 42] ).astype(np.float32)
    f_da = [ pyopenms.FloatDataArray() ]
    f_da[0].set_data(data)
    spec.setFloatDataArrays( f_da )
    assert len(spec.getFloatDataArrays()) == 1
    assert spec.getFloatDataArrays()[0][0] == 5.0
    assert spec.getFloatDataArrays()[0][2] == 42.0
    assert len(f_da[0].get_data() ) == 3

@report
def testStringDataArray():
    """
    @tests: StringDataArray
     """
    da = pyopenms.StringDataArray()
    assert da.size() == 0
    da.push_back("hello")
    da.push_back("world")
    assert da.size() == 2
    assert da[0] == b"hello"
    assert da[1] == b"world"
    da[1] = "hello world"
    assert da[1] == b"hello world", da[1]
    da.clear()
    assert da.size() == 0
    da.push_back("hello")
    assert da.size() == 1
    da.resize(3)
    da[0] = "hello"
    da[1] = ""
    da[2] = "world"
    assert da.size() == 3

@report
def testIntegerDataArray():
    """
    @tests: IntegerDataArray
     """
    da = pyopenms.IntegerDataArray()
    assert da.size() == 0
    da.push_back(1)
    da.push_back(4)
    assert da.size() == 2
    assert da[0] == 1
    assert da[1] == 4
    da[1] = 7
    assert da[1] == 7
    da.clear()
    assert da.size() == 0
    da.push_back(1)
    assert da.size() == 1
    da.resize(3)
    da[0] = 1
    da[1] = 2
    da[2] = 3
    assert da.size() == 3

    q = da.get_data()
    q = np.append(q, 4).astype(np.intc)
    da.set_data(q)
    assert da.size() == 4

@report
def testFloatDataArray():
    """
    @tests: FloatDataArray
     """
    da = pyopenms.FloatDataArray()
    assert da.size() == 0
    da.push_back(1.0)
    da.push_back(4.0)
    assert da.size() == 2
    assert da[0] == 1.0
    assert da[1] == 4.0
    da[1] = 7.0
    assert da[1] == 7.0
    da.clear()
    assert da.size() == 0
    da.push_back(1.0)
    assert da.size() == 1
    da.resize(3)
    da[0] = 1.0
    da[1] = 2.0
    da[2] = 3.0
    assert da.size() == 3

    q = da.get_data()
    q = np.append(q, 4.0).astype(np.float32)
    da.set_data(q)
    assert da.size() == 4

@report
def testMSChromatogram():
    """
    @tests: MSChromatogram
     MSChromatogram.__init__
     MSChromatogram.__copy__
     """
    chrom = pyopenms.MSChromatogram()
    chrom_ = copy.copy(chrom)
    assert chrom_ == chrom
    chrom_ = copy.deepcopy(chrom)
    assert chrom_ == chrom
    chrom_ = pyopenms.MSChromatogram(chrom)
    assert chrom_ == chrom

    _testMetaInfoInterface(chrom)

    chrom.setName(b"chrom")
    assert chrom.getName() == b"chrom"

    p = pyopenms.ChromatogramPeak()
    p.setRT(1000.0)
    p.setIntensity(200.0)

    chrom.push_back(p)
    assert chrom.size() == 1
    assert chrom[0] == p

    chrom.updateRanges()
    assert isinstance(chrom.findNearest(0.0), int)

    assert isinstance(chrom.getMin()[0], float)
    assert isinstance(chrom.getMax()[0], float)
    assert isinstance(chrom.getMinInt(), float)
    assert isinstance(chrom.getMaxInt(), float)

    assert chrom == chrom
    assert not chrom != chrom

    mz, ii = chrom.get_peaks()
    assert len(mz) == len(ii)
    assert len(mz) == 1

    chrom.set_peaks((mz, ii))
    mz0, ii0 = chrom.get_peaks()
    assert mz0 == mz
    assert ii0 == ii

    assert int(chrom.isSorted()) in  (0,1)

    chrom.clear(False)
    p = pyopenms.ChromatogramPeak()
    p.setRT(1000.0)
    p.setIntensity(200.0)
    chrom.push_back(p)
    p = pyopenms.ChromatogramPeak()
    p.setRT(2000.0)
    p.setIntensity(400.0)
    chrom.push_back(p)

    mz, ii = chrom.get_peaks()
    assert chrom[0].getRT() == 1000.0
    assert chrom[1].getRT() == 2000.0
    assert chrom[0].getIntensity() == 200.0
    assert chrom[1].getIntensity() == 400.0
    assert mz[0] == 1000.0
    assert mz[1] == 2000.0
    assert ii[0] == 200.0
    assert ii[1] == 400.0

    chrom.clear(False)
    data_mz = np.array( [5.0, 8.0] ).astype(np.float64)
    data_i = np.array( [50.0, 80.0] ).astype(np.float32)
    chrom.set_peaks( [data_mz,data_i] )

    mz, ii = chrom.get_peaks()
    assert chrom[0].getRT() == 5.0
    assert chrom[1].getRT() == 8.0
    assert chrom[0].getIntensity() == 50.0
    assert chrom[1].getIntensity() == 80.0
    assert mz[0] == 5.0
    assert mz[1] == 8.0
    assert ii[0] == 50.0
    assert ii[1] == 80.0

    # Fast
    chrom.clear(False)
    data_mz = np.array( [5.0, 8.0] ).astype(np.float64)
    data_i = np.array( [50.0, 80.0] ).astype(np.float64)
    chrom.set_peaks( [data_mz,data_i] )

    mz, ii = chrom.get_peaks()
    assert chrom[0].getRT() == 5.0
    assert chrom[1].getRT() == 8.0
    assert chrom[0].getIntensity() == 50.0
    assert chrom[1].getIntensity() == 80.0
    assert mz[0] == 5.0
    assert mz[1] == 8.0
    assert ii[0] == 50.0
    assert ii[1] == 80.0

    # Slow
    chrom.clear(False)
    data_mz = np.array( [5.0, 8.0] ).astype(np.float32)
    data_i = np.array( [50.0, 80.0] ).astype(np.float32)
    chrom.set_peaks( [data_mz,data_i] )

    mz, ii = chrom.get_peaks()
    assert chrom[0].getRT() == 5.0
    assert chrom[1].getRT() == 8.0
    assert chrom[0].getIntensity() == 50.0
    assert chrom[1].getIntensity() == 80.0
    assert mz[0] == 5.0
    assert mz[1] == 8.0
    assert ii[0] == 50.0
    assert ii[1] == 80.0

@report
def testMRMFeature():
    """
    @tests: MRMFeature
      MRMFeature.__init__
      MRMFeature.addScore
      MRMFeature.getScore
     """
    mrmfeature = pyopenms.MRMFeature()

    mrmfeature.addScore(b"testscore", 6)
    assert mrmfeature.getScore(b"testscore") == 6.0
    mrmfeature.addScore(b"testscore", 7)
    assert mrmfeature.getScore(b"testscore") == 7.0

@report
def testConfidenceScoring():
    """
    @tests: ConfidenceScoring
      ConfidenceScoring.__init__
     """
    scoring = pyopenms.ConfidenceScoring()

@report
def testMRMDecoy():
    """
    @tests: MRMDecoy
      MRMDecoy.__init__
     """
    mrmdecoy = pyopenms.MRMDecoy()
    assert mrmdecoy is not None

    assert pyopenms.MRMDecoy().generateDecoys is not None

@report
def testMRMTransitionGroup():
    """
    @tests: MRMTransitionGroup
     """
    mrmgroup = pyopenms.MRMTransitionGroupCP()
    assert mrmgroup is not None

    mrmgroup.setTransitionGroupID(b"this_id")
    assert mrmgroup.getTransitionGroupID() == b"this_id"

    assert len(mrmgroup.getTransitions()) == 0
    mrmgroup.addTransition(pyopenms.ReactionMonitoringTransition(), b"tr1")
    assert len(mrmgroup.getTransitions()) == 1

@report
def testReactionMonitoringTransition():
    """
    @tests: ReactionMonitoringTransition
     """
    tr = pyopenms.ReactionMonitoringTransition()

@report
def testTargetedExperiment():
    """
    @tests: TargetedExperiment
     """
    m = pyopenms.TargetedExperiment()
    m_ = copy.copy(m)
    assert m_ == m
    m_ = copy.deepcopy(m)
    assert m_ == m
    m_ = pyopenms.TargetedExperiment(m)
    assert m_ == m

    m.clear(True)
    m.setCVs(m.getCVs())

    targeted = m

    targeted.setCVs(targeted.getCVs())
    targeted.setTargetCVTerms(targeted.getTargetCVTerms())
    targeted.setPeptides(targeted.getPeptides())
    targeted.setProteins(targeted.getProteins())
    targeted.setTransitions(targeted.getTransitions())

    assert m == m
    assert not m != m


@report
def testTargetedExperimentHelper():
    """
    @tests: TargetedExperimentHelper
     """
    rtu = pyopenms.RetentionTime.RTUnit()
    rtu = pyopenms.RetentionTime.RTUnit.SECOND
    rtu = pyopenms.RetentionTime.RTUnit.MINUTE
    rtt = pyopenms.RetentionTime.RTType()
    rtt = pyopenms.RetentionTime.RTType.LOCAL
    rtt = pyopenms.RetentionTime.RTType.NORMALIZED
    rtt = pyopenms.RetentionTime.RTType.IRT

    rt = pyopenms.RetentionTime()
    assert rt.software_ref is not None
    assert not rt.isRTset()
    rt.setRT(5.0)
    rt.retention_time_unit = pyopenms.RetentionTime.RTUnit.SECOND
    rt.retention_time_type = pyopenms.RetentionTime.RTType.NORMALIZED
    assert rt.isRTset()
    assert rt.getRT() == 5.0

    p = pyopenms.Peptide()
    assert p.rts is not None
    assert p.id is not None
    assert p.protein_refs is not None
    assert p.evidence is not None
    assert p.sequence is not None
    assert p.mods is not None

    assert not p.hasCharge()
    p.setChargeState(5)
    assert p.hasCharge()
    assert p.getChargeState() == 5

    assert not p.hasRetentionTime()
    p.rts = [rt]
    assert p.hasRetentionTime()
    assert p.getRetentionTime() == 5.0
    assert p.getRetentionTimeUnit() == pyopenms.RetentionTime.RTUnit.SECOND
    assert p.getRetentionTimeType() == pyopenms.RetentionTime.RTType.NORMALIZED

    c = pyopenms.Compound()
    assert c.rts is not None
    assert c.id is not None
    assert c.molecular_formula is not None
    assert c.smiles_string is not None
    assert c.theoretical_mass is not None

    assert not c.hasCharge()
    c.setChargeState(5)
    assert c.hasCharge()
    assert c.getChargeState() == 5

    assert not c.hasRetentionTime()
    c.rts = [rt]
    assert c.hasRetentionTime()
    assert c.getRetentionTime() == 5.0
    assert c.getRetentionTimeUnit() == pyopenms.RetentionTime.RTUnit.SECOND
    assert c.getRetentionTimeType() == pyopenms.RetentionTime.RTType.NORMALIZED

@report
def testMapAlignment():

    """
    @tests: MapAlignmentAlgorithmPoseClustering
     MapAlignmentAlgorithmPoseClustering.__init__
     MapAlignmentAlgorithmPoseClustering.getDefaults
     MapAlignmentAlgorithmPoseClustering.getName
     MapAlignmentAlgorithmPoseClustering.getParameters
     MapAlignmentAlgorithmPoseClustering.setName
     MapAlignmentAlgorithmPoseClustering.setParameters
     MapAlignmentAlgorithmPoseClustering.setReference

     MapAlignmentAlgorithmPoseClustering.align
     MapAlignmentAlgorithmPoseClustering.endProgress
     MapAlignmentAlgorithmPoseClustering.getLogType
     MapAlignmentAlgorithmPoseClustering.setLogType
     MapAlignmentAlgorithmPoseClustering.setProgress
     MapAlignmentAlgorithmPoseClustering.startProgress

     MapAlignmentTransformer.transformRetentionTimes
     """
    ma = pyopenms.MapAlignmentAlgorithmPoseClustering()
    assert isinstance(ma.getDefaults(), pyopenms.Param)
    assert isinstance(ma.getParameters(), pyopenms.Param)
    assert isinstance(ma.getName(), bytes)

    ma.setName(ma.getName())

    ma.getDefaults()
    ma.getParameters()

    ma.setParameters(ma.getDefaults())

    ma.setReference
    ma.align

    pyopenms.MapAlignmentTransformer.transformRetentionTimes

@report
def testMapAlignmentIdentification():

    """
    @tests: MapAlignmentAlgorithmIdentification
     MapAlignmentAlgorithmIdentification.__init__
     """
    ma = pyopenms.MapAlignmentAlgorithmIdentification()

    assert pyopenms.MapAlignmentAlgorithmIdentification().align is not None
    assert pyopenms.MapAlignmentAlgorithmIdentification().setReference is not None

@report
def testMapAlignmentTransformer():

    """
    @tests: MapAlignmentTransformer
     MapAlignmentTransformer.__init__
     """
    ma = pyopenms.MapAlignmentTransformer()

    assert pyopenms.MapAlignmentTransformer().transformRetentionTimes is not None

@report
def testMxxxFile():
    """
    @tests: MzDataFile
     MzDataFile.__init__
     MzDataFile.endProgress
     MzDataFile.getLogType
     MzDataFile.load
     MzDataFile.setLogType
     MzDataFile.setProgress
     MzDataFile.startProgress
     MzDataFile.store
     MzDataFile.getOptions
     MzDataFile.setOptions

     MzMLFile.__init__
     MzMLFile.endProgress
     MzMLFile.getLogType
     MzMLFile.load
     MzMLFile.setLogType
     MzMLFile.setProgress
     MzMLFile.startProgress
     MzMLFile.store
     MzMLFile.getOptions
     MzMLFile.setOptions

     MzXMLFile.getOptions
     MzXMLFile.setOptions
     MzXMLFile.__init__
     MzXMLFile.endProgress
     MzXMLFile.getLogType
     MzXMLFile.load
     MzXMLFile.setLogType
     MzXMLFile.setProgress
     MzXMLFile.startProgress
     MzXMLFile.store

     MzQuantMLFile.__init__
     MzQuantMLFile.isSemanticallyValid
     MzQuantMLFile.load
     MzQuantMLFile.store
    """
    mse = pyopenms.MSExperiment()
    s = pyopenms.MSSpectrum()
    mse.addSpectrum(s)

    fh = pyopenms.MzDataFile()
    _testProgressLogger(fh)
    fh.store(b"test.mzData", mse)
    fh.load(b"test.mzData", mse)

    fh.setOptions(fh.getOptions())

    fh = pyopenms.MzMLFile()
    _testProgressLogger(fh)
    fh.store(b"test.mzML", mse)
    fh.load(b"test.mzML", mse)
    fh.setOptions(fh.getOptions())

    myStr = pyopenms.String()
    fh.storeBuffer(myStr, mse)
    assert len(myStr.toString()) == 5269
    mse2 = pyopenms.MSExperiment()
    fh.loadBuffer(bytes(myStr), mse2)
    assert mse2 == mse
    assert mse2.size() == 1

    fh = pyopenms.MzXMLFile()
    _testProgressLogger(fh)
    fh.store(b"test.mzXML", mse)
    fh.load(b"test.mzXML", mse)
    fh.setOptions(fh.getOptions())

    fh = pyopenms.MzQuantMLFile()
    fh.isSemanticallyValid
    fh.load
    fh.store



@report
def testParamXMLFile():

    """
    @tests: ParamXMLFile
     ParamXMLFile.__init__
     ParamXMLFile.load
     ParamXMLFile.store
    """

    fh = pyopenms.ParamXMLFile()
    p = pyopenms.Param()
    fh.store(b"test.ini", p)
    fh.load(b"test.ini", p)



@report
def testPeak():

    """
    @tests: Peak1D
     Peak1D.__init__
     Peak1D.getIntensity
     Peak1D.getMZ
     Peak1D.setIntensity
     Peak1D.setMZ
     Peak1D.__eq__
     Peak1D.__ge__
     Peak1D.__gt__
     Peak1D.__le__
     Peak1D.__lt__
     Peak1D.__ne__
     Peak2D.__init__
     Peak2D.getIntensity
     Peak2D.getMZ
     Peak2D.getRT
     Peak2D.setIntensity
     Peak2D.setMZ
     Peak2D.setRT
     Peak2D.__eq__
     Peak2D.__ge__
     Peak2D.__gt__
     Peak2D.__le__
     Peak2D.__lt__
     Peak2D.__ne__
    """
    p1 = pyopenms.Peak1D()
    p1.setIntensity(12.0)
    assert p1.getIntensity() == 12.0
    p1.setMZ(13.0)
    assert p1.getMZ() == 13.0

    assert p1 == p1
    assert not p1 != p1

    p2 = pyopenms.Peak2D()
    assert p2 == p2
    assert not p2 != p2
    p2.setIntensity(22.0)
    assert p2.getIntensity() == 22.0
    p2.setMZ(23.0)
    assert p2.getMZ() == 23.0
    p2.setRT(45.0)
    assert p2.getRT() == 45.0



@report
def testNumpressCoder():
    """
    """

    np = pyopenms.MSNumpressCoder()

    nc = pyopenms.NumpressConfig()
    nc.np_compression = np.NumpressCompression.LINEAR
    nc.estimate_fixed_point = True
    tmp = pyopenms.String()
    out = []
    inp =  [1.0, 2.0, 3.0]
    np.encodeNP(inp, tmp, True, nc)

    res = tmp.toString()
    assert len(res) != 0, len(res)
    assert res != "", res
    np.decodeNP(res, out, True, nc)
    assert len(out) == 3, (out, res)
    assert out == inp, out

    # Now try to use a simple Python string as input -> this will fail as we
    # cannot pass this by reference in C++
    res = ""
    try:
        np.encodeNP(inp, res, True, nc)
        has_error = False
    except AssertionError:
        has_error = True

    assert has_error

@report
def testNumpressConfig():
    """
    """

    n = pyopenms.MSNumpressCoder()
    np = pyopenms.NumpressConfig()
    np.np_compression = n.NumpressCompression.LINEAR
    assert np.np_compression == n.NumpressCompression.LINEAR
    np.numpressFixedPoint = 4.2
    np.numpressErrorTolerance = 4.2
    np.estimate_fixed_point = True
    np.linear_fp_mass_acc = 4.2
    np.setCompression(b"linear")

@report
def testBase64():
    """
    """

    b = pyopenms.Base64()
    out = pyopenms.String()
    inp =  [1.0, 2.0, 3.0]
    b.encode(inp, b.ByteOrder.BYTEORDER_LITTLEENDIAN, out, False)
    res = out.toString()
    assert len(res) != 0
    assert res != ""

    convBack = []
    b.decode(res, b.ByteOrder.BYTEORDER_LITTLEENDIAN, convBack, False)
    assert convBack == inp, convBack

@report
def testPeakFileOptions():
    """
    @tests: PeakFileOptions
     PeakFileOptions.__init__
     PeakFileOptions.addMSLevel
     PeakFileOptions.clearMSLevels
     PeakFileOptions.containsMSLevel
     PeakFileOptions.getCompression
     PeakFileOptions.getMSLevels
     PeakFileOptions.getMetadataOnly
     PeakFileOptions.getWriteSupplementalData
     PeakFileOptions.hasMSLevels
     PeakFileOptions.setCompression
     PeakFileOptions.setMSLevels
     PeakFileOptions.setMetadataOnly
     PeakFileOptions.setWriteSupplementalData
    """

    pfo = pyopenms.PeakFileOptions()
    pfo.addMSLevel
    pfo.clearMSLevels()
    pfo.containsMSLevel(1)
    pfo.getCompression()
    pfo.getMSLevels()
    pfo.getMetadataOnly()
    pfo.getWriteSupplementalData()
    pfo.hasMSLevels()
    pfo.setCompression
    pfo.setMSLevels
    pfo.setMetadataOnly
    pfo.setWriteSupplementalData

@report
def testMRMMapping():
    """
    @tests: MRMMapping
     MRMMapping.__init__
     MRMMapping.map
    """

    p = pyopenms.MRMMapping()
    assert p.mapExperiment is not None
    e = pyopenms.MSExperiment()
    c = pyopenms.MSChromatogram()
    e.addChromatogram(c)
    assert e.getNrChromatograms() == 1

    o = pyopenms.MSExperiment()
    t = pyopenms.TargetedExperiment()
    p.mapExperiment(e, t, o)
    assert o.getNrChromatograms() == 0 # not so easy to test

@report
def testPeakPickerMRM():
    """
    @tests: PeakPickerMRM
     PeakPickerMRM.__init__
     PeakPickerMRM.pickChromatogram
    """

    p = pyopenms.PeakPickerMRM()
    assert p.pickChromatogram is not None

@report
def testPeakPickerHiRes():
    """
    @tests: PeakPickerHiRes
     PeakPickerHiRes.__init__
     PeakPickerHiRes.endProgress
     PeakPickerHiRes.getDefaults
     PeakPickerHiRes.getLogType
     PeakPickerHiRes.getName
     PeakPickerHiRes.getParameters
     PeakPickerHiRes.pick
     PeakPickerHiRes.pickExperiment
     PeakPickerHiRes.setLogType
     PeakPickerHiRes.setName
     PeakPickerHiRes.setParameters
     PeakPickerHiRes.setProgress
     PeakPickerHiRes.startProgress
    """

    p = pyopenms.PeakPickerHiRes()
    assert p.pick is not None
    assert p.pickExperiment is not None

@report
def testPeakTypeEstimator():
    """
    @tests: PeakTypeEstimator
     PeakTypeEstimator.__init__
     PeakTypeEstimator.estimateType
    """

    pyopenms.PeakTypeEstimator().estimateType(pyopenms.MSSpectrum())

@report
def testPeptideHit():
    """
    @tests: PeptideHit
     PeptideHit.__init__
     PeptideHit.addProteinAccession
     PeptideHit.clearMetaInfo
     PeptideHit.getAAAfter
     PeptideHit.getAABefore
     PeptideHit.getKeys
     PeptideHit.getMetaValue
     PeptideHit.getProteinAccessions
     PeptideHit.getRank
     PeptideHit.getScore
     PeptideHit.getSequence
     PeptideHit.isMetaEmpty
     PeptideHit.metaValueExists
     PeptideHit.removeMetaValue
     PeptideHit.setAAAfter
     PeptideHit.setAABefore
     PeptideHit.setCharge
     PeptideHit.setMetaValue
     PeptideHit.setProteinAccessions
     PeptideHit.setRank
     PeptideHit.setScore
     PeptideHit.setSequence
     PeptideHit.__eq__
     PeptideHit.__ge__
     PeptideHit.__gt__
     PeptideHit.__le__
     PeptideHit.__lt__
     PeptideHit.__ne__
    """
    ph = pyopenms.PeptideHit()
    assert ph == ph
    assert not ph != ph

    ph = pyopenms.PeptideHit(1.0, 1, 0, pyopenms.AASequence.fromString(b"A"))
    _testMetaInfoInterface(ph)

    assert len(ph.getPeptideEvidences()) == 0
    assert ph.getPeptideEvidences() == []

    pe = pyopenms.PeptideEvidence()
    pe.setProteinAccession(b'B_id')

    ph.addPeptideEvidence(pe)
    assert len(ph.getPeptideEvidences()) == 1
    assert ph.getPeptideEvidences()[0].getProteinAccession() == b'B_id'

    ph.setPeptideEvidences([pe,pe])
    assert len(ph.getPeptideEvidences()) == 2
    assert ph.getPeptideEvidences()[0].getProteinAccession() == b'B_id'

    assert ph.getScore() == 1.0
    assert ph.getRank() == 1
    assert ph.getSequence().toString() == b"A"

    ph.setScore(2.0)
    assert ph.getScore() == 2.0
    ph.setRank(30)
    assert ph.getRank() == 30
    ph.setSequence(pyopenms.AASequence.fromString(b"AAA"))
    assert ph.getSequence().toString() == b"AAA"

    assert ph == ph
    assert not ph != ph

@report
def testPeptideEvidence():
    """
    @tests: PeptideEvidence
     PeptideEvidence.__init__
    """
    pe = pyopenms.PeptideEvidence()
    assert pe == pe
    assert not pe != pe

    pe.setProteinAccession(b'B_id')
    assert pe.getProteinAccession() == b"B_id"

    pe.setAABefore(b'B')
    assert pe.getAABefore() == 'B'
    pe.setAAAfter(b'C')
    assert pe.getAAAfter() == 'C'

    pe.setStart(5)
    assert pe.getStart() == 5
    pe.setEnd(9)
    assert pe.getEnd() == 9

    assert pe == pe
    assert not pe != pe


@report
def testPeptideIdentification():
    """
    @tests: PeptideIdentification
     PeptideIdentification.__init__
     PeptideIdentification.assignRanks
     PeptideIdentification.clearMetaInfo
     PeptideIdentification.empty
     PeptideIdentification.getHits
     PeptideIdentification.getIdentifier
     PeptideIdentification.getKeys
     PeptideIdentification.getMetaValue
     PeptideIdentification.getNonReferencingHits
     PeptideIdentification.getReferencingHits
     PeptideIdentification.getScoreType
     PeptideIdentification.getSignificanceThreshold
     PeptideIdentification.insertHit
     PeptideIdentification.isHigherScoreBetter
     PeptideIdentification.isMetaEmpty
     PeptideIdentification.metaValueExists
     PeptideIdentification.removeMetaValue
     PeptideIdentification.setHigherScoreBetter
     PeptideIdentification.setHits
     PeptideIdentification.setIdentifier
     PeptideIdentification.setMetaValue
     PeptideIdentification.setScoreType
     PeptideIdentification.sort
     PeptideIdentification.__eq__
     PeptideIdentification.__ge__
     PeptideIdentification.__gt__
     PeptideIdentification.__le__
     PeptideIdentification.__lt__
     PeptideIdentification.__ne__
     PeptideIdentification.setSignificanceThreshold
     """
    pi = pyopenms.PeptideIdentification()
    _testMetaInfoInterface(pi)
    assert pi == pi
    assert not pi != pi

    pe = pyopenms.PeptideEvidence()
    pe.setProteinAccession(b'B_id')

    ph = pyopenms.PeptideHit(1.0, 1, 0, pyopenms.AASequence.fromString(b"A"))
    ph.addPeptideEvidence(pe)
    pi.insertHit(ph)
    phx, = pi.getHits()
    assert phx == ph

    pi.setHits([ph])
    phx, = pi.getHits()
    assert phx == ph

    rv = set([])
    peptide_hits = pi.getReferencingHits(pi.getHits(), rv)
    assert rv == set([])
    # assert len(peptide_hits) == 1

    assert isinstance(pi.getSignificanceThreshold(), float)
    assert isinstance(pi.getScoreType(), bytes)
    pi.setScoreType(b"A")
    assert isinstance(pi.isHigherScoreBetter(), int)
    assert isinstance(pi.getIdentifier(), bytes)
    pi.setIdentifier(b"id")
    pi.assignRanks()
    pi.sort()
    assert not pi.empty()

    pi.setSignificanceThreshold(6.0)


@report
def testPolarity():
    """
    @tests: Polarity
     Polarity.NEGATIVE
     Polarity.POLNULL
     Polarity.POSITIVE
     Polarity.SIZE_OF_POLARITY
    """
    assert isinstance(pyopenms.IonSource.Polarity.NEGATIVE, int)
    assert isinstance(pyopenms.IonSource.Polarity.POLNULL, int)
    assert isinstance(pyopenms.IonSource.Polarity.POSITIVE, int)


@report
def testPrecursor():
    """
    @tests: Precursor
     Precursor.__init__
     Precursor.getIntensity
     Precursor.getMZ
     Precursor.setIntensity
     Precursor.setMZ
     Precursor.setActivationMethods
     Precursor.getActivationMethods
     Precursor.setActivationEnergy
     Precursor.getActivationEnergy
     Precursor.setIsolationWindowUpperOffset
     Precursor.getIsolationWindowUpperOffset
     Precursor.setIsolationWindowLowerOffset
     Precursor.getIsolationWindowLowerOffset
     Precursor.setCharge
     Precursor.getCharge
     Precursor.setPossibleChargeStates
     Precursor.getPossibleChargeStates
     Precursor.getUnchargedMass
    """
    pc = pyopenms.Precursor()
    pc.setMZ(123.0)
    pc.setIntensity(12.0)
    assert pc.getMZ() == 123.0
    assert pc.getIntensity() == 12.0

    pc.setActivationMethods(pc.getActivationMethods())
    pc.setActivationEnergy(6.0)
    pc.getActivationEnergy()

    pc.setIsolationWindowUpperOffset(500.0)
    pc.getIsolationWindowUpperOffset()
    pc.setIsolationWindowLowerOffset(600.0)
    pc.getIsolationWindowLowerOffset()

    pc.setCharge(2)
    pc.getCharge()

    pc.setPossibleChargeStates(pc.getPossibleChargeStates())

    pc.getUnchargedMass()

@report
def testProcessingAction():
    """
    @tests: ProcessingAction
     ProcessingAction.ALIGNMENT
     ProcessingAction.BASELINE_REDUCTION
     ProcessingAction.CALIBRATION
     ProcessingAction.CHARGE_CALCULATION
     ProcessingAction.CHARGE_DECONVOLUTION
     ProcessingAction.CONVERSION_DTA
     ProcessingAction.CONVERSION_MZDATA
     ProcessingAction.CONVERSION_MZML
     ProcessingAction.CONVERSION_MZXML
     ProcessingAction.DATA_PROCESSING
     ProcessingAction.DEISOTOPING
     ProcessingAction.FEATURE_GROUPING
     ProcessingAction.FILTERING
     ProcessingAction.FORMAT_CONVERSION
     ProcessingAction.IDENTIFICATION_MAPPING
     ProcessingAction.NORMALIZATION
     ProcessingAction.PEAK_PICKING
     ProcessingAction.PRECURSOR_RECALCULATION
     ProcessingAction.QUANTITATION
     ProcessingAction.SIZE_OF_PROCESSINGACTION
     ProcessingAction.SMOOTHING
    """
    assert isinstance(pyopenms.ProcessingAction.ALIGNMENT, int)
    assert isinstance(pyopenms.ProcessingAction.BASELINE_REDUCTION, int)
    assert isinstance(pyopenms.ProcessingAction.CALIBRATION, int)
    assert isinstance(pyopenms.ProcessingAction.CHARGE_CALCULATION, int)
    assert isinstance(pyopenms.ProcessingAction.CHARGE_DECONVOLUTION, int)
    assert isinstance(pyopenms.ProcessingAction.CONVERSION_DTA, int)
    assert isinstance(pyopenms.ProcessingAction.CONVERSION_MZDATA, int)
    assert isinstance(pyopenms.ProcessingAction.CONVERSION_MZML, int)
    assert isinstance(pyopenms.ProcessingAction.CONVERSION_MZXML, int)
    assert isinstance(pyopenms.ProcessingAction.DATA_PROCESSING, int)
    assert isinstance(pyopenms.ProcessingAction.DEISOTOPING, int)
    assert isinstance(pyopenms.ProcessingAction.FEATURE_GROUPING, int)
    assert isinstance(pyopenms.ProcessingAction.FILTERING, int)
    assert isinstance(pyopenms.ProcessingAction.FORMAT_CONVERSION, int)
    assert isinstance(pyopenms.ProcessingAction.IDENTIFICATION_MAPPING, int)
    assert isinstance(pyopenms.ProcessingAction.NORMALIZATION, int)
    assert isinstance(pyopenms.ProcessingAction.PEAK_PICKING, int)
    assert isinstance(pyopenms.ProcessingAction.PRECURSOR_RECALCULATION, int)
    assert isinstance(pyopenms.ProcessingAction.QUANTITATION, int)
    assert isinstance(pyopenms.ProcessingAction.SIZE_OF_PROCESSINGACTION, int)
    assert isinstance(pyopenms.ProcessingAction.SMOOTHING, int)


@report
def testProduct():
    """
    @tests: Product
     Product.__init__
     Product.getIsolationWindowLowerOffset
     Product.getIsolationWindowUpperOffset
     Product.getMZ
     Product.setIsolationWindowLowerOffset
     Product.setIsolationWindowUpperOffset
     Product.setMZ
     Product.__eq__
     Product.__ge__
     Product.__gt__
     Product.__le__
     Product.__lt__
     Product.__ne__
    """
    p = pyopenms.Product()
    p.setMZ(12.0)
    p.setIsolationWindowLowerOffset(10.0)
    p.setIsolationWindowUpperOffset(15.0)
    assert p.getMZ() == 12.0
    assert p.getIsolationWindowLowerOffset() == 10.0
    assert p.getIsolationWindowUpperOffset() == 15.0

    assert p == p
    assert not p != p

@report
def testProteinHit():
    """
    @tests: ProteinHit
     ProteinHit.__init__
     ProteinHit.clearMetaInfo
     ProteinHit.getAccession
     ProteinHit.getCoverage
     ProteinHit.getKeys
     ProteinHit.getMetaValue
     ProteinHit.setMetaValue
     ProteinHit.getRank
     ProteinHit.__eq__
     ProteinHit.__ge__
     ProteinHit.__gt__
     ProteinHit.__le__
     ProteinHit.__lt__
     ProteinHit.__ne__
     ProteinHit.getScore
     ProteinHit.getSequence
     ProteinHit.isMetaEmpty
     ProteinHit.metaValueExists
     ProteinHit.removeMetaValue
     ProteinHit.setAccession
     ProteinHit.setCoverage
     ProteinHit.setRank
     ProteinHit.setScore
     ProteinHit.setSequence
     """
    ph = pyopenms.ProteinHit()
    assert ph == ph
    assert not ph != ph
    _testMetaInfoInterface(ph)
    ph.setAccession(b"A")
    ph.setCoverage(0.5)
    ph.setRank(2)
    ph.setScore(1.5)
    ph.setSequence(b"ABA")
    assert ph.getAccession() == (b"A")
    assert ph.getCoverage() == (0.5)
    assert ph.getRank() == (2)
    assert ph.getScore() == (1.5)
    assert ph.getSequence() == (b"ABA")

@report
def testProteinIdentification():
    """
    @tests: ProteinIdentification
     ProteinIdentification.PeakMassType
     ProteinIdentification.__init__
     ProteinIdentification.clearMetaInfo
     ProteinIdentification.getHits
     ProteinIdentification.getKeys
     ProteinIdentification.getMetaValue
     ProteinIdentification.insertHit
     ProteinIdentification.isMetaEmpty
     ProteinIdentification.metaValueExists
     ProteinIdentification.removeMetaValue
     ProteinIdentification.setHits
     ProteinIdentification.setMetaValue
     ProteinIdentification.__eq__
     ProteinIdentification.__ge__
     ProteinIdentification.__gt__
     ProteinIdentification.__le__
     ProteinIdentification.__lt__
     ProteinIdentification.__ne__
    """
    pi = pyopenms.ProteinIdentification()
    _testMetaInfoInterface(pi)
    assert pi == pi
    assert not pi != pi

    assert pi.getHits() == []
    ph = pyopenms.ProteinHit()
    pi.insertHit(ph)
    ph2, = pi.getHits()
    assert ph2 == ph

    pi.setHits([ph])
    ph2, = pi.getHits()
    assert ph2 == ph

    assert isinstance(pyopenms.ProteinIdentification.PeakMassType.MONOISOTOPIC, int)
    assert isinstance(pyopenms.ProteinIdentification.PeakMassType.AVERAGE, int)

@report
def testRichPeak():
    """
    @tests: RichPeak1D
     RichPeak1D.__init__
     RichPeak1D.getIntensity
     RichPeak1D.getKeys
     RichPeak1D.getMZ
     RichPeak1D.__eq__
     RichPeak1D.__ge__
     RichPeak1D.__gt__
     RichPeak1D.__le__
     RichPeak1D.__lt__
     RichPeak1D.__ne__
     RichPeak1D.getMetaValue
     RichPeak1D.clearMetaInfo
     RichPeak1D.isMetaEmpty
     RichPeak1D.metaValueExists
     RichPeak1D.removeMetaValue
     RichPeak1D.setIntensity
     RichPeak1D.setMZ
     RichPeak1D.setMetaValue
     RichPeak2D.__init__
     RichPeak2D.clearUniqueId
     RichPeak2D.clearMetaInfo
     RichPeak2D.isMetaEmpty
     RichPeak2D.ensureUniqueId
     RichPeak2D.getIntensity
     RichPeak2D.getKeys
     RichPeak2D.getMZ
     RichPeak2D.getMetaValue
     RichPeak2D.getRT
     RichPeak2D.getUniqueId
     RichPeak2D.hasInvalidUniqueId
     RichPeak2D.hasValidUniqueId
     RichPeak2D.metaValueExists
     RichPeak2D.removeMetaValue
     RichPeak2D.setIntensity
     RichPeak2D.setMZ
     RichPeak2D.setMetaValue
     RichPeak2D.setUniqueId
     RichPeak2D.setRT
     RichPeak2D.__eq__
     RichPeak2D.__ge__
     RichPeak2D.__gt__
     RichPeak2D.__le__
     RichPeak2D.__lt__
     RichPeak2D.__ne__
     """

    p2 = pyopenms.RichPeak2D()
    _testMetaInfoInterface(p2)
    _testUniqueIdInterface(p2)
    assert p2 == p2
    assert not p2 != p2
    p2.setMZ(22.0)
    p2.setIntensity(23.0)
    p2.setRT(43.0)
    assert p2.getMZ() == (22.0)
    assert p2.getIntensity() == (23.0)
    assert p2.getRT() == (43.0)


@report
def testSoftware():
    """
    @tests: Software
     Software.__init__
     Software.getName
     Software.getVersion
     Software.setName
     Software.setVersion
    """
    sw = pyopenms.Software()
    sw.setName(b"name")
    sw.setVersion(b"1.0.0")
    assert sw.getName() == b"name"
    assert sw.getVersion() == b"1.0.0"



@report
def testSourceFile():
    """
    @tests: SourceFile
     SourceFile.__init__
     SourceFile.getChecksum
     SourceFile.getChecksumType
     SourceFile.getFileSize
     SourceFile.getFileType
     SourceFile.getNameOfFile
     SourceFile.getNativeIDType
     SourceFile.getPathToFile
     SourceFile.setChecksum
     SourceFile.setFileSize
     SourceFile.setFileType
     SourceFile.setNameOfFile
     SourceFile.setNativeIDType
     SourceFile.setPathToFile

    """
    sf = pyopenms.SourceFile()
    sf.setNameOfFile(b"file.txt")
    assert sf.getNameOfFile() == b"file.txt"
    sf.setPathToFile(b"file.txt")
    assert sf.getPathToFile() == b"file.txt"
    sf.setFileType(b".txt")
    assert sf.getFileType() == b".txt"
    sf.setChecksum(b"abcde000", pyopenms.ChecksumType.UNKNOWN_CHECKSUM)
    assert sf.getChecksum() == b"abcde000"

    assert sf.getChecksumType() in (pyopenms.ChecksumType.UNKNOWN_CHECKSUM,
                                    pyopenms.ChecksumType.SHA1,
                                    pyopenms.ChecksumType.MD5)

@report
def testSpectrumSetting(s=pyopenms.SpectrumSettings()):
    """
    @tests: SpectrumSettings
     SpectrumSettings.SpectrumType
     SpectrumSettings.__init__
     SpectrumSettings.getAcquisitionInfo
     SpectrumSettings.getComment
     SpectrumSettings.getDataProcessing
     SpectrumSettings.getInstrumentSettings
     SpectrumSettings.getNativeID
     SpectrumSettings.getPeptideIdentifications
     SpectrumSettings.getPrecursors
     SpectrumSettings.getProducts
     SpectrumSettings.getSourceFile
     SpectrumSettings.getType
     SpectrumSettings.setAcquisitionInfo
     SpectrumSettings.setComment
     SpectrumSettings.setDataProcessing
     SpectrumSettings.setInstrumentSettings
     SpectrumSettings.setNativeID
     SpectrumSettings.setPeptideIdentifications
     SpectrumSettings.setPrecursors
     SpectrumSettings.setProducts
     SpectrumSettings.setSourceFile
     SpectrumSettings.setType
     SpectrumSettings.unify
    """

    assert s.getType() in [ pyopenms.SpectrumSettings.SpectrumType.UNKNOWN,
                               pyopenms.SpectrumSettings.SpectrumType.PEAKS,
                               pyopenms.SpectrumSettings.SpectrumType.RAWDATA]

    assert isinstance(s.getAcquisitionInfo(), pyopenms.AcquisitionInfo)
    assert isinstance(s.getInstrumentSettings(), pyopenms.InstrumentSettings)
    assert isinstance(s.getSourceFile(), pyopenms.SourceFile)
    assert isinstance(s.getPeptideIdentifications(), list)
    assert isinstance(s.getDataProcessing(), list)

    s.setAcquisitionInfo(s.getAcquisitionInfo())
    s.setInstrumentSettings(s.getInstrumentSettings())
    s.setSourceFile(s.getSourceFile())
    s.setPeptideIdentifications(s.getPeptideIdentifications())
    s.setDataProcessing(s.getDataProcessing())
    s.setComment(s.getComment())
    s.setPrecursors(s.getPrecursors())
    s.setProducts(s.getProducts())
    s.setType(s.getType())
    s.setNativeID(s.getNativeID())
    s.setType(s.getType())
    if isinstance(s, pyopenms.SpectrumSettings):
        s.unify(s)


@report
def testTransformationDescription():
    """
    @tests: TransformationDescription
     TransformationDescription.__init__
     TransformationDescription.apply
     TransformationDescription.getDataPoints
     TransformationDescription.fitModel
     TransformationDescription.getModelParameters
     TransformationDescription.getModelType
     TransformationDescription.invert
    """
    td = pyopenms.TransformationDescription()
    assert td.getDataPoints() == []
    assert isinstance(td.apply(0.0), float)

    td.fitModel
    p = td.getModelParameters()
    td.getModelType()
    td.invert

@report
def testTransformationModels():
    """
    @tests: TransformationModelInterpolated
     TransformationModelInterpolated.getDefaultParameters
     TransformationModelInterpolated.getParameters
     TransformationModelLinear.getDefaultParameters
     TransformationModelLinear.getParameters
    """
    for clz in [pyopenms.TransformationModelLinear,
                pyopenms.TransformationModelBSpline,
                pyopenms.TransformationModelInterpolated]:
        p = pyopenms.Param()
        data = [ pyopenms.TM_DataPoint(9.0, 8.9),
                 pyopenms.TM_DataPoint(5.0, 6.0),
                 pyopenms.TM_DataPoint(8.0, 8.0) ]
        mod = clz(data, p)
        mod.evaluate(7.0)
        mod.getDefaultParameters(p)

@report
def testTransformationXMLFile():
    """
    @tests: TransformationXMLFile
     TransformationXMLFile.__init__
     TransformationXMLFile.load
     TransformationXMLFile.store
    """
    fh = pyopenms.TransformationXMLFile()
    td = pyopenms.TransformationDescription()
    fh.store(b"test.transformationXML", td)
    fh.load(b"test.transformationXML", td, True)
    assert td.getDataPoints() == []

@report
def testIBSpectraFile():
    """
    @tests: IBSpectraFile
     IBSpectraFile.__init__
     IBSpectraFile.store
    """
    fh = pyopenms.IBSpectraFile()
    cmap = pyopenms.ConsensusMap()
    correctError = False
    try:
        fh.store( pyopenms.String(b"test.ibspectra.file"), cmap)
        assert False
    except RuntimeError:
        correctError = True

    assert correctError 

@report
def testSwathFile():
    """
    @tests: SwathFile
     SwathFile.__init__
     SwathFile.store
    """
    fh = pyopenms.SwathFile()

@report
def testType():
    """
    @tests: Type
     Type.CONSENSUSXML
     Type.DTA
     Type.DTA2D
     Type.EDTA
     Type.FASTA
     Type.FEATUREXML
     Type.GELML
     Type.HARDKLOER
     Type.IDXML
     Type.INI
     Type.KROENIK
     Type.MASCOTXML
     Type.MGF
     Type.MS2
     Type.MSP
     Type.MZDATA
     Type.MZIDENTML
     Type.MZML
     Type.MZXML
     Type.OMSSAXML
     Type.PEPLIST
     Type.PEPXML
     Type.PNG
     Type.PROTXML
     Type.SIZE_OF_TYPE
     Type.TOPPAS
     Type.TRAML
     Type.TRANSFORMATIONXML
     Type.TSV
     Type.UNKNOWN
     Type.XMASS
    """
    for ti in  [
      pyopenms.FileType.CONSENSUSXML
     ,pyopenms.FileType.DTA
     ,pyopenms.FileType.DTA2D
     ,pyopenms.FileType.EDTA
     ,pyopenms.FileType.FASTA
     ,pyopenms.FileType.FEATUREXML
     ,pyopenms.FileType.GELML
     ,pyopenms.FileType.HARDKLOER
     ,pyopenms.FileType.IDXML
     ,pyopenms.FileType.INI
     ,pyopenms.FileType.KROENIK
     ,pyopenms.FileType.MASCOTXML
     ,pyopenms.FileType.MGF
     ,pyopenms.FileType.MS2
     ,pyopenms.FileType.MSP
     ,pyopenms.FileType.MZDATA
     ,pyopenms.FileType.MZIDENTML
     ,pyopenms.FileType.MZML
     ,pyopenms.FileType.MZXML
     ,pyopenms.FileType.OMSSAXML
     ,pyopenms.FileType.PEPLIST
     ,pyopenms.FileType.PEPXML
     ,pyopenms.FileType.PNG
     ,pyopenms.FileType.PROTXML
     ,pyopenms.FileType.SIZE_OF_TYPE
     ,pyopenms.FileType.TOPPAS
     ,pyopenms.FileType.TRAML
     ,pyopenms.FileType.TRANSFORMATIONXML
     ,pyopenms.FileType.TSV
     ,pyopenms.FileType.UNKNOWN
     ,pyopenms.FileType.XMASS]:
        assert isinstance(ti, int)

@report
def testVersion():
    """
    @tests: VersionDetails
     VersionDetails.__init__
     VersionDetails.create
     VersionDetails.version_major
     VersionDetails.version_minor
     VersionDetails.version_patch
     VersionDetails.__eq__
     VersionDetails.__ge__
     VersionDetails.__gt__
     VersionDetails.__le__
     VersionDetails.__lt__
     VersionDetails.__ne__
     VersionInfo.getRevision
     VersionInfo.getTime
     VersionInfo.getVersion
     version.version
    """
    assert isinstance( pyopenms.VersionInfo.getVersion(), bytes)
    assert isinstance( pyopenms.VersionInfo.getRevision(), bytes)
    assert isinstance( pyopenms.VersionInfo.getTime(), bytes)

    vd = pyopenms.VersionDetails.create(b"19.2.1")
    assert vd.version_major == 19
    assert vd.version_minor == 2
    assert vd.version_patch == 1

    vd = pyopenms.VersionDetails.create(b"19.2.1-alpha")
    assert vd.version_major == 19
    assert vd.version_minor == 2
    assert vd.version_patch == 1
    assert vd.pre_release_identifier == b"alpha"

    assert vd == vd
    assert not vd < vd
    assert not vd > vd

    assert isinstance(pyopenms.version.version, str)

@report
def testInspectInfile():
    """
    @tests: InspectInfile
     InspectInfile.__init__
    """
    inst = pyopenms.InspectInfile()

    assert inst.getModifications is not None
    mods = inst.getModifications()
    assert len(mods) == 0


@report
def testIsotopeMarker():
    """
    @tests: IsotopeMarker
     IsotopeMarker.__init__
    """
    inst = pyopenms.IsotopeMarker()
    ptr = inst.create()

    assert ptr.apply is not None

    res = {}
    spec = pyopenms.MSSpectrum()
    ptr.apply(res, spec)

@report
def testAttachment():
    """
    @tests: Attachment
     Attachment.__init__
    """
    inst = pyopenms.Attachment()

    assert inst.name is not None
    assert inst.value is not None
    assert inst.cvRef is not None
    assert inst.cvAcc is not None
    assert inst.unitRef is not None
    assert inst.unitAcc is not None
    assert inst.binary is not None
    assert inst.qualityRef is not None
    assert inst.colTypes is not None
    assert inst.tableRows  is not None

    assert inst.toXMLString is not None
    assert inst.toCSVString is not None

    inst.name = b"test"
    inst.value = b"test"
    inst.cvRef = b"test"
    inst.cvAcc = b"test"
    inst.unitRef = b"test"
    inst.unitAcc = b"test"
    inst.binary = b"test"
    inst.qualityRef = b"test"
    inst.colTypes = [ b"test", b"test2"]
    inst.tableRows = [ [b"test", b"test2"], [b"otherTest"] ]

    assert inst.tableRows[1][0] == b"otherTest"

@report
def testOptimizePeakDeconvolution():
    """
    @tests: OptimizePeakDeconvolution
     OptimizePeakDeconvolution.__init__
    """
    inst = pyopenms.OptimizePeakDeconvolution()
    assert inst.getParameters

    assert inst.getPenalties is not None
    assert inst.setPenalties is not None
    assert inst.getCharge is not None
    assert inst.setCharge is not None
    assert inst.optimize is not None


    inst = pyopenms.PenaltyFactorsIntensity()
    assert inst.height is not None

    inst = pyopenms.OptimizePeakDeconvolution_Data()
    assert inst.peaks is not None
    assert inst.peaks is not None
    assert inst.signal is not None
    assert inst.penalties is not None
    assert inst.charge is not None


@report
def testKernelMassTrace():
    trace = pyopenms.Kernel_MassTrace()

    assert trace.getSize is not None
    assert trace.getLabel is not None
    assert trace.setLabel is not None

    assert trace.getCentroidMZ is not None
    assert trace.getCentroidRT is not None
    assert trace.getCentroidSD is not None
    assert trace.getFWHM is not None
    assert trace.getTraceLength is not None
    assert trace.getFWHMborders is not None
    assert trace.getSmoothedIntensities is not None
    assert trace.getAverageMS1CycleTime is not None

    assert trace.computeSmoothedPeakArea is not None
    assert trace.computePeakArea is not None
    assert trace.findMaxByIntPeak is not None
    assert trace.estimateFWHM is not None
    assert trace.computeFwhmArea is not None
    assert trace.computeFwhmAreaSmooth is not None
    # assert trace.computeFwhmAreaRobust is not None
    # assert trace.computeFwhmAreaSmoothRobust is not None
    assert trace.getIntensity is not None
    assert trace.getMaxIntensity is not None

    assert trace.getConvexhull is not None

    assert trace.setCentroidSD is not None
    assert trace.setSmoothedIntensities is not None
    assert trace.updateSmoothedMaxRT is not None
    assert trace.updateWeightedMeanRT is not None
    assert trace.updateSmoothedWeightedMeanRT is not None
    assert trace.updateMedianRT is not None
    assert trace.updateMedianMZ is not None
    assert trace.updateMeanMZ is not None
    assert trace.updateWeightedMeanMZ is not None
    assert trace.updateWeightedMZsd is not None

    s = trace.getSize()

@report
def testElutionPeakDetection():
    detection = pyopenms.ElutionPeakDetection()

    assert detection.detectPeaks is not None
    assert detection.filterByPeakWidth is not None
    assert detection.computeMassTraceNoise is not None
    assert detection.computeMassTraceSNR is not None
    assert detection.computeApexSNR is not None
    assert detection.findLocalExtrema  is not None
    assert detection.smoothData  is not None

    trace = pyopenms.Kernel_MassTrace()
    detection.smoothData(trace, 4)

@report
def testIndexedMzMLDecoder():
    decoder = pyopenms.IndexedMzMLDecoder()

    try:
        pos = decoder.findIndexListOffset(b"abcde", 100)
        raise Exception("Should raise an error")
    except RuntimeError:
        pass

def test_streampos():
    p = long(pyopenms.streampos())
    assert isinstance(p, long), "got %r" % p

def test_MapConversion():

    feature = pyopenms.Feature()
    feature.setRT(99)

    cmap = pyopenms.ConsensusMap()
    fmap = pyopenms.FeatureMap()
    fmap.push_back(feature)
    pyopenms.MapConversion().convert(0, fmap, cmap, 1)

    assert(cmap.size() == 1)
    assert(cmap[0].getRT() == 99.0)

    fmap = pyopenms.FeatureMap()
    pyopenms.MapConversion().convert(cmap, True, fmap)

    assert(fmap.size() == 1)
    assert(fmap[0].getRT() == 99.0)

    exp = pyopenms.MSExperiment()
    sp = pyopenms.MSSpectrum()
    peak = pyopenms.Peak1D()
    peak.setIntensity(10)
    peak.setMZ(20)
    sp.push_back(peak)
    exp.addSpectrum(sp)
    exp.addSpectrum(sp)

    cmap = pyopenms.ConsensusMap()
    pyopenms.MapConversion().convert(0, exp, cmap, 2)

    assert(cmap.size() == 2)
    assert(cmap[0].getIntensity() == 10.0)
    assert(cmap[0].getMZ() == 20.0)

def test_BSpline2d():

    x = [1.0, 6.0, 8.0, 10.0, 15.0]
    y = [2.0, 5.0, 6.0, 12.0, 13.0]
    spline = pyopenms.BSpline2d(x,y,0, pyopenms.BoundaryCondition.BC_ZERO_ENDPOINTS, 0)

    assert spline.ok()
    assert abs(spline.eval(6.0) - 5.0 < 0.01)
    assert abs(spline.derivative(6.0) - 5.0 < 0.01)

    y_new = [4.0, 5.0, 6.0, 12.0, 13.0]
    spline.solve(y_new)

    assert spline.ok()
    assert abs(spline.eval(6.0) - 5.0 < 0.01)


@report
def testConsensusIDAlgorithmAverage():
    algo = pyopenms.ConsensusIDAlgorithmAverage()
    assert algo.apply

@report
def testConsensusIDAlgorithmBest():
    algo = pyopenms.ConsensusIDAlgorithmBest()
    assert algo.apply

@report
def testConsensusIDAlgorithmIdentity():
    algo = pyopenms.ConsensusIDAlgorithmIdentity()
    assert algo.apply

@report
def testConsensusIDAlgorithmPEPIons():
    algo = pyopenms.ConsensusIDAlgorithmPEPIons()
    assert algo.apply

@report
def testConsensusIDAlgorithmPEPMatrix():
    algo = pyopenms.ConsensusIDAlgorithmPEPMatrix()
    assert algo.apply

@report
def testConsensusIDAlgorithmRanks():
    algo = pyopenms.ConsensusIDAlgorithmRanks()
    assert algo.apply

@report
def testConsensusIDAlgorithmSimilarity():
    algo = pyopenms.ConsensusIDAlgorithmSimilarity()
    assert algo.apply

@report
def testConsensusIDAlgorithmWorst():
    algo = pyopenms.ConsensusIDAlgorithmWorst()
    assert algo.apply

@report
def testDigestionEnzymeProtein():
    f = pyopenms.EmpiricalFormula()

    regex_description = b""
    psi_id = b""
    xtandem_id = b""
    comet_id = 0
    omssa_id = 0
    e = pyopenms.DigestionEnzymeProtein(b"testEnzyme", "K", set([]), regex_description,
                                 f, f, psi_id, xtandem_id, comet_id, omssa_id)

@report
def testMRMAssay():
    e = pyopenms.MRMAssay()
    assert e

@report
def testMRMIonSeries():
    e = pyopenms.MRMIonSeries()
    assert e

@report
def testPeptideIndexing():
    e = pyopenms.PeptideIndexing()
    assert e

@report
def testPeptideProteinResolution():
    e = pyopenms.PeptideProteinResolution(False)
    assert e

@report
def testPercolatorOutfile():
    e = pyopenms.PercolatorOutfile()
    assert e



@report
def testHiddenMarkovModel():
    hmm = pyopenms.HiddenMarkovModel()
    assert hmm

    assert hmm.getNumberOfStates() == 0

    ss = s("testState")
    hmm.addNewState(ss)

    assert hmm.getNumberOfStates() == 1

    e = pyopenms.HMMState()
    # hmm.addNewState(e) # Segfault !

    r = hmm.getState(s("testState"))
    assert r
    ## assert r == ss # requires ==

@report
def testHMMState():
    e = pyopenms.HMMState()
    assert e
    e.setName(s("somename"))
    assert e.getName() == b"somename", e.getName()
    e.setHidden(True)
    assert e.isHidden()

    pre = pyopenms.HMMState()
    pre.setName(s("pre"))
    suc = pyopenms.HMMState()
    suc.setName(s("suc"))

    e.addPredecessorState(pre)
    e.addSuccessorState(suc)

    assert e.getPredecessorStates()
    assert e.getSuccessorStates()



@report
def testProteaseDB():
    edb = pyopenms.ProteaseDB()

    f = pyopenms.EmpiricalFormula()
    synonyms = set([b"dummy", b"other"])

    assert edb.hasEnzyme(pyopenms.String("Trypsin"))

    trypsin = edb.getEnzyme(pyopenms.String("Trypsin"))

    names = []
    edb.getAllNames(names)
    assert b"Trypsin" in names


@report
def testElementDB():
    edb = pyopenms.ElementDB()
    del edb

    # create a second instance of ElementDB without anything bad happening
    edb = pyopenms.ElementDB()

    assert edb.hasElement(16)
    edb.hasElement(pyopenms.String(b"O"))

    e = edb.getElement(16)

    assert e.getName() == b"Sulfur"
    assert e.getSymbol() == b"S"
    assert e.getIsotopeDistribution()

    e2 = edb.getElement(pyopenms.String(b"O"))

    assert e2.getName() == b"Oxygen"
    assert e2.getSymbol() == b"O"
    assert e2.getIsotopeDistribution()

    # assert e == e2

    #  not yet implemented
    #
    # const Map[ String, Element * ]  getNames() nogil except +
    # const Map[ String, Element * ] getSymbols() nogil except +
    # const Map[unsigned int, Element * ] getAtomicNumbers() nogil except +


@report
def testDPosition():
    dp = pyopenms.DPosition1()
    dp = pyopenms.DPosition1(1.0)
    assert dp[0] == 1.0

    dp = pyopenms.DPosition2()
    dp = pyopenms.DPosition2(1.0, 2.0)

    assert dp[0] == 1.0
    assert dp[1] == 2.0

@report
def testResidueDB():
    rdb = pyopenms.ResidueDB()
    del rdb

    # create a second instance of ResidueDB without anything bad happening
    rdb = pyopenms.ResidueDB()

    assert rdb.getNumberOfResidues() >= 20
    assert len(rdb.getResidueSets() ) >= 1
    el = rdb.getResidues(pyopenms.String(rdb.getResidueSets().pop()))

    assert len(el) >= 1

    assert rdb.hasResidue(s(b"Glycine"))
    glycine = rdb.getResidue(s(b"Glycine"))

    nrr = rdb.getNumberOfResidues()

    r = pyopenms.Residue()
    rdb.addResidue(r)
    assert rdb.getNumberOfResidues() == nrr+1

@report
def testModificationsDB():
    mdb = pyopenms.ModificationsDB()
    del mdb

    # create a second instance of ModificationsDB without anything bad happening
    mdb = pyopenms.ModificationsDB()

    assert mdb.getNumberOfModifications() > 1
    m = mdb.getModification(1)

    assert mdb.getNumberOfModifications() > 1
    m = mdb.getModification(1)
    assert m is not None

    mods = set([])
    mdb.searchModifications(mods, s("Phosphorylation"), s("T"), pyopenms.ResidueModification.TermSpecificity.ANYWHERE)
    assert len(mods) == 1

    mods = set([])
    mdb.searchModifications(mods, s("NIC"), s("T"), pyopenms.ResidueModification.TermSpecificity.N_TERM)
    assert len(mods) == 1

    mods = set([])
    mdb.searchModifications(mods, s("NIC"), s("T"), pyopenms.ResidueModification.TermSpecificity.N_TERM)
    assert len(mods) == 1

    mods = set([])
    mdb.searchModifications(mods, s("Acetyl"), s("T"), pyopenms.ResidueModification.TermSpecificity.N_TERM)
    assert len(mods) == 1
    assert list(mods)[0].getFullId() == b"Acetyl (N-term)"

    m = mdb.getModification(s("Carboxymethyl (C)"), "", pyopenms.ResidueModification.TermSpecificity.NUMBER_OF_TERM_SPECIFICITY)
    assert m.getFullId() == b"Carboxymethyl (C)"

    m = mdb.getModification( s("Phosphorylation"), s("S"), pyopenms.ResidueModification.TermSpecificity.ANYWHERE)
    assert m.getId() == b"Phospho"

    # get out all mods (there should be many, some known ones as well!)
    mods = []
    m = mdb.getAllSearchModifications(mods)
    assert len(mods) > 100

    assert b"Phospho (S)" in mods
    assert b"Sulfo (S)" in mods
    assert not (b"Phospho" in mods)

    # search for specific modifications by mass
    m = mdb.getBestModificationByDiffMonoMass( 80.0, 1.0, b"T", pyopenms.ResidueModification.TermSpecificity.ANYWHERE)
    assert m is not None
    assert m.getId() == b"Phospho"
    assert m.getFullName() == b"Phosphorylation"
    assert m.getUniModAccession() == b"UniMod:21"

    m = mdb.getBestModificationByDiffMonoMass(80, 100, b"T", pyopenms.ResidueModification.TermSpecificity.ANYWHERE)
    assert m is not None
    assert m.getId() == b"Phospho"
    assert m.getFullName() == b"Phosphorylation"
    assert m.getUniModAccession() == b"UniMod:21"

    m = mdb.getBestModificationByDiffMonoMass(16, 1.0, b"M", pyopenms.ResidueModification.TermSpecificity.ANYWHERE)
    assert m is not None
    assert m.getId() == b"Oxidation", m.getId()
    assert m.getFullName() == b"Oxidation or Hydroxylation", m.getFullName()
    assert m.getUniModAccession() == b"UniMod:35"

    ###

    m = mdb.getBestModificationByMonoMass(80, 20, b"T", pyopenms.ResidueModification.TermSpecificity.ANYWHERE)
    assert m is not None
    assert m.getId() == b"MOD:00439"
    assert m.getFullName() == b"O-phospho-L-threonine with neutral loss of phosphate", m.getFullName() # something crazy
    assert m.getUniModAccession() == b"" # no unimod for crazyness ...

    m = mdb.getBestModificationByMonoMass(147, 20, b"M", pyopenms.ResidueModification.TermSpecificity.ANYWHERE)
    assert m is not None
    assert m.getUniModAccession() == b"", m.getUniModAccession()
    assert m.getId() == b"MOD:00719", m.getId()
    assert m.getFullName() == b"oxidation to L-methionine sulfoxide", m.getFullName()

    m = mdb.getBestModificationByMonoMass( 96, 20, b"T", pyopenms.ResidueModification.TermSpecificity.ANYWHERE)
    assert m is not None
    assert m.getId() == b"MOD:00252", m.getId()
    assert m.getFullName() == b"keratan sulfate D-glucuronosyl-D-galactosyl-D-galactosyl-D-xylosyl-L-threonine", m.getFullName() # something crazy
    assert m.getUniModAccession() == b"", m.getUniModAccession() # no unimod for crazyness ...

    # Test NULL ptr
    m = mdb.getBestModificationByMonoMass( 999999999, 0.20, b"T", pyopenms.ResidueModification.TermSpecificity.ANYWHERE)
    assert m is None

@report
def testExperimentalDesign():
    """
    @tests: ExperimentalDesign
     ExperimentalDesign.__init__
     ExperimentalDesign.getNumberOfSamples() == 8
     ExperimentalDesign.getNumberOfFractions() == 3
     ExperimentalDesign.getNumberOfLabels() == 4
     ExperimentalDesign.getNumberOfMSFiles() == 6
     ExperimentalDesign.getNumberOfFractionGroups() == 2
     ExperimentalDesign.getSample(1, 1) == 1
     ExperimentalDesign.getSample(2, 4) == 8
     ExperimentalDesign.isFractionated()
     ExperimentalDesign.sameNrOfMSFilesPerFraction()

     ExperimentalDesignFile.__init__
     ExperimentalDesignFile.load
     """
    f = pyopenms.ExperimentalDesignFile()
    fourplex_fractionated_design = pyopenms.ExperimentalDesign()
    ed_dirname = os.path.dirname(os.path.abspath(__file__))
    ed_filename = os.path.join(ed_dirname, "ExperimentalDesign_input_2.tsv").encode()
    fourplex_fractionated_design = f.load(ed_filename, False)
    assert fourplex_fractionated_design.getNumberOfSamples() == 8
    assert fourplex_fractionated_design.getNumberOfFractions() == 3
    assert fourplex_fractionated_design.getNumberOfLabels() == 4
    assert fourplex_fractionated_design.getNumberOfMSFiles() == 6
    assert fourplex_fractionated_design.getNumberOfFractionGroups() == 2
    assert fourplex_fractionated_design.getSample(1, 1) == 1
    assert fourplex_fractionated_design.getSample(2, 4) == 8
    assert fourplex_fractionated_design.isFractionated()
    assert fourplex_fractionated_design.sameNrOfMSFilesPerFraction()
 
@report
def testString():
    pystr = pyopenms.String()
    pystr = pyopenms.String("blah")
    assert (pystr.toString() == "blah")
    pystr = pyopenms.String(b"blah")
    assert (pystr.toString() == "blah")
    pystr = pyopenms.String(u"blah")
    assert (pystr.toString() == "blah")
    pystr = pyopenms.String(pystr)
    assert (pystr.toString() == "blah")
    assert (len(pystr.toString()) == 4)
    cstr = pystr.c_str()

    # Printing should work ...
    print(cstr)
    print(pystr)
    print(pystr.toString())
    assert (pystr.toString() == "blah")

    pystr = pyopenms.String("bläh")
    assert (pystr.toString() == u"bläh")
    # pystr = pyopenms.String(b"bläh") # Not Python 3 compatible
    pystr = pyopenms.String(u"bläh")
    assert (pystr.toString() == u"bläh")
    pystr = pyopenms.String(pystr)
    assert (pystr.toString() == u"bläh")
    cstr = pystr.c_str()

    ustr = u"bläh"
    pystr = pyopenms.String(ustr)
    assert (pystr.toString() == u"bläh")
    pystr = pyopenms.String(ustr.encode("utf8"))
    assert (pystr.toString() == u"bläh")
    # toString will throw as its not UTF8
    pystr = pyopenms.String(ustr.encode("iso8859_15"))
    assert (pystr.c_str().decode("iso8859_15") == u"bläh")
    # pystr = pyopenms.String(ustr.encode("utf16"))
    # assert (pystr.c_str().decode("utf16") == u"bläh")

    # Printing should work ...
    print(cstr)
    print(pystr)
    print(pystr.toString().encode("utf8"))

    assert len(pystr.toString()) == 4
    assert len(pystr.c_str()) == 5 # C does not know about Unicode, so be careful with c_str
    print(pystr) # this prints the C string, due to Py 2/3 compatibility
    print(pystr.toString().encode("utf8")) # this prints the correct String

    pystr1 = pyopenms.String("bläh")
    pystr2 = pyopenms.String("bläh")
    assert(pystr1 == pystr2)

    pystr1 = pyopenms.String(u"bläh")
    pystr2 = pyopenms.String(u"bläh")
    assert(pystr1 == pystr2)

<<<<<<< HEAD
    # Handling of automatic conversions of String return values
    #  -- return a native str when utf8 is used
    #  -- return a OpenMS::String object when encoding with utf8 is not possible

    s = pyopenms.MSSpectrum()
    s.setNativeID(ustr)
    r = s.getNativeID()
    assert( not isinstance(r, pyopenms.String) ) # native, returns str
    assert(r == u"bläh")

    s.setNativeID(ustr.encode("utf8"))
    r = s.getNativeID()
    assert( not isinstance(r, pyopenms.String) )
    assert(r == u"bläh")
    s.setNativeID(ustr.encode("utf16"))
    r = s.getNativeID()
    assert( isinstance(r, pyopenms.String) )
    # assert(r.c_str().decode("utf16") == u"bläh")
    s.setNativeID(ustr.encode("iso8859_15"))
    r = s.getNativeID()
    assert( isinstance(r, pyopenms.String) )
    assert(r.c_str().decode("iso8859_15") == u"bläh")
=======
    # Handling of different Unicode Strings:
    # - unicode is natively stored in OpenMS::String
    # - encoded bytesequences for utf8, utf16 and iso8859 can be stored as
    #   char arrays in OpenMS::String (and be accessed using c_str())
    # - encoded bytesequences for anything other than utf8 cannot use
    #   "toString()" as this function expects utf8
    ustr = u"bläh"
    pystr = pyopenms.String(ustr)
    assert (pystr.toString() == u"bläh")
    pystr = pyopenms.String(ustr.encode("utf8"))
    assert (pystr.toString() == u"bläh")

    pystr = pyopenms.String(ustr.encode("iso8859_15"))
    assert (pystr.c_str().decode("iso8859_15") == u"bläh")
    pystr = pyopenms.String(ustr.encode("utf16"))
    assert (pystr.c_str().decode("utf16") == u"bläh")

    # toString will throw as its not UTF8
    pystr = pyopenms.String(ustr.encode("iso8859_15"))
    didThrow = False
    try:
        pystr.toString()
    except UnicodeDecodeError:
        didThrow = True
    assert didThrow

    # toString will throw as its not UTF8
    pystr = pyopenms.String(ustr.encode("utf16"))
    didThrow = False
    try:
        pystr.toString()
    except UnicodeDecodeError:
        didThrow = True
    assert didThrow
>>>>>>> 2712ff89
<|MERGE_RESOLUTION|>--- conflicted
+++ resolved
@@ -5158,17 +5158,6 @@
     assert (pystr.toString() == u"bläh")
     cstr = pystr.c_str()
 
-    ustr = u"bläh"
-    pystr = pyopenms.String(ustr)
-    assert (pystr.toString() == u"bläh")
-    pystr = pyopenms.String(ustr.encode("utf8"))
-    assert (pystr.toString() == u"bläh")
-    # toString will throw as its not UTF8
-    pystr = pyopenms.String(ustr.encode("iso8859_15"))
-    assert (pystr.c_str().decode("iso8859_15") == u"bläh")
-    # pystr = pyopenms.String(ustr.encode("utf16"))
-    # assert (pystr.c_str().decode("utf16") == u"bläh")
-
     # Printing should work ...
     print(cstr)
     print(pystr)
@@ -5187,30 +5176,6 @@
     pystr2 = pyopenms.String(u"bläh")
     assert(pystr1 == pystr2)
 
-<<<<<<< HEAD
-    # Handling of automatic conversions of String return values
-    #  -- return a native str when utf8 is used
-    #  -- return a OpenMS::String object when encoding with utf8 is not possible
-
-    s = pyopenms.MSSpectrum()
-    s.setNativeID(ustr)
-    r = s.getNativeID()
-    assert( not isinstance(r, pyopenms.String) ) # native, returns str
-    assert(r == u"bläh")
-
-    s.setNativeID(ustr.encode("utf8"))
-    r = s.getNativeID()
-    assert( not isinstance(r, pyopenms.String) )
-    assert(r == u"bläh")
-    s.setNativeID(ustr.encode("utf16"))
-    r = s.getNativeID()
-    assert( isinstance(r, pyopenms.String) )
-    # assert(r.c_str().decode("utf16") == u"bläh")
-    s.setNativeID(ustr.encode("iso8859_15"))
-    r = s.getNativeID()
-    assert( isinstance(r, pyopenms.String) )
-    assert(r.c_str().decode("iso8859_15") == u"bläh")
-=======
     # Handling of different Unicode Strings:
     # - unicode is natively stored in OpenMS::String
     # - encoded bytesequences for utf8, utf16 and iso8859 can be stored as
@@ -5245,4 +5210,26 @@
     except UnicodeDecodeError:
         didThrow = True
     assert didThrow
->>>>>>> 2712ff89
+    
+    # Handling of automatic conversions of String return values
+    #  -- return a native str when utf8 is used
+    #  -- return a OpenMS::String object when encoding with utf8 is not possible
+    ustr = u"bläh"
+    s = pyopenms.MSSpectrum()
+    s.setNativeID(ustr)
+    r = s.getNativeID()
+    assert( isinstance(r, str) ) # native, returns str
+    assert(r == u"bläh")
+
+    s.setNativeID(ustr.encode("utf8"))
+    r = s.getNativeID()
+    assert( isinstance(r, str) )
+    assert(r == u"bläh")
+    s.setNativeID(ustr.encode("utf16"))
+    r = s.getNativeID()
+    assert( isinstance(r, bytes) )
+    # assert(r.c_str().decode("utf16") == u"bläh")
+    s.setNativeID(ustr.encode("iso8859_15"))
+    r = s.getNativeID()
+    assert( isinstance(r, bytes) )
+    assert(r.c_str().decode("iso8859_15") == u"bläh")
