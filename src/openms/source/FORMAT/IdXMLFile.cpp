// --------------------------------------------------------------------------
//                   OpenMS -- Open-Source Mass Spectrometry
// --------------------------------------------------------------------------
// Copyright The OpenMS Team -- Eberhard Karls University Tuebingen,
// ETH Zurich, and Freie Universitaet Berlin 2002-2018.
//
// This software is released under a three-clause BSD license:
//  * Redistributions of source code must retain the above copyright
//    notice, this list of conditions and the following disclaimer.
//  * Redistributions in binary form must reproduce the above copyright
//    notice, this list of conditions and the following disclaimer in the
//    documentation and/or other materials provided with the distribution.
//  * Neither the name of any author or any participating institution
//    may be used to endorse or promote products derived from this software
//    without specific prior written permission.
// For a full list of authors, refer to the file AUTHORS.
// --------------------------------------------------------------------------
// THIS SOFTWARE IS PROVIDED BY THE COPYRIGHT HOLDERS AND CONTRIBUTORS "AS IS"
// AND ANY EXPRESS OR IMPLIED WARRANTIES, INCLUDING, BUT NOT LIMITED TO, THE
// IMPLIED WARRANTIES OF MERCHANTABILITY AND FITNESS FOR A PARTICULAR PURPOSE
// ARE DISCLAIMED. IN NO EVENT SHALL ANY OF THE AUTHORS OR THE CONTRIBUTING
// INSTITUTIONS BE LIABLE FOR ANY DIRECT, INDIRECT, INCIDENTAL, SPECIAL,
// EXEMPLARY, OR CONSEQUENTIAL DAMAGES (INCLUDING, BUT NOT LIMITED TO,
// PROCUREMENT OF SUBSTITUTE GOODS OR SERVICES; LOSS OF USE, DATA, OR PROFITS;
// OR BUSINESS INTERRUPTION) HOWEVER CAUSED AND ON ANY THEORY OF LIABILITY,
// WHETHER IN CONTRACT, STRICT LIABILITY, OR TORT (INCLUDING NEGLIGENCE OR
// OTHERWISE) ARISING IN ANY WAY OUT OF THE USE OF THIS SOFTWARE, EVEN IF
// ADVISED OF THE POSSIBILITY OF SUCH DAMAGE.
//
// --------------------------------------------------------------------------
// $Maintainer: Timo Sachsenberg $
// $Authors: Marc Sturm $
// --------------------------------------------------------------------------

#include <OpenMS/FORMAT/IdXMLFile.h>

#include <OpenMS/CONCEPT/Constants.h>
#include <OpenMS/CONCEPT/LogStream.h>
#include <OpenMS/CONCEPT/PrecisionWrapper.h>
#include <OpenMS/CONCEPT/UniqueIdGenerator.h>
#include <OpenMS/CHEMISTRY/ProteaseDB.h>
#include <OpenMS/FORMAT/FileHandler.h>
#include <OpenMS/SYSTEM/File.h>

#include <fstream>
#include <unordered_map>

using namespace std;

namespace OpenMS
{

  IdXMLFile::IdXMLFile() :
    XMLHandler("", "1.5"),
    XMLFile("/SCHEMAS/IdXML_1_5.xsd", "1.5"),
    last_meta_(nullptr),
    document_id_(),
    prot_id_in_run_(false)
  {
  }

  void IdXMLFile::load(const String& filename, std::vector<ProteinIdentification>& protein_ids, std::vector<PeptideIdentification>& peptide_ids)
  {
    String document_id;
    load(filename, protein_ids, peptide_ids, document_id);
  }

  void IdXMLFile::load(const String& filename, std::vector<ProteinIdentification>& protein_ids,
                       std::vector<PeptideIdentification>& peptide_ids, String& document_id)
  {
    startProgress(0, 0, "Loading idXML");
    //Filename for error messages in XMLHandler
    file_ = filename;

    protein_ids.clear();
    peptide_ids.clear();

    prot_ids_ = &protein_ids;
    pep_ids_ = &peptide_ids;
    document_id_ = &document_id;

    parse_(filename, this);

    //reset members
    prot_ids_ = nullptr;
    pep_ids_ = nullptr;
    last_meta_ = nullptr;
    parameters_.clear();
    param_ = ProteinIdentification::SearchParameters();
    id_ = "";
    prot_id_ = ProteinIdentification();
    pep_id_ = PeptideIdentification();
    prot_hit_ = ProteinHit();
    pep_hit_ = PeptideHit();
    proteinid_to_accession_.clear();

    endProgress();
  }

  void IdXMLFile::store(const String& filename, const std::vector<ProteinIdentification>& protein_ids, const std::vector<PeptideIdentification>& peptide_ids, const String& document_id)
  {
    if (!FileHandler::hasValidExtension(filename, FileTypes::IDXML))
    {
      throw Exception::UnableToCreateFile(
          __FILE__,
          __LINE__,
          OPENMS_PRETTY_FUNCTION,
          filename,
          "invalid file extension, expected '" + FileTypes::typeToName(FileTypes::IDXML) + "'");
    }

    //set filename for the handler. Just in case (e.g. when fatalError function is used).
    file_ = filename;

    //open stream
    std::ofstream os(filename.c_str());
    if (!os)
    {
      throw Exception::UnableToCreateFile(__FILE__, __LINE__, OPENMS_PRETTY_FUNCTION, filename);
    }

    startProgress(0, peptide_ids.size(), "Storing idXML");

    os.precision(writtenDigits<double>(0.0));

    // write header
    os << "<?xml version=\"1.0\" encoding=\"UTF-8\"?>\n";
    os << "<?xml-stylesheet type=\"text/xsl\" href=\"https://www.openms.de/xml-stylesheet/IdXML.xsl\" ?>\n";
    os << "<IdXML version=\"" << getVersion() << "\"";
    if (document_id != "")
    {
      os << " id=\"" << document_id << "\"";
    }
    os << " xsi:noNamespaceSchemaLocation=\"https://www.openms.de/xml-schema/IdXML_1_5.xsd\" xmlns:xsi=\"http://www.w3.org/2001/XMLSchema-instance\">\n";

    // look up different search parameters
    std::vector<ProteinIdentification::SearchParameters> params;
    for (std::vector<ProteinIdentification>::const_iterator it = protein_ids.begin(); it != protein_ids.end(); ++it)
    {
      if (find(params.begin(), params.end(), it->getSearchParameters()) == params.end())
      {
        params.push_back(it->getSearchParameters());
      }
    }

    // write search parameters
    for (Size i = 0; i != params.size(); ++i)
    {
      os << "\t<SearchParameters "
         << "id=\"SP_" << i << "\" "
         << "db=\"" << writeXMLEscape(params[i].db) << "\" "
         << "db_version=\"" << writeXMLEscape(params[i].db_version) << "\" "
         << "taxonomy=\"" << writeXMLEscape(params[i].taxonomy) << "\" ";
      if (params[i].mass_type == ProteinIdentification::MONOISOTOPIC)
      {
        os << "mass_type=\"monoisotopic\" ";
      }
      else if (params[i].mass_type == ProteinIdentification::AVERAGE)
      {
        os << "mass_type=\"average\" ";
      }
      os << "charges=\"" << params[i].charges << "\" ";
      String enzyme_name = params[i].digestion_enzyme.getName();
      os << "enzyme=\"" << enzyme_name.toLower() << "\" ";
      String precursor_unit = params[i].precursor_mass_tolerance_ppm ? "true" : "false";
      String peak_unit = params[i].fragment_mass_tolerance_ppm ? "true" : "false";

      os << "missed_cleavages=\"" << params[i].missed_cleavages << "\" "
         << "precursor_peak_tolerance=\"" << params[i].precursor_mass_tolerance << "\" ";
      os << "precursor_peak_tolerance_ppm=\"" << precursor_unit << "\" ";
      os << "peak_mass_tolerance=\"" << params[i].fragment_mass_tolerance << "\" ";
      os << "peak_mass_tolerance_ppm=\"" << peak_unit << "\" ";
      os << ">\n";

      //modifications
      for (Size j = 0; j != params[i].fixed_modifications.size(); ++j)
      {
        os << "\t\t<FixedModification name=\"" << writeXMLEscape(params[i].fixed_modifications[j]) << "\" />\n";
        //Add MetaInfo, when modifications has it (Andreas)
      }
      for (Size j = 0; j != params[i].variable_modifications.size(); ++j)
      {
        os << "\t\t<VariableModification name=\"" << writeXMLEscape(params[i].variable_modifications[j]) << "\" />\n";
        //Add MetaInfo, when modifications has it (Andreas)
      }

      writeUserParam_("UserParam", os, params[i], 4);

      os << "\t</SearchParameters>\n";
    }

    //empty search parameters
    if (params.empty())
    {
      os << "<SearchParameters charges=\"+0, +0\" id=\"ID_1\" db_version=\"0\" mass_type=\"monoisotopic\" peak_mass_tolerance=\"0.0\" precursor_peak_tolerance=\"0.0\" db=\"Unknown\"/>\n";
    }

    // throws if protIDs are not unique, i.e. PeptideIDs will be randomly assigned (bad!)
    checkUniqueIdentifiers_(protein_ids);

    UInt prot_count = 0;
    std::unordered_map<string, UInt> accession_to_id;
    size_t protein_count{0};
    for (const auto& pi : protein_ids)
    {
      protein_count += pi.getHits().size();
    }
    accession_to_id.reserve(protein_count); // expect this many keys (avoid rehashing)

    // identifiers of protein identifications that are already written
    std::vector<String> done_identifiers;

    // write ProteinIdentification Runs
    for (Size i = 0; i < protein_ids.size(); ++i)
    {
      done_identifiers.push_back(protein_ids[i].getIdentifier());

      os << "\t<IdentificationRun ";
      os << "date=\"" << protein_ids[i].getDateTime().getDate() << "T" << protein_ids[i].getDateTime().getTime() << "\" ";
      os << "search_engine=\"" << writeXMLEscape(protein_ids[i].getSearchEngine()) << "\" ";
      os << "search_engine_version=\"" << writeXMLEscape(protein_ids[i].getSearchEngineVersion()) << "\" ";
      // identifier
      for (Size j = 0; j != params.size(); ++j)
      {
        if (params[j] == protein_ids[i].getSearchParameters())
        {
          os << "search_parameters_ref=\"SP_" << j << "\" ";
          break;
        }
      }
      os << ">\n";
      os << "\t\t<ProteinIdentification ";
      os << "score_type=\"" << writeXMLEscape(protein_ids[i].getScoreType()) << "\" ";
      if (protein_ids[i].isHigherScoreBetter())
      {
        os << "higher_score_better=\"true\" ";
      }
      else
      {
        os << "higher_score_better=\"false\" ";
      }
      os << "significance_threshold=\"" << protein_ids[i].getSignificanceThreshold() << "\" >\n";

      // write protein hits
      size_t hit_count { protein_ids[i].getHits().size() };
      for (Size j = 0; j < hit_count; ++j)
      {
        os << "\t\t\t<ProteinHit "
           << "id=\"PH_" << String(prot_count) << "\" "
           << "accession=\"" << writeXMLEscape(protein_ids[i].getHits()[j].getAccession()) << "\" "
           << "score=\"" << String(protein_ids[i].getHits()[j].getScore()) << "\" ";
        accession_to_id[protein_ids[i].getHits()[j].getAccession()] = prot_count;
        ++prot_count;

        double coverage = protein_ids[i].getHits()[j].getCoverage();
        if (coverage != ProteinHit::COVERAGE_UNKNOWN)
        {
          os << "coverage=\"" << String(coverage) << "\" ";
        }

        os << "sequence=\"" << writeXMLEscape(protein_ids[i].getHits()[j].getSequence()) << "\" >\n";
        writeUserParam_("UserParam", os, protein_ids[i].getHits()[j], 4);
        os << "\t\t\t</ProteinHit>\n";
      }

      // add ProteinGroup info to metavalues (hack)
      MetaInfoInterface meta = protein_ids[i];
      addProteinGroups_(meta, protein_ids[i].getProteinGroups(),
                        "protein_group", accession_to_id, STORE);
      addProteinGroups_(meta, protein_ids[i].getIndistinguishableProteins(),
                        "indistinguishable_proteins", accession_to_id, STORE);
      writeUserParam_("UserParam", os, meta, 3);

      os << "\t\t</ProteinIdentification>\n";

      //write PeptideIdentifications

      Size count_wrong_id(0);
      Size count_empty(0);

      for (Size l = 0; l < peptide_ids.size(); ++l)
      {
        setProgress(l);

        if (peptide_ids[l].getIdentifier() != protein_ids[i].getIdentifier())
        {
          ++count_wrong_id;
          continue;
        }
        else if (peptide_ids[l].getHits().empty())
        {
          ++count_empty;
          continue;
        }

        os << "\t\t<PeptideIdentification "
           << "score_type=\"" << writeXMLEscape(peptide_ids[l].getScoreType()) << "\" ";
        if (peptide_ids[l].isHigherScoreBetter())
        {
          os << "higher_score_better=\"true\" ";
        }
        else
        {
          os << "higher_score_better=\"false\" ";
        }
        os << "significance_threshold=\"" << String(peptide_ids[l].getSignificanceThreshold()) << "\" ";
        // mz
        if (peptide_ids[l].hasMZ())
        {
          os << "MZ=\"" << String(peptide_ids[l].getMZ()) << "\" ";
        }
        // rt
        if (peptide_ids[l].hasRT())
        {
          os << "RT=\"" << String(peptide_ids[l].getRT()) << "\" ";
        }
        // spectrum_reference
        const DataValue& dv = peptide_ids[l].getMetaValue("spectrum_reference");
        if (dv != DataValue::EMPTY)
        {
          os << "spectrum_reference=\"" << writeXMLEscape(dv.toString()) << "\" ";
        }
        os << ">\n";

        // write peptide hits
        std::vector<String> protein_accessions;

        // copy current hit
        PeptideIdentification pep_id = peptide_ids[l];

        // sort by score
        pep_id.sort();
        const vector<PeptideHit>& pep_hits = pep_id.getHits();

        for (const PeptideHit& p_hit : pep_hits)
        {
          os << "\t\t\t<PeptideHit"
             << " score=\"" << String(p_hit.getScore()) << "\""
             << " sequence=\"" << writeXMLEscape(p_hit.getSequence().toString()) << "\""
             << " charge=\"" << String(p_hit.getCharge()) << "\"";

          const std::vector<PeptideEvidence>& pes = p_hit.getPeptideEvidences();

          createFlankingAAXMLString_(pes, os);
          createPositionXMLString_(pes, os);

          // Extract all protein accessions.
          // Note: protein accessions correspond to neighboring AAs and start/end
          // positions, so we have to keep the same order and allow duplicates
          // (for peptides matching multiple times in the same protein)

          protein_accessions.clear();
          for (vector<PeptideEvidence>::const_iterator pe = pes.begin(); pe != pes.end(); ++pe)
          {
            const String& protein_accession = pe->getProteinAccession();

            // empty accessions are not written out (legacy code)
            if (!protein_accession.empty())
            {
              protein_accessions.push_back("PH_" + String(accession_to_id[protein_accession]));
            }
          }

          if (!protein_accessions.empty())
          {
            os << " protein_refs=\"" << ListUtils::concatenate(protein_accessions, " ") << "\"";
          }

          os << " >\n";
          writeFragmentAnnotations_("UserParam", os, p_hit.getPeakAnnotations(), 4);
          writeUserParam_("UserParam", os, p_hit, 4);

          // write out the (optional) peptide prophet / interprophet results as UserParams
          {
            int k = 0;
            for (std::vector<PeptideHit::PepXMLAnalysisResult>::const_iterator ar_it = p_hit.getAnalysisResults().begin();
                ar_it != p_hit.getAnalysisResults().end(); ++ar_it, ++k)
            {
              os << "\t\t\t\t<UserParam type=\"string\" name=\"_ar_" << String(k) << "_score_type\" value=\"" << ar_it->score_type << "\"/>" << "\n";
              os << "\t\t\t\t<UserParam type=\"float\" name=\"_ar_" << String(k) << "_score\" value=\"" << String(ar_it->main_score) << "\"/>" << "\n";
              if (!ar_it->sub_scores.empty())
              {
                for (std::map<String, double>::const_iterator subscore_it = ar_it->sub_scores.begin();
                    subscore_it != ar_it->sub_scores.end(); ++subscore_it)
                {
                  os << "\t\t\t\t<UserParam type=\"float\" name=\"_ar_" << String(k) << "_subscore_" << subscore_it->first <<"\" value=\"" << String(subscore_it->second) << "\"/>" << "\n";
                }
              }
            }

          }
          os << "\t\t\t</PeptideHit>\n";
        }

        // do not write "spectrum_reference" since it is written as attribute already
        pep_id.removeMetaValue("spectrum_reference");
        writeUserParam_("UserParam", os, pep_id, 3);
        os << "\t\t</PeptideIdentification>\n";
      }

      os << "\t</IdentificationRun>\n";

      // on more than one protein Ids (=runs) there must be wrong mappings and the message would be useless. However, a single run should not have wrong mappings!
      if (count_wrong_id && protein_ids.size() == 1) OPENMS_LOG_WARN << "Omitted writing of " << count_wrong_id << " peptide identifications due to wrong protein mapping." << std::endl;
      if (count_empty) OPENMS_LOG_WARN << "Omitted writing of " << count_empty << " peptide identifications due to empty hits." << std::endl;
    }

    // empty protein ids  parameters
    if (protein_ids.empty())
    {
      os << "<IdentificationRun date=\"1900-01-01T01:01:01.0Z\" search_engine=\"Unknown\" search_parameters_ref=\"ID_1\" search_engine_version=\"0\"/>\n";
    }

    for (Size i = 0; i < peptide_ids.size(); ++i)
    {
      if (find(done_identifiers.begin(), done_identifiers.end(), peptide_ids[i].getIdentifier()) == done_identifiers.end())
      {
        warning(STORE, String("Omitting peptide identification because of missing ProteinIdentification with identifier '") + peptide_ids[i].getIdentifier() + "' while writing '" + filename + "'!");
      }
    }
    // write footer
    os << "</IdXML>\n";

    // close stream
    os.close();

    endProgress();

    //reset members
    prot_ids_ = nullptr;
    pep_ids_ = nullptr;
    last_meta_ = nullptr;
    parameters_.clear();
    param_ = ProteinIdentification::SearchParameters();
    id_ = "";
    prot_id_ = ProteinIdentification();
    pep_id_ = PeptideIdentification();
    prot_hit_ = ProteinHit();
    pep_hit_ = PeptideHit();
    proteinid_to_accession_.clear();
  }

  void IdXMLFile::startElement(const XMLCh* const /*uri*/, const XMLCh* const /*local_name*/, const XMLCh* const qname, const xercesc::Attributes& attributes)
  {
    String tag = sm_.convert(qname);

    //START
    if (tag == "IdXML")
    {
      //check file version against schema version
      String file_version = "";
      prot_id_in_run_ = false;

      optionalAttributeAsString_(file_version, attributes, "version");
      if (file_version == "")
        file_version = "1.0";  //default version is 1.0
      if (file_version.toDouble() > version_.toDouble())
      {
        warning(LOAD, "The XML file (" + file_version + ") is newer than the parser (" + version_ + "). This might lead to undefined program behavior.");
      }

      //document id
      String document_id = "";
      optionalAttributeAsString_(document_id, attributes, "id");
      (*document_id_) = document_id;
    }
    //SEARCH PARAMETERS
    else if (tag == "SearchParameters")
    {
      //store id
      id_ =  attributeAsString_(attributes, "id");

      //reset parameters
      param_ = ProteinIdentification::SearchParameters();

      //load parameters
      param_.db = attributeAsString_(attributes, "db");
      param_.db_version = attributeAsString_(attributes, "db_version");

      optionalAttributeAsString_(param_.taxonomy, attributes, "taxonomy");
      param_.charges = attributeAsString_(attributes, "charges");
      optionalAttributeAsUInt_(param_.missed_cleavages, attributes, "missed_cleavages");
      param_.fragment_mass_tolerance = attributeAsDouble_(attributes, "peak_mass_tolerance");

      String peak_unit;
      optionalAttributeAsString_(peak_unit, attributes, "peak_mass_tolerance_ppm");
      param_.fragment_mass_tolerance_ppm = peak_unit == "true" ? true : false;

      param_.precursor_mass_tolerance = attributeAsDouble_(attributes, "precursor_peak_tolerance");
      String precursor_unit;
      optionalAttributeAsString_(precursor_unit, attributes, "precursor_peak_tolerance_ppm");
      param_.precursor_mass_tolerance_ppm = precursor_unit == "true" ? true : false;

      //mass type
      String mass_type = attributeAsString_(attributes, "mass_type");
      if (mass_type == "monoisotopic")
      {
        param_.mass_type = ProteinIdentification::MONOISOTOPIC;
      }
      else if (mass_type == "average")
      {
        param_.mass_type = ProteinIdentification::AVERAGE;
      }
      //enzyme
      String enzyme;
      optionalAttributeAsString_(enzyme, attributes, "enzyme");
      if (ProteaseDB::getInstance()->hasEnzyme(enzyme))
      {
        param_.digestion_enzyme = *(ProteaseDB::getInstance()->getEnzyme(enzyme));
      }
      last_meta_ = &param_;
    }
    else if (tag == "FixedModification")
    {
      param_.fixed_modifications.push_back(attributeAsString_(attributes, "name"));
      //change this line as soon as there is a MetaInfoInterface for modifications (Andreas)
      last_meta_ = nullptr;
    }
    else if (tag == "VariableModification")
    {
      param_.variable_modifications.push_back(attributeAsString_(attributes, "name"));
      //change this line as soon as there is a MetaInfoInterface for modifications (Andreas)
      last_meta_ = nullptr;
    }
    // RUN
    else if (tag == "IdentificationRun")
    {
      pep_id_ = PeptideIdentification();
      prot_id_ = ProteinIdentification();

      prot_id_.setSearchEngine(attributeAsString_(attributes, "search_engine"));
      prot_id_.setSearchEngineVersion(attributeAsString_(attributes, "search_engine_version"));

      //search parameters
      String ref = attributeAsString_(attributes, "search_parameters_ref");
      if (parameters_.find(ref) == parameters_.end())
      {
        fatalError(LOAD, String("Invalid search parameters reference '") + ref + "'");
      }
      prot_id_.setSearchParameters(parameters_[ref]);

      //date
      prot_id_.setDateTime(DateTime::fromString(String(attributeAsString_(attributes, "date")).toQString(), "yyyy-MM-ddThh:mm:ss"));

      // set identifier (with UID to make downstream merging of prot_ids possible)
      // Note: technically, it would be preferrable to prefix the UID for faster string comparison, but this results in random write-orderings during file store (breaks tests)
      prot_id_.setIdentifier(prot_id_.getSearchEngine() + '_' + attributeAsString_(attributes, "date") + '_' + String(UniqueIdGenerator::getUniqueId()));
    }
    //PROTEINS
    else if (tag == "ProteinIdentification")
    {
      prot_id_.setScoreType(attributeAsString_(attributes, "score_type"));

      //optional significance threshold
      double tmp(0.0);
      optionalAttributeAsDouble_(tmp, attributes, "significance_threshold");
      if (tmp != 0.0)
      {
        prot_id_.setSignificanceThreshold(tmp);
      }

      //score orientation
      prot_id_.setHigherScoreBetter(asBool_(attributeAsString_(attributes, "higher_score_better")));

      last_meta_ = &prot_id_;
    }
    else if (tag == "ProteinHit")
    {
      prot_hit_ = ProteinHit();
      String accession = attributeAsString_(attributes, "accession");
      prot_hit_.setAccession(accession);
      prot_hit_.setScore(attributeAsDouble_(attributes, "score"));

      // coverage
      double coverage = -std::numeric_limits<double>::max();
      optionalAttributeAsDouble_(coverage, attributes, "coverage");
      if (coverage != -std::numeric_limits<double>::max())
      {
        prot_hit_.setCoverage(coverage);
      }

      // sequence
      String tmp;
      optionalAttributeAsString_(tmp, attributes, "sequence");
      prot_hit_.setSequence(std::move(tmp));

      last_meta_ = &prot_hit_;

      // insert id and accession to map
      proteinid_to_accession_[attributeAsString_(attributes, "id")] = accession;
    }
    // PEPTIDES
    else if (tag == "PeptideIdentification")
    {
      // check whether a prot id has been given, add "empty" one to list else
      if (!prot_id_in_run_)
      {
        prot_ids_->push_back(prot_id_);
        prot_id_in_run_ = true; // set to true, cause we have created one; will be reset for next run
      }

      //set identifier
      pep_id_.setIdentifier(prot_ids_->back().getIdentifier());

      pep_id_.setScoreType(attributeAsString_(attributes, "score_type"));

      //optional significance threshold
      double tmp(0.0);
      optionalAttributeAsDouble_(tmp, attributes, "significance_threshold");
      if (tmp != 0.0)
      {
        pep_id_.setSignificanceThreshold(tmp);
      }

      //score orientation
      pep_id_.setHigherScoreBetter(asBool_(attributeAsString_(attributes, "higher_score_better")));

      //MZ
      double tmp2 = -std::numeric_limits<double>::max();
      optionalAttributeAsDouble_(tmp2, attributes, "MZ");
      if (tmp2 != -std::numeric_limits<double>::max())
      {
        pep_id_.setMZ(tmp2);
      }
      //RT
      tmp2 = -std::numeric_limits<double>::max();
      optionalAttributeAsDouble_(tmp2, attributes, "RT");
      if (tmp2 != -std::numeric_limits<double>::max())
      {
        pep_id_.setRT(tmp2);
      }
      String tmp3;
      optionalAttributeAsString_(tmp3, attributes, "spectrum_reference");
      if (!tmp3.empty())
      {
        pep_id_.setMetaValue("spectrum_reference", tmp3);
      }

      last_meta_ = &pep_id_;
    }
    else if (tag == "PeptideHit")
    {
      pep_hit_ = PeptideHit();
      peptide_evidences_.clear();

      pep_hit_.setCharge(attributeAsInt_(attributes, "charge"));
      pep_hit_.setScore(attributeAsDouble_(attributes, "score"));
      pep_hit_.setSequence(AASequence::fromString(String(attributeAsString_(attributes, "sequence"))));

      //parse optional protein ids to determine accessions
      const XMLCh* refs = attributes.getValue(sm_.convert("protein_refs").c_str());
      if (refs != nullptr)
      {
        String accession_string = sm_.convert(refs);
        accession_string.trim();
        std::vector<String> accessions;
        accession_string.split(' ', accessions);
        if (!accession_string.empty() && accessions.empty())
        {
          accessions.push_back(accession_string);
        }

        for (std::vector<String>::const_iterator it = accessions.begin(); it != accessions.end(); ++it)
        {
          const auto it2 = proteinid_to_accession_.find(*it);
          if (it2 != proteinid_to_accession_.end())
          {
            PeptideEvidence pe;
            pe.setProteinAccession(it2->second);
            peptide_evidences_.push_back(std::move(pe));
          }
          else
          {
            fatalError(LOAD, String("Invalid protein reference '") + *it + "'");
          }
        }
      }

      //aa_before
      String tmp;
      optionalAttributeAsString_(tmp, attributes, "aa_before");

      if (!tmp.empty())
      {
        std::vector<String> parts;
        tmp.split(' ', parts);
        if (peptide_evidences_.size() < parts.size())
        {
          peptide_evidences_.resize(parts.size());
        }

        for (Size i = 0; i != parts.size(); ++i)
        {
          peptide_evidences_[i].setAABefore(parts[i][0]);
        }
      }

      //aa_after
      tmp = "";
      optionalAttributeAsString_(tmp, attributes, "aa_after");
      if (!tmp.empty())
      {
        std::vector<String> parts;
        tmp.split(' ', parts);
        if (peptide_evidences_.size() < parts.size())
        {
          peptide_evidences_.resize(parts.size());
        }

        for (Size i = 0; i != parts.size(); ++i)
        {
          peptide_evidences_[i].setAAAfter(parts[i][0]);
        }
      }

      //start
      tmp = "";
      optionalAttributeAsString_(tmp, attributes, "start");

      if (!tmp.empty())
      {
        std::vector<String> parts;
        tmp.split(' ', parts);
        if (peptide_evidences_.size() < parts.size())
        {
          peptide_evidences_.resize(parts.size());
        }

        for (Size i = 0; i != parts.size(); ++i)
        {
          peptide_evidences_[i].setStart(parts[i].toInt());
        }
      }

      //end
      tmp = "";
      optionalAttributeAsString_(tmp, attributes, "end");
      if (!tmp.empty())
      {
        std::vector<String> parts;
        tmp.split(' ', parts);
        if (peptide_evidences_.size() < parts.size())
        {
          peptide_evidences_.resize(parts.size());
        }

        for (Size i = 0; i != parts.size(); ++i)
        {
          peptide_evidences_[i].setEnd(parts[i].toInt());
        }
      }

      last_meta_ = &pep_hit_;
    }
    // USERPARAM
    else if (tag == "UserParam")
    {
      if (last_meta_ == nullptr)
      {
        fatalError(LOAD, "Unexpected tag 'UserParam'!");
      }

      String name = attributeAsString_(attributes, "name");
      String type = attributeAsString_(attributes, "type");

      // Handle specially encoded pepXML analysis results
      if (name.hasPrefix("_ar_"))
      {
        // must be in PeptideHit (indicated by special _ar_ prefix)
        String sfx = name.substr(4, name.size());
        String val_name = sfx.substr(sfx.find("_") + 1, sfx.size());
        if (val_name.hasPrefix("subscore"))
        {
          String score_name = val_name.substr(val_name.find("_") + 1, val_name.size());
          current_analysis_result_.sub_scores[score_name] = attributeAsDouble_(attributes, "value");
        }
        else if (val_name == "score_type")
        {
          if (!current_analysis_result_.score_type.empty())
          {
            pep_hit_.addAnalysisResults(current_analysis_result_);
          }
          current_analysis_result_.score_type = attributeAsString_(attributes, "value");
        }
        else if (val_name == "score")
        {
          current_analysis_result_.main_score = attributeAsDouble_(attributes, "value");
        }
        return;
      }

      if (type == "int")
      {
        last_meta_->setMetaValue(name, attributeAsInt_(attributes, "value"));
      }
      else if (type == "float")
      {
        last_meta_->setMetaValue(name, attributeAsDouble_(attributes, "value"));
      }
      else if (type == "string")
      {
        String value = (String)attributeAsString_(attributes, "value");

        // TODO: check if we are parsing a peptide hit
        if (name == Constants::FRAGMENT_ANNOTATION_USERPARAM)
        {
          std::vector<PeptideHit::PeakAnnotation> annotations;
          parseFragmentAnnotation_(value, annotations);
          pep_hit_.setPeakAnnotations(annotations);
          return;
      }
        last_meta_->setMetaValue(name, value);
      }
      else if (type == "intList")
      {
        last_meta_->setMetaValue(name, attributeAsIntList_(attributes, "value"));
      }
      else if (type == "floatList")
      {
        last_meta_->setMetaValue(name, attributeAsDoubleList_(attributes, "value"));
      }
      else if (type == "stringList")
      {
        last_meta_->setMetaValue(name, attributeAsStringList_(attributes, "value"));
      }
      else
      {
        fatalError(LOAD, String("Invalid UserParam type '") + type + "' of parameter '" + name + "'");
      }
    }
  }

  void IdXMLFile::endElement(const XMLCh* const /*uri*/, const XMLCh* const /*local_name*/, const XMLCh* const qname)
  {
    String tag = sm_.convert(qname);

    // START
    if (tag == "IdXML")
    {
      prot_id_in_run_ = false;
    }
    // SEARCH PARAMETERS
    else if (tag == "SearchParameters")
    {
      last_meta_ = nullptr;
      parameters_[id_] = param_;
    }
    else if (tag == "FixedModification")
    {
      last_meta_ = &param_;
    }
    else if (tag == "VariableModification")
    {
      last_meta_ = &param_;
    }
    // PROTEIN IDENTIFICATIONS
    else if (tag == "ProteinIdentification")
    {
      // post processing of ProteinGroups (hack)
      getProteinGroups_(prot_id_.getProteinGroups(), "protein_group");
      getProteinGroups_(prot_id_.getIndistinguishableProteins(),
                        "indistinguishable_proteins");

      prot_ids_->push_back(prot_id_);
      prot_id_ = ProteinIdentification();
      last_meta_  = nullptr;
      prot_id_in_run_ = true;
    }
    else if (tag == "IdentificationRun")
    {
      if (prot_ids_->size() == 0)
      {
        // add empty <ProteinIdentification> if there was none so far (that's where the IdentificationRun parameters are stored)
        prot_ids_->push_back(prot_id_);
      }
      prot_id_ = ProteinIdentification();
      last_meta_ = nullptr;
      prot_id_in_run_ = false;
    }
    else if (tag == "ProteinHit")
    {
      prot_id_.insertHit(std::move(prot_hit_));
      last_meta_ = &prot_id_;
    }
    //PEPTIDES
    else if (tag == "PeptideIdentification")
    {
      pep_ids_->push_back(pep_id_);
      pep_id_ = PeptideIdentification();
      last_meta_  = nullptr;
    }
    else if (tag == "PeptideHit")
    {
      pep_hit_.setPeptideEvidences(std::move(peptide_evidences_));
      peptide_evidences_.clear(); // clear will reset the vector to a valid, known state

      if (!current_analysis_result_.score_type.empty())
      {
        pep_hit_.addAnalysisResults(current_analysis_result_);
      }
      current_analysis_result_ = PeptideHit::PepXMLAnalysisResult();
      pep_id_.insertHit(std::move(pep_hit_));
      last_meta_ = &pep_id_;
    }
  }

  void IdXMLFile::addProteinGroups_(
    MetaInfoInterface& meta, const std::vector<ProteinIdentification::ProteinGroup>&
<<<<<<< HEAD
    groups, const String& group_name, const std::map<String, UInt>& accession_to_id,
    XMLHandler::ActionMode mode)
=======
    groups, const String& group_name, const std::unordered_map<string, UInt>& accession_to_id)
>>>>>>> d38b45ce
  {
    for (Size g = 0; g < groups.size(); ++g)
    {
      String name = group_name + "_" + String(g);
      if (meta.metaValueExists(name))
      {
        warning(mode, String("Metavalue '") + name + "' already exists. Overwriting...");
      }
      String accessions;
      for (StringList::const_iterator acc_it = groups[g].accessions.begin();
           acc_it != groups[g].accessions.end(); ++acc_it)
      {
        if (acc_it != groups[g].accessions.begin())
          accessions += ",";
        const auto pos = accession_to_id.find(*acc_it);
        if (pos != accession_to_id.end())
        {
          accessions += "PH_" + String(pos->second);
        }
        else
        {
          fatalError(mode, String("Invalid protein reference '") + *acc_it + "'");
        }
      }
      String value = String(groups[g].probability) + "," + accessions;
      meta.setMetaValue(name, value);
    }
  }

  void IdXMLFile::getProteinGroups_(std::vector<ProteinIdentification::ProteinGroup>&
                                    groups, const String& group_name)
  {
    groups.clear();
    Size g_id = 0;
    String current_meta = group_name + "_" + String(g_id);
    StringList values;
    while (last_meta_->metaValueExists(current_meta)) // assumes groups have incremental g_IDs
    {
      // convert to proper ProteinGroup
      ProteinIdentification::ProteinGroup g;
      String(last_meta_->getMetaValue(current_meta)).split(',', values);
      if (values.size() < 2)
      {
        fatalError(LOAD, String("Invalid UserParam for ProteinGroups (not enough values)'"));
      }
      g.probability = values[0].toDouble();
      for (Size i_ind = 1; i_ind < values.size(); ++i_ind)
      {
        g.accessions.push_back(proteinid_to_accession_[values[i_ind]]);
      }
      groups.push_back(std::move(g));
      last_meta_->removeMetaValue(current_meta);
      current_meta = group_name + "_" + String(++g_id);
    }
  }

  std::ostream& IdXMLFile::createFlankingAAXMLString_(const std::vector<PeptideEvidence> & pes, std::ostream& os)
  {
    // Check if information on previous/following aa available. If not, we will not write it out
    bool has_aa_before_information(false);
    bool has_aa_after_information(false);
    String aa_string;

    for (std::vector<PeptideEvidence>::const_iterator it = pes.begin(); it != pes.end(); ++it)
    {
      if (it->getAABefore() != PeptideEvidence::UNKNOWN_AA)
      {
        has_aa_before_information = true;
      }
      if (it->getAAAfter() != PeptideEvidence::UNKNOWN_AA)
      {
        has_aa_after_information = true;
      }
    }

    if (has_aa_before_information)
    {
      os << " aa_before=\"" << pes.begin()->getAABefore();;
      for (std::vector<PeptideEvidence>::const_iterator it = pes.begin() + 1; it != pes.end(); ++it)
      {
        os << " " << it->getAABefore();
      }
      os << "\"";
    }

    if (has_aa_after_information)
    {
      os << " aa_after=\"" << pes.begin()->getAAAfter();
      for (std::vector<PeptideEvidence>::const_iterator it = pes.begin() + 1; it != pes.end(); ++it)
      {
        os << " " << it->getAAAfter();
      }
      os << "\"";
    }
    return os;
  }

  std::ostream& IdXMLFile::createPositionXMLString_(const std::vector<PeptideEvidence>& pes, std::ostream& os)
  {
    bool has_aa_start_information(false);
    bool has_aa_end_information(false);

    for (std::vector<PeptideEvidence>::const_iterator it = pes.begin(); it != pes.end(); ++it)
    {
      if (it->getStart() != PeptideEvidence::UNKNOWN_POSITION)
      {
        has_aa_start_information = true;
      }
      if (it->getEnd() != PeptideEvidence::UNKNOWN_POSITION)
      {
        has_aa_end_information = true;
      }
    }

    if (has_aa_start_information || has_aa_end_information)
    {
      if (has_aa_start_information)
      {
        os << " start=\"" << String(pes.begin()->getStart());
        for (std::vector<PeptideEvidence>::const_iterator it = pes.begin() + 1; it != pes.end(); ++it)
        {
          os << " " << String(it->getStart());
        }
        os << "\"";
      }

      if (has_aa_end_information)
      {
        os << " end=\"" << String(pes.begin()->getEnd());
        for (std::vector<PeptideEvidence>::const_iterator it = pes.begin() + 1; it != pes.end(); ++it)
        {
          os << " " << String(it->getEnd());
        }
        os << "\"";
      }
    }
    return os;
  }

  void IdXMLFile::writeFragmentAnnotations_(const String & tag_name, std::ostream & os,
                                            const std::vector<PeptideHit::PeakAnnotation>& annotations, UInt indent)
  {
    String val;
    PeptideHit::PeakAnnotation::writePeakAnnotationsString_(val, annotations);
    if (!val.empty())
    {
      os << String(indent, '\t') << "<" << writeXMLEscape(tag_name) << " type=\"string\" name=\"fragment_annotation\" value=\"" << writeXMLEscape(val) << "\"/>" << "\n";
    }
  }

  void IdXMLFile::parseFragmentAnnotation_(const String& s, std::vector<PeptideHit::PeakAnnotation> & annotations)
  {
    if (s.empty()) { return; }
    StringList as;
    s.split_quoted('|', as);

    // for each peak annotation: split string and fill fragment annotation entries
    StringList fields;
    for (const auto& pa : as)
    {
      pa.split_quoted(',', fields);
      if (fields.size() != 4)
      {
        throw Exception::InvalidParameter(__FILE__, __LINE__, OPENMS_PRETTY_FUNCTION,
                "Invalid fragment annotation. Four comma-separated fields required. String is: '" + pa + "'");
      }
      PeptideHit::PeakAnnotation fa;
      fa.mz = fields[0].toDouble();
      fa.intensity = fields[1].toDouble();
      fa.charge = fields[2].toInt();
      fa.annotation = fields[3].unquote();
      annotations.push_back(fa);
    }
  }
} // namespace OpenMS<|MERGE_RESOLUTION|>--- conflicted
+++ resolved
@@ -906,12 +906,8 @@
 
   void IdXMLFile::addProteinGroups_(
     MetaInfoInterface& meta, const std::vector<ProteinIdentification::ProteinGroup>&
-<<<<<<< HEAD
-    groups, const String& group_name, const std::map<String, UInt>& accession_to_id,
+    groups, const String& group_name, const std::unordered_map<string, UInt>& accession_to_id,
     XMLHandler::ActionMode mode)
-=======
-    groups, const String& group_name, const std::unordered_map<string, UInt>& accession_to_id)
->>>>>>> d38b45ce
   {
     for (Size g = 0; g < groups.size(); ++g)
     {
