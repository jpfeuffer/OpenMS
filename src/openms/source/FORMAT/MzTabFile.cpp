--- conflicted
+++ resolved
@@ -638,17 +638,13 @@
         mz_tab_metadata.cv[n].url = p;
       }
       else if (meta_key.hasPrefix("assay[") && meta_key_fields[1] == "ms_run_ref")
-      {               
+      {
         Int n = meta_key_fields[0].substitute("assay[", "").substitute("]","").trim().toInt();
         String s = cells[2];
         s.substitute("ms_run[","").substitute("]","");
         vector<String> ms_run;
         s.split(',', ms_run);
-<<<<<<< HEAD
-        for (auto a : ms_run)
-=======
         for (auto& a : ms_run)
->>>>>>> d38b45ce
         {
           a.trim();
           mz_tab_metadata.assay[n].ms_run_ref.push_back(a.toInt());
@@ -661,11 +657,7 @@
         s.substitute("assay[","").substitute("]","");
         vector<String> assays;
         s.split(',', assays);
-<<<<<<< HEAD
-        for (auto a : assays)
-=======
         for (auto& a : assays)
->>>>>>> d38b45ce
         {
           a.trim();
           mz_tab_metadata.study_variable[n].assay_refs.push_back(a.toInt());
@@ -679,19 +671,11 @@
 
         vector<String> assays;
         s.split(',', assays);
-<<<<<<< HEAD
-        for (auto a : assays)
+        for (auto& a : assays)
         {
           a.trim();
           mz_tab_metadata.study_variable[n].sample_refs.push_back(a.toInt());
-        }
-=======
-        for (auto& a : assays)
-        {
-          a.trim();
-          mz_tab_metadata.study_variable[n].sample_refs.push_back(a.toInt());
-      }
->>>>>>> d38b45ce
+      }
       }
       else if (meta_key.hasPrefix("study_variable[") && meta_key_fields[1] == "description")
       {
@@ -1006,7 +990,7 @@
         row.go_terms.fromCellString(cells[protein_go_terms_index]);
       }
 
-        row.coverage.fromCellString(cells[protein_coverage_index]);
+      row.coverage.fromCellString(cells[protein_coverage_index]);
 
       // quantification data
       for (map<Size, Size>::const_iterator it = protein_abundance_assay_indices.begin(); it != protein_abundance_assay_indices.end(); ++it)
@@ -1178,7 +1162,7 @@
       row.charge.fromCellString(cells[peptide_charge_index]);
       row.mass_to_charge.fromCellString(cells[peptide_mass_to_charge_index]);
 
-        // if (peptide_uri_index != 0) // always false
+      // if (peptide_uri_index != 0) // always false
       // {
       //   row.uri.fromCellString(cells[peptide_uri_index]);
       // }
@@ -1341,7 +1325,8 @@
       row.exp_mass_to_charge.fromCellString(cells[psm_exp_mass_to_charge_index]);
       row.calc_mass_to_charge.fromCellString(cells[psm_calc_mass_to_charge_index]);
 
-        // if (psm_uri_index != 0) // always false
+      // always false
+      // if (psm_uri_index != 0)
       // {
       //   row.uri.fromCellString(cells[psm_uri_index]);
       // }
@@ -1929,12 +1914,7 @@
         if (!first) { s += ","; } else { first = false; }
         s += "ms_run[" + String(a) + "]";
       }
-<<<<<<< HEAD
-      sl.push_back(s);
-    }
-=======
     sl.push_back(s);
->>>>>>> d38b45ce
   }
   }
 
@@ -1951,11 +1931,7 @@
       {
         if (!first) { s += ","; } else { first = false; }
         s += "assay[" + String(a) + "]";
-<<<<<<< HEAD
-      }
-=======
-        }
->>>>>>> d38b45ce
+        }
       sl.push_back(s);
     }
 
@@ -1967,11 +1943,7 @@
       {
         if (!first) { s += ","; } else { first = false; }
         s += "sample[" + String(a) + "]";
-<<<<<<< HEAD
-      }
-=======
-        }
->>>>>>> d38b45ce
+        }
       sl.push_back(s);
     }
 
@@ -2194,7 +2166,7 @@
   std::map<Size, MzTabDouble>::const_iterator sv_stdev_it = row.protein_abundance_stdev_study_variable.begin();
   std::map<Size, MzTabDouble>::const_iterator sv_error_it = row.protein_abundance_std_error_study_variable.begin();
 
-    for (; sv_it != row.protein_abundance_study_variable.end()
+  for (; sv_it != row.protein_abundance_study_variable.end()
        && sv_stdev_it != row.protein_abundance_stdev_study_variable.end()
        && sv_error_it != row.protein_abundance_std_error_study_variable.end();
        ++sv_it, ++sv_stdev_it, ++sv_error_it)
@@ -2917,11 +2889,7 @@
       if (has_ms_run_level_scores) { search_ms_runs = ms_runs; }
     }
     Size n_search_engine_score = peptide_section[0].search_engine_score_ms_run.size();
-<<<<<<< HEAD
-    Size n_best_search_engine_score = mz_tab.getMetaData().peptide_search_engine_score.size();
-=======
     Size n_best_search_engine_score = peptide_section[0].best_search_engine_score.size();
->>>>>>> d38b45ce
 
     out.push_back(generateMzTabPeptideHeader_(search_ms_runs, n_best_search_engine_score, n_search_engine_score, assays, study_variables, mz_tab.getPeptideOptionalColumnNames()));
       generateMzTabSection_(mz_tab.getPeptideSectionRows(), mz_tab.getPeptideOptionalColumnNames(), out);
