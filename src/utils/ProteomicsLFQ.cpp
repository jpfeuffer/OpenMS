--- conflicted
+++ resolved
@@ -53,6 +53,8 @@
 #include <OpenMS/ANALYSIS/ID/IDConflictResolverAlgorithm.h>
 #include <OpenMS/ANALYSIS/MAPMATCHING/ConsensusMapNormalizerAlgorithmMedian.h>
 #include <OpenMS/MATH/STATISTICS/PosteriorErrorProbabilityModel.h>
+#include <OpenMS/FILTERING/DATAREDUCTION/ElutionPeakDetection.h>
+
 
 #include <OpenMS/FORMAT/MzTabFile.h>
 #include <OpenMS/FORMAT/MzTab.h>
@@ -417,11 +419,7 @@
 
         if (!ic.calibrate(ms_centroided, ms_level, md, rt_chunk, use_RANSAC, 
                       10.0,
-<<<<<<< HEAD
-                      1.5,
-=======
                       5.0, 
->>>>>>> 188a1c49
                       "",                      
                       "",
                       qc_residual_path,
@@ -511,16 +509,16 @@
         vector<ProteinIdentification> ext_protein_ids;
         vector<PeptideIdentification> ext_peptide_ids;
 
+ 
+        ///////////////////////////////////////////////
+        // Run MTD before FFM
+
         // create empty feature map and annotate MS file
-<<<<<<< HEAD
         FeatureMap seeds;
         StringList sl;
         sl.push_back(mz_file);
         seeds.setPrimaryMSRunPath(sl);
-        feature_maps.push_back(seeds);
-
-        ///////////////////////////////////////////////
-        // Run MTD before FFM
+
         MassTraceDetection mt_ext_full;
         mtd_param.insert("", com_param);
         mtd_param.remove("chrom_fwhm");
@@ -528,7 +526,9 @@
         std::vector<MassTrace> m_traces_full;
         mt_ext.run(ms_centroided, m_traces_full);
 
-        std::vector<std::vector< OpenMS::MSChromatogram > > chromatograms;
+        std::vector<MassTrace> splitted_mtraces;
+        ElutionPeakDetection epdet;
+        epdet.detectPeaks(m_traces_full, splitted_mtraces);
 
         FeatureFindingMetabo ffm;
         ffm_param.setValue("mz_scoring_13C", "true");
@@ -540,7 +540,18 @@
         ffm_param.setValue("report_chromatograms", "false");
         ffm.setLogType(log_type_);
         ffm.setParameters(ffm_param);
-        ffm.run(m_traces_full, seeds, chromatograms);
+        std::vector<std::vector< OpenMS::MSChromatogram > > chromatograms;
+        ffm.run(splitted_mtraces, seeds, chromatograms);
+
+        LOG_INFO << "Using " << seeds.size() << " seeds from untargeted feature extraction." << endl;
+        /////////////////////////////////////////////////
+        // Run FeatureFinderIdentification
+
+        FeatureMap fm;
+        StringList feature_msfile_ref;
+        feature_msfile_ref.push_back(mz_file);
+        fm.setPrimaryMSRunPath(feature_msfile_ref);
+        feature_maps.push_back(fm);
 
         FeatureFinderIdentificationAlgorithm ffi;
         ffi.getMSData().swap(ms_centroided);
@@ -548,20 +559,8 @@
         ffi_param.setValue("detect:peak_width", 5 * median_fwhm);
         ffi.setParameters(ffi_param);
         ffi.run(peptide_ids, protein_ids, ext_peptide_ids, ext_protein_ids, feature_maps.back(), seeds);
-=======
-        FeatureMap fm;
-        StringList feature_msfile_ref;
-        feature_msfile_ref.push_back(mz_file);
-        fm.setPrimaryMSRunPath(feature_msfile_ref);
-        feature_maps.push_back(fm);
-
-        FeatureFinderIdentificationAlgorithm ff;
-        ff.getMSData().swap(ms_centroided);     
-        ff.getProgressLogger().setLogType(log_type_);
-        ff.setParameters(ff_param);
-        ff.run(peptide_ids, protein_ids, ext_peptide_ids, ext_protein_ids, feature_maps.back());
-        // TODO: think about external ids ;) / maybe for replicates?
->>>>>>> 188a1c49
+
+        // TODO: think about external ids ;) / maybe for technical replicates?
 
         // TODO: free parts of feature map not needed for further processing (e.g., subfeatures...)
         ++fraction_group;
