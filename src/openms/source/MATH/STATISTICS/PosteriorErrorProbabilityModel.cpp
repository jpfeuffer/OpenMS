// --------------------------------------------------------------------------
//                   OpenMS -- Open-Source Mass Spectrometry
// --------------------------------------------------------------------------
// Copyright The OpenMS Team -- Eberhard Karls University Tuebingen,
// ETH Zurich, and Freie Universitaet Berlin 2002-2017.
//
// This software is released under a three-clause BSD license:
//  * Redistributions of source code must retain the above copyright
//    notice, this list of conditions and the following disclaimer.
//  * Redistributions in binary form must reproduce the above copyright
//    notice, this list of conditions and the following disclaimer in the
//    documentation and/or other materials provided with the distribution.
//  * Neither the name of any author or any participating institution
//    may be used to endorse or promote products derived from this software
//    without specific prior written permission.
// For a full list of authors, refer to the file AUTHORS.
// --------------------------------------------------------------------------
// THIS SOFTWARE IS PROVIDED BY THE COPYRIGHT HOLDERS AND CONTRIBUTORS "AS IS"
// AND ANY EXPRESS OR IMPLIED WARRANTIES, INCLUDING, BUT NOT LIMITED TO, THE
// IMPLIED WARRANTIES OF MERCHANTABILITY AND FITNESS FOR A PARTICULAR PURPOSE
// ARE DISCLAIMED. IN NO EVENT SHALL ANY OF THE AUTHORS OR THE CONTRIBUTING
// INSTITUTIONS BE LIABLE FOR ANY DIRECT, INDIRECT, INCIDENTAL, SPECIAL,
// EXEMPLARY, OR CONSEQUENTIAL DAMAGES (INCLUDING, BUT NOT LIMITED TO,
// PROCUREMENT OF SUBSTITUTE GOODS OR SERVICES; LOSS OF USE, DATA, OR PROFITS;
// OR BUSINESS INTERRUPTION) HOWEVER CAUSED AND ON ANY THEORY OF LIABILITY,
// WHETHER IN CONTRACT, STRICT LIABILITY, OR TORT (INCLUDING NEGLIGENCE OR
// OTHERWISE) ARISING IN ANY WAY OUT OF THE USE OF THIS SOFTWARE, EVEN IF
// ADVISED OF THE POSSIBILITY OF SUCH DAMAGE.
//
// --------------------------------------------------------------------------
// $Maintainer: Timo Sachsenberg $
// $Authors: David Wojnar $
// --------------------------------------------------------------------------
//
#include <OpenMS/MATH/STATISTICS/PosteriorErrorProbabilityModel.h>

#include <OpenMS/CONCEPT/Constants.h>
#include <OpenMS/CONCEPT/LogStream.h>
#include <OpenMS/DATASTRUCTURES/String.h>
#include <OpenMS/DATASTRUCTURES/ListUtils.h>
#include <OpenMS/FORMAT/TextFile.h>
#include <OpenMS/MATH/STATISTICS/StatisticFunctions.h>
#include <OpenMS/METADATA/PeptideIdentification.h>
#include <OpenMS/METADATA/ProteinIdentification.h>
#include <OpenMS/METADATA/PeptideHit.h>

#include <QDir>

#include <boost/math/special_functions/fpclassify.hpp>

#include <algorithm>



using namespace std;

namespace OpenMS
{
  namespace Math
  {
    PosteriorErrorProbabilityModel::PosteriorErrorProbabilityModel() :
      DefaultParamHandler("PosteriorErrorProbabilityModel"),
      incorrectly_assigned_fit_param_(GaussFitter::GaussFitResult(-1, -1, -1)),
      correctly_assigned_fit_param_(GaussFitter::GaussFitResult(-1, -1, -1)),
      negative_prior_(0.5), max_incorrectly_(0), max_correctly_(0), smallest_score_(0)
    {
      defaults_.setValue("out_plot", "", "If given, the some output files will be saved in the following manner: <out_plot>_scores.txt for the scores and <out_plot> which contains the fitted values for each step of the EM-algorithm, e.g., out_plot = /usr/home/OMSSA123 leads to /usr/home/OMSSA123_scores.txt, /usr/home/OMSSA123 will be written. If no directory is specified, e.g. instead of '/usr/home/OMSSA123' just OMSSA123, the files will be written into the working directory.", ListUtils::create<String>("advanced,output file"));
      defaults_.setValue("number_of_bins", 100, "Number of bins used for visualization. Only needed if each iteration step of the EM-Algorithm will be visualized", ListUtils::create<String>("advanced"));
      defaults_.setValue("incorrectly_assigned", "Gumbel", "for 'Gumbel', the Gumbel distribution is used to plot incorrectly assigned sequences. For 'Gauss', the Gauss distribution is used.", ListUtils::create<String>("advanced"));
      defaults_.setValue("max_nr_iterations", 1000, "Bounds the number of iterations for the EM algorithm when convergence is slow.", ListUtils::create<String>("advanced"));
      defaults_.setValidStrings("incorrectly_assigned", ListUtils::create<String>("Gumbel,Gauss"));
      defaultsToParam_();
      getNegativeGnuplotFormula_ = &PosteriorErrorProbabilityModel::getGumbelGnuplotFormula;
      getPositiveGnuplotFormula_ = &PosteriorErrorProbabilityModel::getGaussGnuplotFormula;
    }

    PosteriorErrorProbabilityModel::~PosteriorErrorProbabilityModel()
    {
    }

    bool PosteriorErrorProbabilityModel::fit(std::vector<double>& search_engine_scores)
    {
      // nothing to fit?
      if (search_engine_scores.empty()) { return false; }

      //-------------------------------------------------------------
      // Initializing Parameters
      //-------------------------------------------------------------
      sort(search_engine_scores.begin(), search_engine_scores.end());

      smallest_score_ = search_engine_scores[0];

      vector<double> x_scores{search_engine_scores};
      for (double & d : x_scores) { d += fabs(smallest_score_) + 0.001; }

      negative_prior_ = 0.7;
      if (param_.getValue("incorrectly_assigned") == "Gumbel")
      {
        incorrectly_assigned_fit_param_.x0 = Math::mean(x_scores.begin(), x_scores.begin() + ceil(0.5 * x_scores.size())) + x_scores[0];
        incorrectly_assigned_fit_param_.sigma = Math::sd(x_scores.begin(), x_scores.end(), incorrectly_assigned_fit_param_.x0);
        incorrectly_assigned_fit_param_.A = 1   / sqrt(2 * Constants::PI * pow(incorrectly_assigned_fit_param_.sigma, 2));
        //TODO: Currently, the fit is calculated using the Gauss. 
        getNegativeGnuplotFormula_ = &PosteriorErrorProbabilityModel::getGumbelGnuplotFormula;
      }
      else
      {
        incorrectly_assigned_fit_param_.x0 = Math::mean(x_scores.begin(), x_scores.begin() + ceil(0.5 * x_scores.size())) + x_scores[0];
        incorrectly_assigned_fit_param_.sigma = Math::sd(x_scores.begin(), x_scores.end(), incorrectly_assigned_fit_param_.x0);
        incorrectly_assigned_fit_param_.A = 1   / sqrt(2 * Constants::PI * pow(incorrectly_assigned_fit_param_.sigma, 2));
        getNegativeGnuplotFormula_ = &PosteriorErrorProbabilityModel::getGaussGnuplotFormula;
      }
      getPositiveGnuplotFormula_ = &PosteriorErrorProbabilityModel::getGaussGnuplotFormula;

      Size x_score_start = std::min(x_scores.size() - 1, (Size) ceil(x_scores.size() * 0.7)); // if only one score is present, ceil(...) will yield 1, which is an invalid index
      correctly_assigned_fit_param_.x0 = Math::mean(x_scores.begin() + x_score_start, x_scores.end()) + x_scores[x_score_start]; //(gauss_scores.begin()->getX() + (gauss_scores.end()-1)->getX())/2;
      correctly_assigned_fit_param_.sigma = incorrectly_assigned_fit_param_.sigma;
      correctly_assigned_fit_param_.A = 1.0   / sqrt(2 * Constants::PI * pow(correctly_assigned_fit_param_.sigma, 2));

      vector<double> incorrect_density, correct_density;
      fillDensities(x_scores, incorrect_density, correct_density);

      double maxlike = computeMaxLikelihood(incorrect_density, correct_density);
 
      //-------------------------------------------------------------
      // create files for output
      //-------------------------------------------------------------
      bool output_plots  = (param_.getValue("out_plot").toString().trim().length() > 0);
      TextFile file;
      if (output_plots)
      {
        // create output directory (if not already present)
        QDir dir(param_.getValue("out_plot").toString().toQString());
        if (!dir.cdUp())
        {
          LOG_ERROR << "Could not navigate to output directory for plots from '" << String(dir.dirName()) << "'." << std::endl;
          return false;
        }
        if (!dir.exists() && !dir.mkpath("."))
        {
          LOG_ERROR << "Could not create output directory for plots '" << String(dir.dirName()) << "'." << std::endl;
          return false;
        }
        //
        file = initPlots(x_scores);
      }

      //-------------------------------------------------------------
      // Estimate Parameters - EM algorithm
      //-------------------------------------------------------------
      bool stop_em_init = false;
      Int max_itns = param_.getValue("max_nr_iterations");
      int delta = 6;
      int itns = 0;
      
      do
      {
        //-------------------------------------------------------------
        // E-STEP
        double one_minus_sum_posterior = one_minus_sum_post(incorrect_density, correct_density);
        double sum_posterior = sum_post(incorrect_density, correct_density);

        // new mean
        double sum_positive_x0 = sum_pos_x0(x_scores, incorrect_density, correct_density);
        double sum_negative_x0 = sum_neg_x0(x_scores, incorrect_density, correct_density);

        double positive_mean = sum_positive_x0 / one_minus_sum_posterior;
        double negative_mean = sum_negative_x0 / sum_posterior;

        //i new standard deviation
        double sum_positive_sigma = sum_pos_sigma(x_scores, incorrect_density, correct_density, positive_mean);
        double sum_negative_sigma = sum_neg_sigma(x_scores, incorrect_density, correct_density, negative_mean);

        // update parameters
        correctly_assigned_fit_param_.x0 = positive_mean;
        if (sum_positive_sigma  != 0)
        {
          correctly_assigned_fit_param_.sigma = sqrt(sum_positive_sigma / one_minus_sum_posterior);
          correctly_assigned_fit_param_.A = 1 / sqrt(2 * Constants::PI * pow(correctly_assigned_fit_param_.sigma, 2));
        }

        incorrectly_assigned_fit_param_.x0 = negative_mean;
        if (sum_negative_sigma  != 0)
        {
          incorrectly_assigned_fit_param_.sigma = sqrt(sum_negative_sigma / sum_posterior);
          incorrectly_assigned_fit_param_.A = 1 / sqrt(2 * Constants::PI * pow(incorrectly_assigned_fit_param_.sigma, 2));
        }

        // compute new prior probabilities negative peptides
        fillDensities(x_scores, incorrect_density, correct_density);
        sum_posterior = sum_post(incorrect_density, correct_density);
        negative_prior_ = sum_posterior / x_scores.size();

        double new_maxlike(computeMaxLikelihood(incorrect_density, correct_density));
        if (boost::math::isnan(new_maxlike - maxlike) 
          || new_maxlike < maxlike)
        {
          return false;
        }

        // check termination criterium
        if ((new_maxlike - maxlike) < pow(10.0, -delta) || itns >= max_itns)
        {
          if (itns >= max_itns)
          {
            LOG_WARN << "Number of iterations exceeded. Convergence criterion not met. Last likelihood increase: " << (new_maxlike - maxlike) << endl;
            LOG_WARN << "Algorithm returns probabilites for suboptimal fit. You might want to try raising the max. number of iterations and have a look at the distribution." << endl;
          }
          stop_em_init = true;
          sum_posterior = sum_post(incorrect_density, correct_density);
          negative_prior_ = sum_posterior / x_scores.size();

        }

        if (output_plots)
        {
          String formula1, formula2, formula3;
          formula1 = ((this)->*(getNegativeGnuplotFormula_))(incorrectly_assigned_fit_param_) + "* " + String(negative_prior_); //String(incorrectly_assigned_fit_param_.A) +" * exp(-(x - " + String(incorrectly_assigned_fit_param_.x0) + ") ** 2 / 2 / (" + String(incorrectly_assigned_fit_param_.sigma) + ") ** 2)"+ "*" + String(negative_prior_);
          formula2 = ((this)->*(getPositiveGnuplotFormula_))(correctly_assigned_fit_param_) + "* (1 - " + String(negative_prior_) + ")"; //String(correctly_assigned_fit_param_.A) +" * exp(-(x - " + String(correctly_assigned_fit_param_.x0) + ") ** 2 / 2 / (" + String(correctly_assigned_fit_param_.sigma) + ") ** 2)"+ "* (1 - " + String(negative_prior_) + ")";
          formula3 = getBothGnuplotFormula(incorrectly_assigned_fit_param_, correctly_assigned_fit_param_);
          // important: use single quotes for paths, since otherwise backslashes will not be accepted on Windows!
          file.addLine("plot '" + (String)param_.getValue("out_plot") + "_scores.txt' with boxes, " + formula1 + " , " + formula2 + " , " + formula3);
        }
        //update maximum likelihood
        maxlike = new_maxlike;
        ++itns;
      }
      while (!stop_em_init);

      //-------------------------------------------------------------
      // Finished fitting
      //-------------------------------------------------------------
      if (param_.getValue("incorrectly_assigned") == "Gumbel")
      {
        max_incorrectly_ = getGumbel_(incorrectly_assigned_fit_param_.x0, incorrectly_assigned_fit_param_);
<<<<<<< HEAD
      }
      else
      {
        max_incorrectly_ = getGauss_(incorrectly_assigned_fit_param_.x0, incorrectly_assigned_fit_param_);
      }
      max_correctly_ = getGauss_(correctly_assigned_fit_param_.x0, correctly_assigned_fit_param_);
=======
      }
      else
      {
        max_incorrectly_ = incorrectly_assigned_fit_param_.eval(incorrectly_assigned_fit_param_.x0);
      }
      max_correctly_ = correctly_assigned_fit_param_.eval(correctly_assigned_fit_param_.x0);
>>>>>>> 0ba33fa9

      if (output_plots)
      {
        String formula1 = ((this)->*(getNegativeGnuplotFormula_))(incorrectly_assigned_fit_param_) + "*" + String(negative_prior_); //String(incorrectly_assigned_fit_param_.A) +" * exp(-(x - " + String(incorrectly_assigned_fit_param_.x0) + ") ** 2 / 2 / (" + String(incorrectly_assigned_fit_param_.sigma) + ") ** 2)"+ "*" + String(negative_prior_);
        String formula2 = ((this)->*(getPositiveGnuplotFormula_))(correctly_assigned_fit_param_) + "* (1 - " + String(negative_prior_) + ")"; // String(correctly_assigned_fit_param_.A) +" * exp(-(x - " + String(correctly_assigned_fit_param_.x0) + ") ** 2 / 2 / (" + String(correctly_assigned_fit_param_.sigma) + ") ** 2)"+ "* (1 - " + String(negative_prior_) + ")";
        String formula3 = getBothGnuplotFormula(incorrectly_assigned_fit_param_, correctly_assigned_fit_param_);
        // important: use single quotes for paths, since otherwise backslashes will not be accepted on Windows!
        file.addLine("plot '" + (String)param_.getValue("out_plot") + "_scores.txt' with boxes, " + formula1 + " , " + formula2 + " , " + formula3);
        file.store((String)param_.getValue("out_plot"));
        tryGnuplot((String)param_.getValue("out_plot"));
      }
      return true;
    }

    bool PosteriorErrorProbabilityModel::fit(std::vector<double>& search_engine_scores, vector<double>& probabilities)
    {
      bool return_value = fit(search_engine_scores);

      if (!return_value) return false;

      probabilities = std::vector<double>(search_engine_scores);
      for (double & p : probabilities) { p = computeProbability(p); }

      return true;
    }

    void PosteriorErrorProbabilityModel::fillDensities(vector<double>& x_scores, vector<double>& incorrect_density, vector<double>& correct_density)
    {
      if (incorrect_density.size() != x_scores.size())
      {
        incorrect_density.resize(x_scores.size());
        correct_density.resize(x_scores.size());
      }
      vector<double>::iterator incorrect(incorrect_density.begin());
      vector<double>::iterator correct(correct_density.begin());
      for (double const & score : x_scores)
      {
        // TODO: incorrect is currently filled with gauss as fitting gumble is not supported
<<<<<<< HEAD
        *incorrect = getGauss_(score, incorrectly_assigned_fit_param_);
        *correct = getGauss_(score, correctly_assigned_fit_param_);
=======
        *incorrect = incorrectly_assigned_fit_param_.eval(score);
        *correct = correctly_assigned_fit_param_.eval(score);
>>>>>>> 0ba33fa9
        ++incorrect;
        ++correct;
      }
    }

    double PosteriorErrorProbabilityModel::computeMaxLikelihood(vector<double>& incorrect_density, vector<double>& correct_density)
    {
      double maxlike(0);
      vector<double>::iterator incorrect = incorrect_density.begin();
      for (vector<double>::iterator correct = correct_density.begin(); correct < correct_density.end(); ++correct, ++incorrect)
      {
        maxlike += log10(negative_prior_ * (*incorrect) + (1 - negative_prior_) * (*correct));
      }
      return maxlike;
    }

    double PosteriorErrorProbabilityModel::one_minus_sum_post(vector<double>& incorrect_density, vector<double>& correct_density)
    {
      double one_min(0);
      vector<double>::iterator incorrect = incorrect_density.begin();
      for (vector<double>::iterator correct = correct_density.begin(); correct < correct_density.end(); ++correct, ++incorrect)
      {
        one_min +=  1  - ((negative_prior_ * (*incorrect)) / ((negative_prior_ * (*incorrect)) + (1 - negative_prior_) * (*correct)));
      }
      return one_min;
    }

    double PosteriorErrorProbabilityModel::sum_post(vector<double>& incorrect_density, vector<double>& correct_density)
    {
      double post(0);
      vector<double>::iterator incorrect = incorrect_density.begin();
      for (vector<double>::iterator correct = correct_density.begin(); correct < correct_density.end(); ++correct, ++incorrect)
      {
        post += ((negative_prior_ * (*incorrect)) / ((negative_prior_ * (*incorrect)) + (1 - negative_prior_) * (*correct)));
      }
      return post;
    }

    double PosteriorErrorProbabilityModel::sum_pos_x0(vector<double>& x_scores, vector<double>& incorrect_density, vector<double>& correct_density)
    {
      double pos_x0(0);
      vector<double>::iterator the_x = x_scores.begin();
      vector<double>::iterator incorrect = incorrect_density.begin();
      for (vector<double>::iterator correct = correct_density.begin(); correct < correct_density.end(); ++correct, ++incorrect, ++the_x)
      {
        pos_x0 += ((1  - ((negative_prior_ * (*incorrect)) / ((negative_prior_ * (*incorrect)) + (1 - negative_prior_) * (*correct)))) * (*the_x));
      }
      return pos_x0;
    }

    double PosteriorErrorProbabilityModel::sum_neg_x0(vector<double>& x_scores, vector<double>& incorrect_density, vector<double>& correct_density)
    {
      double neg_x0(0);
      vector<double>::iterator the_x = x_scores.begin();
      vector<double>::iterator correct = correct_density.begin();
      for (vector<double>::iterator incorrect = incorrect_density.begin(); incorrect < incorrect_density.end(); ++correct, ++incorrect, ++the_x)
      {
        neg_x0 += ((((negative_prior_ * (*incorrect)) / ((negative_prior_ * (*incorrect)) + (1 - negative_prior_) * (*correct)))) * (*the_x));
      }
      return neg_x0;
    }

    double PosteriorErrorProbabilityModel::sum_pos_sigma(vector<double>& x_scores, vector<double>& incorrect_density, vector<double>& correct_density, double positive_mean)
    {
      double pos_sigma(0);
      vector<double>::iterator the_x = x_scores.begin();
      vector<double>::iterator incorrect = incorrect_density.begin();
      for (vector<double>::iterator correct = correct_density.begin(); correct < correct_density.end(); ++correct, ++incorrect, ++the_x)
      {
        pos_sigma += ((1  - ((negative_prior_ * (*incorrect)) / ((negative_prior_ * (*incorrect)) + (1 - negative_prior_) * (*correct)))) * pow((*the_x) - positive_mean, 2));
      }
      return pos_sigma;
    }

    double PosteriorErrorProbabilityModel::sum_neg_sigma(vector<double>& x_scores, vector<double>& incorrect_density, vector<double>& correct_density, double positive_mean)
    {
      double neg_sigma(0);
      vector<double>::iterator the_x = x_scores.begin();
      vector<double>::iterator incorrect = incorrect_density.begin();
      for (vector<double>::iterator correct = correct_density.begin(); correct < correct_density.end(); ++correct, ++incorrect, ++the_x)
      {
        neg_sigma += ((((negative_prior_ * (*incorrect)) / ((negative_prior_ * (*incorrect)) + (1 - negative_prior_) * (*correct)))) * pow((*the_x) - positive_mean, 2));
      }
      return neg_sigma;
    }

    double PosteriorErrorProbabilityModel::computeProbability(double score) const
    {
      score = score + fabs(smallest_score_) + 0.001;
      double x_neg, x_pos;

      // the score is smaller than the peak of incorrectly assigned sequences. To ensure that the probabilities wont rise again use the incorrectly assigned peak for computation
      if (score < incorrectly_assigned_fit_param_.x0)
      {
        x_neg = max_incorrectly_;
<<<<<<< HEAD
        x_pos = getGauss_(score, correctly_assigned_fit_param_);
=======
        x_pos = correctly_assigned_fit_param_.eval(score);
>>>>>>> 0ba33fa9
      }
      // same as above. However, this time to ensure that probabilities wont drop again.
      else if (score > correctly_assigned_fit_param_.x0)
      {
        x_neg = getGumbel_(score, incorrectly_assigned_fit_param_);
        x_pos = max_correctly_;
      }
      // if its in between use the normal formula
      else
      {
        x_neg = getGumbel_(score, incorrectly_assigned_fit_param_);
<<<<<<< HEAD
        x_pos = getGauss_(score, correctly_assigned_fit_param_);
=======
        x_pos = correctly_assigned_fit_param_.eval(score);
>>>>>>> 0ba33fa9
      }
      return (negative_prior_ * x_neg) / ((negative_prior_ * x_neg) + (1 - negative_prior_) * x_pos);
    }

    TextFile PosteriorErrorProbabilityModel::initPlots(vector<double>& x_scores)
    {
      std::vector<DPosition<2> > points;
      Int number_of_bins = param_.getValue("number_of_bins");
      points.resize(number_of_bins);
      DPosition<2> temp;
      double dividing_score = (x_scores.back() - x_scores[0]) / number_of_bins;

      temp.setX(dividing_score / 2);
      temp.setY(0);
      Int bin = 0;
      points[bin] = temp;
      double temp_divider = dividing_score;
      for (std::vector<double>::iterator it = x_scores.begin(); it < x_scores.end(); ++it)
      {
        if (temp_divider - *it >= 0 && bin < number_of_bins - 1)
        {
          points[bin].setY(points[bin].getY() + 1);
        }
        else if (bin  == number_of_bins - 1)
        {
          points[bin].setY(points[bin].getY() + 1);
        }
        else
        {
          temp.setX((temp_divider + temp_divider + dividing_score) / 2);
          temp.setY(1);
          ++bin;
          points[bin] = temp;
          temp_divider += dividing_score;
        }
      }

      TextFile data_points;
      for (vector<DPosition<2> >::iterator it = points.begin(); it < points.end(); ++it)
      {
        it->setY(it->getY() / (x_scores.size()  * dividing_score));
        data_points << (String(it->getX()) + "\t" + it->getY());
      }
      data_points.store((String)param_.getValue("out_plot") + "_scores.txt");

      TextFile file;
      file << "set terminal pdf color solid linewidth 2.0 rounded";
      //file<<"set style empty solid 0.5 border -1";
      //file<<"set style function lines";
      file << "set xlabel \"discriminant score\"";
      file << "set ylabel \"density\"";
      //TODO: file<<"set title ";
      file << "set key off";
      // important: use single quotes for paths, since otherwise backslashes will not be accepted on Windows!
      file <<  "set output '" + (String)param_.getValue("out_plot") + ".pdf'";
      String formula1 = ((this)->*(getNegativeGnuplotFormula_))(incorrectly_assigned_fit_param_) + "* " + String(negative_prior_); //String(incorrectly_assigned_fit_param_.A) +" * exp(-(x - " + String(incorrectly_assigned_fit_param_.x0) + ") ** 2 / 2 / (" + String(incorrectly_assigned_fit_param_.sigma) + ") ** 2)"+ "*" + String(negative_prior_);
      String formula2 = ((this)->*(getPositiveGnuplotFormula_))(correctly_assigned_fit_param_) + "* (1 - " + String(negative_prior_) + ")"; //String(correctly_assigned_fit_param_.A) +" * exp(-(x - " + String(correctly_assigned_fit_param_.x0) + ") ** 2 / 2 / (" + String(correctly_assigned_fit_param_.sigma) + ") ** 2)"+ "* (1 - " + String(negative_prior_) + ")";
      // important: use single quotes for paths, since otherwise backslashes will not be accepted on Windows!
      file << ("plot '" + (String)param_.getValue("out_plot") + "_scores.txt' with boxes, " + formula1 + " , " + formula2);
      return file;
    }

    const String PosteriorErrorProbabilityModel::getGumbelGnuplotFormula(const GaussFitter::GaussFitResult& params) const
    {
      // build a formula with the fitted parameters for gnuplot
      stringstream formula;
      formula << "(1/" << params.sigma << ") * " << "exp(( " << params.x0 << "- x)/" << params.sigma << ") * exp(-exp((" << params.x0 << " - x)/" << params.sigma << "))";
      return formula.str();
    }

    const String PosteriorErrorProbabilityModel::getGaussGnuplotFormula(const GaussFitter::GaussFitResult& params) const
    {
      stringstream formula;
      formula << params.A << " * exp(-(x - " << params.x0 << ") ** 2 / 2 / (" << params.sigma << ") ** 2)";
      return formula.str();
    }

    const String PosteriorErrorProbabilityModel::getBothGnuplotFormula(const GaussFitter::GaussFitResult& incorrect, const GaussFitter::GaussFitResult& correct) const
    {
      stringstream formula;
      formula << negative_prior_ << "*" <<  ((this)->*(getNegativeGnuplotFormula_))(incorrect) << " + (1-" << negative_prior_ << ")*" << ((this)->*(getPositiveGnuplotFormula_))(correct);
      return formula.str();
    }

    void PosteriorErrorProbabilityModel::plotTargetDecoyEstimation(vector<double>& target, vector<double>& decoy)
    {
      if (target.size() == 0 || decoy.size() == 0)
      {
        StringList empty;
        if (target.size() == 0) empty.push_back("target");
        if (decoy.size() == 0) empty.push_back("decoy");
        LOG_WARN << "Target-Decoy plot was called, but '" << ListUtils::concatenate(empty, "' and '") << "' has no data! Unable to create a target-decoy plot." << std::endl;
        return;
      }
      Int number_of_bins = param_.getValue("number_of_bins");
      std::vector<DPosition<3> > points(number_of_bins);
      DPosition<3> temp;

      sort(target.begin(), target.end());
      sort(decoy.begin(), decoy.end());

      double dividing_score = (max(target.back(), decoy.back()) /*scores.back()*/ - min(target[0], decoy[0]) /*scores[0]*/) / number_of_bins;

      temp[0] = (dividing_score / 2);
      temp[1] = 0;
      temp[2] = 0;
      Int bin = 0;
      points[bin] = temp;
      double temp_divider = dividing_score;
      for (std::vector<double>::iterator it = target.begin(); it < target.end(); ++it)
      {
        *it = *it + fabs(smallest_score_) + 0.001;
        if (temp_divider - *it >= 0 && bin < number_of_bins - 1)
        {
          points[bin][1] += 1;
        }
        else if (bin  == number_of_bins - 1)
        {
          points[bin][1] += 1;
        }
        else
        {
          temp[0] = ((temp_divider + temp_divider + dividing_score) / 2);
          temp[1] = 1;
          ++bin;
          points[bin] = temp;
          temp_divider += dividing_score;
        }
      }

      bin = 0;
      temp_divider = dividing_score;
      for (std::vector<double>::iterator it = decoy.begin(); it < decoy.end(); ++it)
      {
        *it = *it + fabs(smallest_score_) + 0.001;
        if (temp_divider - *it >= 0 && bin < number_of_bins - 1)
        {
          points[bin][2] += 1;
        }
        else if (bin  == number_of_bins - 1)
        {
          points[bin][2] += 1;
        }
        else
        {
          // temp[0] = ((temp_divider + temp_divider + dividing_score)/2);
          // temp[2] = 1;
          ++bin;
          points[bin][2] = 1;
          temp_divider += dividing_score;
        }
      }

      TextFile data_points;
      for (vector<DPosition<3> >::iterator it = points.begin(); it < points.end(); ++it)
      {
        (*it)[1] = ((*it)[1] / ((decoy.size() + target.size())  * dividing_score));
        (*it)[2] = ((*it)[2] / ((decoy.size() + target.size())  * dividing_score));
        String temp_ = (*it)[0];
        temp_ += "\t";
        temp_ += (*it)[1];
        temp_ += "\t";
        temp_ += (*it)[2];
        data_points << temp_;
      }
      data_points.store((String)param_.getValue("out_plot") + "_target_decoy_scores.txt");
      TextFile file;
      file << "set terminal pdf color solid linewidth 2.0 rounded";
      //file<<"set style empty solid 0.5 border -1";
      //file<<"set style function lines";
      file << "set xlabel \"discriminant score\"";
      file << "set ylabel \"density\"";
      //TODO: file<<"set title ";
      file << "set key off";
      // important: use single quotes for paths, since otherwise backslashes will not be accepted on Windows!
      file << String("set output '") +  (String)param_.getValue("out_plot") + "_target_decoy.pdf'";
      String formula1, formula2;
      formula1 = getGumbelGnuplotFormula(getIncorrectlyAssignedFitResult()) + "* " + String(getNegativePrior()); //String(incorrectly_assigned_fit_param_.A) +" * exp(-(x - " + String(incorrectly_assigned_fit_param_.x0) + ") ** 2 / 2 / (" + String(incorrectly_assigned_fit_param_.sigma) + ") ** 2)"+ "*" + String(negative_prior_);
      formula2 = getGaussGnuplotFormula(getCorrectlyAssignedFitResult()) + "* (1 - " + String(getNegativePrior()) + ")"; //String(correctly_assigned_fit_param_.A) +" * exp(-(x - " + String(correctly_assigned_fit_param_.x0) + ") ** 2 / 2 / (" + String(correctly_assigned_fit_param_.sigma) + ") ** 2)"+ "* (1 - " + String(negative_prior_) + ")";
      // important: use single quotes for paths, since otherwise backslashes will not be accepted on Windows!
      file << ("plot '" + (String)param_.getValue("out_plot") + "_target_decoy_scores.txt'   using 1:3  with boxes fill solid 0.8 noborder, \"" + (String)param_.getValue("out_plot") + "_target_decoy_scores.txt\"  using 1:2  with boxes, " + formula1 + " , " + formula2);
      file.store((String)param_.getValue("out_plot") + "_target_decoy");
      tryGnuplot((String)param_.getValue("out_plot") + "_target_decoy");
    }

    void PosteriorErrorProbabilityModel::tryGnuplot(const String& gp_file)
    {
      LOG_INFO << "Attempting to call 'gnuplot' ...";
      String cmd = String("gnuplot \"") + gp_file + "\"";
      if (system(cmd.c_str()))  // 0 is success!
      {
        LOG_WARN << "Calling 'gnuplot' on '" << gp_file << "' failed. Please create plots manually." << std::endl;
      }
      else LOG_INFO << " success!" << std::endl;

    }

    double PosteriorErrorProbabilityModel::transformScore_(const String & engine, const PeptideHit & hit)
    {
      // Set fixed e-value threshold
      const double smallest_e_value_ = numeric_limits<double>::denorm_min();

      if (engine == "OMSSA") { return (-1) * log10(max(hit.getScore(), smallest_e_value_)); }
      else if (engine == "MYRIMATCH" ) { return hit.getScore(); }
      else if (engine == "XTANDEM") { return (-1) * log10(max((double)hit.getMetaValue("E-Value"), smallest_e_value_)); }
      else if (engine == "MASCOT")
      {
        // issue #740: unable to fit data with score 0
        if (hit.getScore() == 0.0) 
        {
          return numeric_limits<double>::quiet_NaN();
        }
        // end issue #740
        if (hit.metaValueExists("EValue"))
        {
          return (-1) * log10(max((double)hit.getMetaValue("EValue"), smallest_e_value_));
        }
        if (hit.metaValueExists("expect"))
        {
          return (-1) * log10(max((double)hit.getMetaValue("expect"), smallest_e_value_));
        }
      }
      else if (engine == "SPECTRAST") { return 100 * hit.getScore(); } // f-val
      else if (engine == "SIMTANDEM")
      {
        if (hit.metaValueExists("E-Value"))
        {
          return (-1) * log10(max((double)hit.getMetaValue("E-Value"), smallest_e_value_));
        }
      }
      else if ((engine == "MSGFPLUS") || (engine == "MS-GF+"))
      {
        if (hit.metaValueExists("MS:1002053"))  // name: MS-GF:EValue
        {
          return (-1) * log10(max((double)hit.getMetaValue("MS:1002053"), smallest_e_value_));
        }
        else if (hit.metaValueExists("expect"))
        {
          return (-1) * log10(max((double)hit.getMetaValue("expect"), smallest_e_value_));
        }
      }
      else if (engine == "COMET")
      {
        if (hit.metaValueExists("MS:1002257")) // name: Comet:expectation value
        {
          return (-1) * log10(max((double)hit.getMetaValue("MS:1002257"), smallest_e_value_));
        }
        else if (hit.metaValueExists("expect"))
        {
          return (-1) * log10(max((double)hit.getMetaValue("expect"), smallest_e_value_));
        }
      }
<<<<<<< HEAD
      else
      {
        throw Exception::UnableToFit(__FILE__, __LINE__, OPENMS_PRETTY_FUNCTION, "No parameters for chosen search engine", "The chosen search engine is currently not supported");
      }

    // avoid compiler warning (every code path must return a value, even if there is a throw() somewhere)
      return std::numeric_limits<double>::max();
=======

      throw Exception::UnableToFit(__FILE__, __LINE__, OPENMS_PRETTY_FUNCTION, "No parameters for chosen search engine", "The chosen search engine is currently not supported");
>>>>>>> 0ba33fa9
    }

    map<String, vector<vector<double>>> PosteriorErrorProbabilityModel::extractAndTransformScores(
      const vector<ProteinIdentification> & protein_ids,
      const vector<PeptideIdentification> & peptide_ids,
      const bool split_charge,
      const bool top_hits_only,
      const bool target_decoy_available,
      const double fdr_for_targets_smaller)
    {
      std::set<Int> charges;
      const StringList search_engines = ListUtils::create<String>("XTandem,OMSSA,MASCOT,SpectraST,MyriMatch,SimTandem,MSGFPlus,MS-GF+,Comet");

      if (split_charge)
      {  // determine different charges in data
        for (PeptideIdentification const & pep_id : peptide_ids)
        {
          const vector<PeptideHit>& hits = pep_id.getHits();
          for (PeptideHit const & hit : hits) { charges.insert(hit.getCharge()); }
        }
        if (charges.empty())
        {
          throw Exception::Precondition(__FILE__, __LINE__, OPENMS_PRETTY_FUNCTION, "'split_charge' is set, but the list of charge states is empty");
        }
      }

      set<Int>::iterator charge_it = charges.begin(); // charges can be empty, no problem if split_charge is not set
      map<String, vector<vector<double> > > all_scores;
      char splitter = ','; // to split the engine from the charge state later on
      do
      {
        vector<double> scores, decoy, target;
        for (String supported_engine : search_engines)
        {
          supported_engine.toUpper();
          for (ProteinIdentification const & prot : protein_ids)
          {
            String search_engine = prot.getSearchEngine();
            search_engine.toUpper();

            if (supported_engine == search_engine)
            {
              for (PeptideIdentification pep : peptide_ids)
              {
                // make sure we are comparing peptide and proteins of the same search run
                if (prot.getIdentifier() == pep.getIdentifier())
                {
                  pep.sort();
                  vector<PeptideHit>& hits = pep.getHits();
                  if (top_hits_only)
                  {
                    if (!hits.empty() && (!split_charge || hits[0].getCharge() == *charge_it))
                    {
                      double score = PosteriorErrorProbabilityModel::transformScore_(supported_engine, hits[0]);
                      if (!boost::math::isnan(score)) // issue #740: ignore scores with 0 values, otherwise you will get the error "unable to fit data"
                      {
                        scores.push_back(score);

                        if (target_decoy_available)
                        {
                          if (hits[0].getScore() < fdr_for_targets_smaller)
                          {
                            target.push_back(score);
                          }
                          else
                          {
                            decoy.push_back(score);
                          }
                        }
                      }
                    }
                  }
                  else
                  {
                    for (PeptideHit const & hit : hits)
                    {
                      if (!split_charge || (hit.getCharge() == *charge_it))
                      {
                        double score = PosteriorErrorProbabilityModel::transformScore_(supported_engine, hit);
                        if (!boost::math::isnan(score)) // issue #740: ignore scores with 0 values, otherwise you will get the error "unable to fit data"
                        {
                          scores.push_back(score);
                        }
                      }
                    }
                  }
                }
              }
            }
          }

          if (scores.size() > 2)
          {
            vector<vector<double> > tmp;
            tmp.push_back(scores);
            tmp.push_back(target);
            tmp.push_back(decoy);

            if (split_charge)
            {
              String engine_with_charge_state = supported_engine + String(splitter) + String(*charge_it);
              all_scores.insert(make_pair(engine_with_charge_state, tmp));
            }
            else
            {
              all_scores.insert(make_pair(supported_engine, tmp));
            }
          }

          scores.clear();
          target.clear();
          decoy.clear();
        }

        if (split_charge) { ++charge_it; }
      } while (charge_it != charges.end());
      return all_scores;
    }


    void PosteriorErrorProbabilityModel::updateScores(
      const PosteriorErrorProbabilityModel & PEP_model,
<<<<<<< HEAD
      String engine,
      Int charge,
      vector<ProteinIdentification> & protein_ids,
      vector<PeptideIdentification> & peptide_ids,
      const bool prob_correct,
      const bool split_charge,
      bool & unable_to_fit_data,
      bool & data_might_not_be_well_fit)
    {
=======
      const String & search_engine,
      const Int charge,
      const bool prob_correct,
      const bool split_charge,
      vector<ProteinIdentification> & protein_ids,
      vector<PeptideIdentification> & peptide_ids,
      bool & unable_to_fit_data,
      bool & data_might_not_be_well_fit)
    {
      String engine(search_engine);
>>>>>>> 0ba33fa9
      unable_to_fit_data = true;
      data_might_not_be_well_fit = true;

      engine.toUpper();
      for (ProteinIdentification & prot : protein_ids)
      {
        String search_engine = prot.getSearchEngine();
        search_engine.toUpper();

        if (engine == search_engine)
        {
          for (PeptideIdentification & pep : peptide_ids)
          {
            if (prot.getIdentifier() == pep.getIdentifier())
            {
              String score_type = pep.getScoreType() + "_score";
              vector<PeptideHit> hits = pep.getHits();
              for (PeptideHit & hit : hits)
              {
                if (!split_charge || (hit.getCharge() == charge))
                {
                  double score;
                  hit.setMetaValue(score_type, hit.getScore());
                  score = PosteriorErrorProbabilityModel::transformScore_(engine, hit);

                  if (boost::math::isnan(score)) // issue #740: ignore scores with 0 values, otherwise you will get the error "unable to fit data"
                  {
                    score = 1.0;
                  }
                  else 
                  { 
                    score = PEP_model.computeProbability(score);

                    // invalid score? invalid fit!
                    if ((score > 0.0) && (score < 1.0)) unable_to_fit_data = false; 
                    if ((score > 0.2) && (score < 0.8)) data_might_not_be_well_fit = false;
                  }
                  hit.setScore(score);
                  if (prob_correct)
                  {
                    hit.setScore(1.0 - score);
                  }
                  else
                  {
                    hit.setScore(score);
                  }
                }
              }
              pep.setHits(hits);
            }
            if (prob_correct)
            {
              pep.setScoreType("Posterior Probability");
              pep.setHigherScoreBetter(true);
            }
            else
            {
              pep.setScoreType("Posterior Error Probability");
              pep.setHigherScoreBetter(false);
            }
          }
        }
      }
    }
  } // namespace Math
} // namespace OpenMS<|MERGE_RESOLUTION|>--- conflicted
+++ resolved
@@ -232,21 +232,12 @@
       if (param_.getValue("incorrectly_assigned") == "Gumbel")
       {
         max_incorrectly_ = getGumbel_(incorrectly_assigned_fit_param_.x0, incorrectly_assigned_fit_param_);
-<<<<<<< HEAD
       }
       else
       {
-        max_incorrectly_ = getGauss_(incorrectly_assigned_fit_param_.x0, incorrectly_assigned_fit_param_);
-      }
-      max_correctly_ = getGauss_(correctly_assigned_fit_param_.x0, correctly_assigned_fit_param_);
-=======
-      }
-      else
-      {
         max_incorrectly_ = incorrectly_assigned_fit_param_.eval(incorrectly_assigned_fit_param_.x0);
       }
       max_correctly_ = correctly_assigned_fit_param_.eval(correctly_assigned_fit_param_.x0);
->>>>>>> 0ba33fa9
 
       if (output_plots)
       {
@@ -285,13 +276,8 @@
       for (double const & score : x_scores)
       {
         // TODO: incorrect is currently filled with gauss as fitting gumble is not supported
-<<<<<<< HEAD
-        *incorrect = getGauss_(score, incorrectly_assigned_fit_param_);
-        *correct = getGauss_(score, correctly_assigned_fit_param_);
-=======
         *incorrect = incorrectly_assigned_fit_param_.eval(score);
         *correct = correctly_assigned_fit_param_.eval(score);
->>>>>>> 0ba33fa9
         ++incorrect;
         ++correct;
       }
@@ -387,11 +373,7 @@
       if (score < incorrectly_assigned_fit_param_.x0)
       {
         x_neg = max_incorrectly_;
-<<<<<<< HEAD
-        x_pos = getGauss_(score, correctly_assigned_fit_param_);
-=======
         x_pos = correctly_assigned_fit_param_.eval(score);
->>>>>>> 0ba33fa9
       }
       // same as above. However, this time to ensure that probabilities wont drop again.
       else if (score > correctly_assigned_fit_param_.x0)
@@ -403,11 +385,7 @@
       else
       {
         x_neg = getGumbel_(score, incorrectly_assigned_fit_param_);
-<<<<<<< HEAD
-        x_pos = getGauss_(score, correctly_assigned_fit_param_);
-=======
         x_pos = correctly_assigned_fit_param_.eval(score);
->>>>>>> 0ba33fa9
       }
       return (negative_prior_ * x_neg) / ((negative_prior_ * x_neg) + (1 - negative_prior_) * x_pos);
     }
@@ -660,18 +638,8 @@
           return (-1) * log10(max((double)hit.getMetaValue("expect"), smallest_e_value_));
         }
       }
-<<<<<<< HEAD
-      else
-      {
-        throw Exception::UnableToFit(__FILE__, __LINE__, OPENMS_PRETTY_FUNCTION, "No parameters for chosen search engine", "The chosen search engine is currently not supported");
-      }
-
-    // avoid compiler warning (every code path must return a value, even if there is a throw() somewhere)
-      return std::numeric_limits<double>::max();
-=======
 
       throw Exception::UnableToFit(__FILE__, __LINE__, OPENMS_PRETTY_FUNCTION, "No parameters for chosen search engine", "The chosen search engine is currently not supported");
->>>>>>> 0ba33fa9
     }
 
     map<String, vector<vector<double>>> PosteriorErrorProbabilityModel::extractAndTransformScores(
@@ -794,17 +762,6 @@
 
     void PosteriorErrorProbabilityModel::updateScores(
       const PosteriorErrorProbabilityModel & PEP_model,
-<<<<<<< HEAD
-      String engine,
-      Int charge,
-      vector<ProteinIdentification> & protein_ids,
-      vector<PeptideIdentification> & peptide_ids,
-      const bool prob_correct,
-      const bool split_charge,
-      bool & unable_to_fit_data,
-      bool & data_might_not_be_well_fit)
-    {
-=======
       const String & search_engine,
       const Int charge,
       const bool prob_correct,
@@ -815,7 +772,6 @@
       bool & data_might_not_be_well_fit)
     {
       String engine(search_engine);
->>>>>>> 0ba33fa9
       unable_to_fit_data = true;
       data_might_not_be_well_fit = true;
 
