--- conflicted
+++ resolved
@@ -714,11 +714,7 @@
 
         consensus_xml_file.load(in, consensus_map);
 
-<<<<<<< HEAD
         // extract common id and hit meta values
-=======
-  // extract common id and hit meta values
->>>>>>> 0d9e1f56
         StringList peptide_id_meta_keys;
         StringList peptide_hit_meta_keys;
 
@@ -727,40 +723,6 @@
         {
           const vector<PeptideIdentification>& uapids = consensus_map.getUnassignedPeptideIdentifications();
           pids.insert(pids.end(), uapids.begin(), uapids.end());
-<<<<<<< HEAD
-          for (ConsensusMap::const_iterator cmit = consensus_map.begin();
-               cmit != consensus_map.end(); ++cmit)
-          {
-            const vector<PeptideIdentification>& cpids = cmit->getPeptideIdentifications();
-            pids.insert(pids.end(), cpids.begin(), cpids.end());
-          }
-        }
-           
-        if (add_id_metavalues >= 0) 
-        {
-          peptide_id_meta_keys = MetaInfoInterfaceUtils::findCommonMetaKeys<vector<PeptideIdentification>, StringList>(pids.begin(), pids.end(), add_id_metavalues);
-          // currently there is some hardcoded logic to create extra columns for these meta values so remove them to prevent duplication 
-          peptide_id_meta_keys.erase(std::remove(peptide_id_meta_keys.begin(), peptide_id_meta_keys.end(), "predicted_RT"), peptide_id_meta_keys.end());
-          peptide_id_meta_keys.erase(std::remove(peptide_id_meta_keys.begin(), peptide_id_meta_keys.end(), "predicted_RT_first_dim"), peptide_id_meta_keys.end());
-          peptide_id_meta_keys.erase(std::remove(peptide_id_meta_keys.begin(), peptide_id_meta_keys.end(), "first_dim_rt"), peptide_id_meta_keys.end());
-          peptide_id_meta_keys.erase(std::remove(peptide_id_meta_keys.begin(), peptide_id_meta_keys.end(), "predicted_PT"), peptide_id_meta_keys.end());
-        }
-
-        if (add_hit_metavalues >= 0)
-        {
-          vector<PeptideHit> temp_hits;
-          for (Size i = 0; i != pids.size(); ++i)
-          {
-            const vector<PeptideHit>& hits = pids[i].getHits();
-            temp_hits.insert(temp_hits.end(), hits.begin(), hits.end());  
-          }
-
-          // siehe oben / analog machen
-          peptide_hit_meta_keys = MetaInfoInterfaceUtils::findCommonMetaKeys<vector<PeptideHit>, StringList>(temp_hits.begin(), temp_hits.end(), add_hit_metavalues);
-        }
-
-
-=======
           for (ConsensusMap::const_iterator cmit = consensus_map.begin(); cmit != consensus_map.end(); ++cmit)
           {
               const vector<PeptideIdentification>& cpids = cmit->getPeptideIdentifications();
@@ -789,7 +751,6 @@
           }
         }
 
->>>>>>> 0d9e1f56
         if (sorting_method == "none")
         {
           // don't sort in this case
