--- conflicted
+++ resolved
@@ -108,11 +108,7 @@
 
   MSChromatogram CachedmzML::getChromatogram(Size id)
   {
-<<<<<<< HEAD
-    OPENMS_PRECONDITION(id >= 0, "Id needs to be larger than zero");
-=======
     // OPENMS_PRECONDITION(id >= 0, "Id needs to be larger than zero");
->>>>>>> 476cf2ab
     OPENMS_PRECONDITION(id < getNrChromatograms(), "Id cannot be larger than number of chromatograms");
 
     if ( !ifs_.seekg(chrom_index_[id]) )
