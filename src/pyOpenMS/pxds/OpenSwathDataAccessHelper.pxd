--- conflicted
+++ resolved
@@ -24,13 +24,9 @@
         shared_ptr[OSSpectrum] convertToSpectrumPtr(MSSpectrum[Peak1D] spectrum) nogil except + # wrap-ignore
 
         # Convert a ChromatogramPtr to an OpenMS Chromatogram
-<<<<<<< HEAD
         void convertToOpenMSChromatogram(shared_ptr[OSChromatogram] cptr, MSChromatogram[ChromatogramPeak] & chromatogram) nogil except +
-=======
-        void convertToOpenMSChromatogram(MSChromatogram[ChromatogramPeak] & chromatogram, shared_ptr[OSChromatogram] cptr) nogil except +
         void convertToOpenMSChromatogramFilter(MSChromatogram[ChromatogramPeak] & chromatogram, shared_ptr[OSChromatogram] cptr,
                                                double rt_min, double rt_max) nogil except +
->>>>>>> 6a301191
 
         # convert from the OpenMS Targeted experiment to the light Targeted Experiment
         void convertTargetedExp(TargetedExperiment & transition_exp_, LightTargetedExperiment & transition_exp) nogil except +
