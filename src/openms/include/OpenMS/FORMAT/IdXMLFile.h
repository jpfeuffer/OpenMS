// --------------------------------------------------------------------------
//                   OpenMS -- Open-Source Mass Spectrometry
// --------------------------------------------------------------------------
// Copyright The OpenMS Team -- Eberhard Karls University Tuebingen,
// ETH Zurich, and Freie Universitaet Berlin 2002-2018.
//
// This software is released under a three-clause BSD license:
//  * Redistributions of source code must retain the above copyright
//    notice, this list of conditions and the following disclaimer.
//  * Redistributions in binary form must reproduce the above copyright
//    notice, this list of conditions and the following disclaimer in the
//    documentation and/or other materials provided with the distribution.
//  * Neither the name of any author or any participating institution
//    may be used to endorse or promote products derived from this software
//    without specific prior written permission.
// For a full list of authors, refer to the file AUTHORS.
// --------------------------------------------------------------------------
// THIS SOFTWARE IS PROVIDED BY THE COPYRIGHT HOLDERS AND CONTRIBUTORS "AS IS"
// AND ANY EXPRESS OR IMPLIED WARRANTIES, INCLUDING, BUT NOT LIMITED TO, THE
// IMPLIED WARRANTIES OF MERCHANTABILITY AND FITNESS FOR A PARTICULAR PURPOSE
// ARE DISCLAIMED. IN NO EVENT SHALL ANY OF THE AUTHORS OR THE CONTRIBUTING
// INSTITUTIONS BE LIABLE FOR ANY DIRECT, INDIRECT, INCIDENTAL, SPECIAL,
// EXEMPLARY, OR CONSEQUENTIAL DAMAGES (INCLUDING, BUT NOT LIMITED TO,
// PROCUREMENT OF SUBSTITUTE GOODS OR SERVICES; LOSS OF USE, DATA, OR PROFITS;
// OR BUSINESS INTERRUPTION) HOWEVER CAUSED AND ON ANY THEORY OF LIABILITY,
// WHETHER IN CONTRACT, STRICT LIABILITY, OR TORT (INCLUDING NEGLIGENCE OR
// OTHERWISE) ARISING IN ANY WAY OUT OF THE USE OF THIS SOFTWARE, EVEN IF
// ADVISED OF THE POSSIBILITY OF SUCH DAMAGE.
//
// --------------------------------------------------------------------------
// $Maintainer: Timo Sachsenberg $
// $Authors: Marc Sturm $
// --------------------------------------------------------------------------

#pragma once

#include <OpenMS/CONCEPT/ProgressLogger.h>
#include <OpenMS/METADATA/ProteinIdentification.h>
#include <OpenMS/METADATA/PeptideIdentification.h>
#include <OpenMS/FORMAT/HANDLERS/XMLHandler.h>
#include <OpenMS/FORMAT/XMLFile.h>

#include <vector>
#include <unordered_map>

namespace OpenMS
{
  /**
    @brief Used to load and store idXML files

    This class is used to load and store documents that implement
    the schema of idXML files.

    A documented schema for this format can be found at https://github.com/OpenMS/OpenMS/tree/develop/share/OpenMS/SCHEMAS

    One file can contain several ProteinIdentification runs. Each run consists of peptide hits stored in
    PeptideIdentification and (optional) protein hits stored in Identification. Peptide and protein
    hits are connected via a string identifier. We use the search engine and the date as identifier.

    @note This format will eventually be replaced by the HUPO-PSI (mzIdentML and mzQuantML)) AnalysisXML formats!

    @ingroup FileIO
  */
  class OPENMS_DLLAPI IdXMLFile :
    protected Internal::XMLHandler,
    public Internal::XMLFile,
    public ProgressLogger
  {
public:
    // both ConsensusXMLFile and FeatureXMLFile use some protected IdXML helper functions to parse identifications without code duplication
    friend class ConsensusXMLFile;
    friend class FeatureXMLFile;

    /// Constructor
    IdXMLFile();

    /**
        @brief Loads the identifications of an idXML file without identifier

        The information is read in and the information is stored in the
        corresponding variables

        @exception Exception::FileNotFound is thrown if the file could not be opened
        @exception Exception::ParseError is thrown if an error occurs during parsing
    */
    void load(const String& filename, std::vector<ProteinIdentification>& protein_ids, std::vector<PeptideIdentification>& peptide_ids);

    /**
        @brief Loads the identifications of an idXML file

        The information is read in and the information is stored in the
        corresponding variables

        @exception Exception::FileNotFound is thrown if the file could not be opened
        @exception Exception::ParseError is thrown if an error occurs during parsing
    */
    void load(const String& filename, std::vector<ProteinIdentification>& protein_ids, std::vector<PeptideIdentification>& peptide_ids, String& document_id);

    /**
        @brief Stores the data in an idXML file

        The data is read in and stored in the file 'filename'. PeptideHits are sorted by score.

        @exception Exception::UnableToCreateFile is thrown if the file could not be created
    */
    void store(const String& filename, const std::vector<ProteinIdentification>& protein_ids, const std::vector<PeptideIdentification>& peptide_ids, const String& document_id = "");
  

protected:
    // Docu in base class
    void endElement(const XMLCh* const /*uri*/, const XMLCh* const /*local_name*/, const XMLCh* const qname) override;

    // Docu in base class
    void startElement(const XMLCh* const /*uri*/, const XMLCh* const /*local_name*/, const XMLCh* const qname, const xercesc::Attributes& attributes) override;

    /// Add data from ProteinGroups to a MetaInfoInterface
<<<<<<< HEAD
    void addProteinGroups_(MetaInfoInterface& meta, const std::vector<ProteinIdentification::ProteinGroup>& groups, const String& group_name, const std::map<String, UInt>& accession_to_id, XMLHandler::ActionMode mode);
=======
    void addProteinGroups_(MetaInfoInterface& meta, const std::vector<ProteinIdentification::ProteinGroup>& groups,
                           const String& group_name, const std::unordered_map<std::string, UInt>& accession_to_id);
>>>>>>> d38b45ce

    /// Read and store ProteinGroup data
    void getProteinGroups_(std::vector<ProteinIdentification::ProteinGroup>& groups, const String& group_name);

    /**
      * Helper function to create the XML string for the amino acids before and after the peptide position in a protein.
      * Can be reused by e.g. ConsensusXML, FeatureXML to write PeptideHit elements  
      */
    static std::ostream& createFlankingAAXMLString_(const std::vector<PeptideEvidence> & pes, std::ostream& os);

    /**
      * Helper function to create the XML string for the position of the peptide in a protein.
      * Can be reused by e.g. ConsensusXML, FeatureXML to write PeptideHit elements  
      */
    static std::ostream& createPositionXMLString_(const std::vector<PeptideEvidence> & pes, std::ostream& os);


    /**
      * Helper function to write out fragment annotations as user param fragment_annotation
      */  
    static void writeFragmentAnnotations_(const String & tag_name, std::ostream & os, 
                                          const std::vector<PeptideHit::PeakAnnotation>& annotations, UInt indent); 

    /**
      * Helper function to parse fragment annotations from string
      */  
    static void parseFragmentAnnotation_(const String& s, std::vector<PeptideHit::PeakAnnotation> & annotations);
    

    /// @name members for loading data
    //@{
    /// Pointer to fill in protein identifications
    std::vector<ProteinIdentification>* prot_ids_;
    /// Pointer to fill in peptide identifications
    std::vector<PeptideIdentification>* pep_ids_;
    /// Pointer to last read object with MetaInfoInterface
    MetaInfoInterface* last_meta_;
    /// Search parameters map (key is the "id")
    std::map<String, ProteinIdentification::SearchParameters> parameters_;
    /// Temporary search parameters variable
    ProteinIdentification::SearchParameters param_;
    /// Temporary id
    String id_;
    /// Temporary protein ProteinIdentification
    ProteinIdentification prot_id_;
    /// Temporary peptide ProteinIdentification
    PeptideIdentification pep_id_;
    /// Temporary protein hit
    ProteinHit prot_hit_;
    /// Temporary peptide hit
    PeptideHit pep_hit_;
    /// Temporary analysis result instance
    PeptideHit::PepXMLAnalysisResult current_analysis_result_;
    /// Temporary peptide evidences
    std::vector<PeptideEvidence> peptide_evidences_;
    /// Map from protein id to accession
    std::unordered_map<std::string, String> proteinid_to_accession_;
    /// Document identifier
    String* document_id_;
    /// true if a prot id is contained in the current run
    bool prot_id_in_run_;
    //@}
  };

} // namespace OpenMS
<|MERGE_RESOLUTION|>--- conflicted
+++ resolved
@@ -41,7 +41,6 @@
 #include <OpenMS/FORMAT/XMLFile.h>
 
 #include <vector>
-#include <unordered_map>
 
 namespace OpenMS
 {
@@ -114,12 +113,8 @@
     void startElement(const XMLCh* const /*uri*/, const XMLCh* const /*local_name*/, const XMLCh* const qname, const xercesc::Attributes& attributes) override;
 
     /// Add data from ProteinGroups to a MetaInfoInterface
-<<<<<<< HEAD
-    void addProteinGroups_(MetaInfoInterface& meta, const std::vector<ProteinIdentification::ProteinGroup>& groups, const String& group_name, const std::map<String, UInt>& accession_to_id, XMLHandler::ActionMode mode);
-=======
     void addProteinGroups_(MetaInfoInterface& meta, const std::vector<ProteinIdentification::ProteinGroup>& groups,
-                           const String& group_name, const std::unordered_map<std::string, UInt>& accession_to_id);
->>>>>>> d38b45ce
+                           const String& group_name, const std::unordered_map<std::string, UInt>& accession_to_id, XMLHandler::ActionMode mode);
 
     /// Read and store ProteinGroup data
     void getProteinGroups_(std::vector<ProteinIdentification::ProteinGroup>& groups, const String& group_name);
@@ -141,7 +136,7 @@
       * Helper function to write out fragment annotations as user param fragment_annotation
       */  
     static void writeFragmentAnnotations_(const String & tag_name, std::ostream & os, 
-                                          const std::vector<PeptideHit::PeakAnnotation>& annotations, UInt indent); 
+                                          const std::vector<PeptideHit::PeakAnnotation>& annotations, UInt indent);
 
     /**
       * Helper function to parse fragment annotations from string
