// --------------------------------------------------------------------------
//                   OpenMS -- Open-Source Mass Spectrometry
// --------------------------------------------------------------------------
// Copyright The OpenMS Team -- Eberhard Karls University Tuebingen,
// ETH Zurich, and Freie Universitaet Berlin 2002-2018.
//
// This software is released under a three-clause BSD license:
//  * Redistributions of source code must retain the above copyright
//    notice, this list of conditions and the following disclaimer.
//  * Redistributions in binary form must reproduce the above copyright
//    notice, this list of conditions and the following disclaimer in the
//    documentation and/or other materials provided with the distribution.
//  * Neither the name of any author or any participating institution
//    may be used to endorse or promote products derived from this software
//    without specific prior written permission.
// For a full list of authors, refer to the file AUTHORS.
// --------------------------------------------------------------------------
// THIS SOFTWARE IS PROVIDED BY THE COPYRIGHT HOLDERS AND CONTRIBUTORS "AS IS"
// AND ANY EXPRESS OR IMPLIED WARRANTIES, INCLUDING, BUT NOT LIMITED TO, THE
// IMPLIED WARRANTIES OF MERCHANTABILITY AND FITNESS FOR A PARTICULAR PURPOSE
// ARE DISCLAIMED. IN NO EVENT SHALL ANY OF THE AUTHORS OR THE CONTRIBUTING
// INSTITUTIONS BE LIABLE FOR ANY DIRECT, INDIRECT, INCIDENTAL, SPECIAL,
// EXEMPLARY, OR CONSEQUENTIAL DAMAGES (INCLUDING, BUT NOT LIMITED TO,
// PROCUREMENT OF SUBSTITUTE GOODS OR SERVICES; LOSS OF USE, DATA, OR PROFITS;
// OR BUSINESS INTERRUPTION) HOWEVER CAUSED AND ON ANY THEORY OF LIABILITY,
// WHETHER IN CONTRACT, STRICT LIABILITY, OR TORT (INCLUDING NEGLIGENCE OR
// OTHERWISE) ARISING IN ANY WAY OUT OF THE USE OF THIS SOFTWARE, EVEN IF
// ADVISED OF THE POSSIBILITY OF SUCH DAMAGE.
//
// --------------------------------------------------------------------------
// $Maintainer: Lukas Zimmermann $
// $Authors: Lukas Zimmermann $
// --------------------------------------------------------------------------

#include <OpenMS/APPLICATIONS/TOPPBase.h>
#include <OpenMS/FORMAT/ConsensusXMLFile.h>
#include <OpenMS/FORMAT/FeatureXMLFile.h>
#include <OpenMS/FORMAT/TextFile.h>
#include <OpenMS/SYSTEM/File.h>
#include <OpenMS/FORMAT/FileHandler.h>
#include <OpenMS/FORMAT/MzTabFile.h>
#include <OpenMS/FORMAT/MzTab.h>
#include <OpenMS/METADATA/ExperimentalDesign.h>
#include <OpenMS/FORMAT/ExperimentalDesignFile.h>
#include <OpenMS/SYSTEM/File.h>

#include <boost/regex.hpp>


using namespace OpenMS;
using namespace std;

//-------------------------------------------------------------
// Doxygen docu
//-------------------------------------------------------------

/**
    @page UTILS_MSstatsConverter

    @brief Converter to input for MSstats

    This util consumes an ID-mapped consensusXML file and OpenMS experimental design in TSV format to create a CSV file which can subsequently be used as input for the R package MSstats [1].

    [1] M. Choi et al. MSstats: an R package for statistical analysis for quantitative mass spectrometry-based proteomic experiments. Bioinformatics (2014), 30 (17): 2524-2526

    <B>The command line parameters of this tool are:</B>
    @verbinclude UTILS_MSstats.cli
    <B>INI file documentation of this tool:</B>
    @htmlinclude UTILS_MSstats.html
 */

// We do not want this class to show up in the docu:
/// @cond TOPPCLASSES

class TOPPMSstatsConverter final :
public TOPPBase
{
public:

  TOPPMSstatsConverter() :
    TOPPBase("MSstatsConverter", "Converter to input for MSstats", false)
{
}

protected:

  // this function will be used to register the tool parameters
  // it gets automatically called on tool execution
  void registerOptionsAndFlags_() final override
  {
    // Input consensusXML
    registerInputFile_(TOPPMSstatsConverter::param_in, "<in>", "", "Input consensusXML with peptide intensities", true, false);
    setValidFormats_(TOPPMSstatsConverter::param_in, ListUtils::create<String>("consensusXML"), true);

    registerInputFile_(TOPPMSstatsConverter::param_in_design, "<in_design>", "", "Experimental Design file", true, false);
    setValidFormats_(TOPPMSstatsConverter::param_in_design, ListUtils::create<String>("tsv"), true);

    registerStringOption_(TOPPMSstatsConverter::param_msstats_bioreplicate, "<msstats_bioreplicate>", "MSstats_BioReplicate", "Which column in the condition table should be used for MSstats 'BioReplicate'", false, false);
    registerStringOption_(TOPPMSstatsConverter::param_msstats_condition, "<msstats_condition>", "MSstats_Condition", "Which column in the condition table should be used for MSstats 'Condition'", false, false);

    // advanced option to overwrite MS file annotations in consensusXML
    registerInputFileList_("reannotate_filenames", "<file(s)>", StringList(), "Overwrite MS file names in consensusXML", false, true);

    // Isotope label type
    registerFlag_(TOPPMSstatsConverter::param_labeled_reference_peptides, "If set, IsotopeLabelType is 'H', else 'L'");

    // Specifies how peptide ions eluding at different retention times should be resolved
    registerStringOption_(TOPPMSstatsConverter::param_retention_time_summarization_method, "<retention_time_summarization_method>", "max", "How undistinguishable peptides at different retention times should be treated", false, true);
    setValidStrings_(TOPPMSstatsConverter::param_retention_time_summarization_method, ListUtils::create<String>("manual,max,min,mean,sum"));

    // Output CSV file
    registerOutputFile_(TOPPMSstatsConverter::param_out, "<out>", "", "Input CSV file for MSstats.", true, false);
    setValidFormats_(TOPPMSstatsConverter::param_out, ListUtils::create<String>("csv"));
  }

  // the main_ function is called after all parameters are read
  ExitCodes main_(int, const char **) final override
  {
    try
    {
      // Input file, must be consensusXML
      const String arg_in(getStringOption_(TOPPMSstatsConverter::param_in));
      const FileTypes::Type in_type(FileHandler::getType(arg_in));

      fatalErrorIf_(
              in_type != FileTypes::CONSENSUSXML,
              "Input type is not consensusXML!",
              ILLEGAL_PARAMETERS);

      // Tool arguments
      const String arg_out = getStringOption_(TOPPMSstatsConverter::param_out);
      const String arg_msstats_condition = getStringOption_(TOPPMSstatsConverter::param_msstats_condition);
      const String arg_msstats_bioreplicate = getStringOption_(TOPPMSstatsConverter::param_msstats_bioreplicate);
      const String arg_retention_time_summarization_method = getStringOption_(TOPPMSstatsConverter::param_retention_time_summarization_method);

      // Experimental Design file
      const String arg_in_design = getStringOption_(TOPPMSstatsConverter::param_in_design);
      const ExperimentalDesign design = ExperimentalDesignFile::load(arg_in_design, false);
      ExperimentalDesign::SampleSection sampleSection = design.getSampleSection();

      // Sample Section must contain the column that contains the condition used for MSstats
      fatalErrorIf_(
              sampleSection.hasFactor(arg_msstats_condition) == false,
              "Sample Section of experimental design does not contain MSstats_Condition",
              ILLEGAL_PARAMETERS
      );

      // Sample Section must contain column for the Bioreplicate
      fatalErrorIf_(
              sampleSection.hasFactor(arg_msstats_bioreplicate) == false,
              "Sample Section does not contain column for biological replicate",
              ILLEGAL_PARAMETERS
      );

      // assemble lookup table for run (each combination of pathname and fraction is a run)
      map< pair< String, unsigned>, unsigned > run_map;
      assembleRunMap(run_map, design);

      // Maps run in MSstats input to run for OpenMS
      map< unsigned, unsigned > msstats_run_to_openms_fractiongroup;

      // Mapping of filepath and label to sample and fraction
      map< pair< String, unsigned >, unsigned> path_label_to_sample = design.getPathLabelToSampleMapping(true);
      map< pair< String, unsigned >, unsigned> path_label_to_fraction = design.getPathLabelToFractionMapping(true);
      map< pair< String, unsigned >, unsigned> path_label_to_fractiongroup = design.getPathLabelToFractionGroupMapping(true);

      // The Retention Time is additionally written to the output as soon as the user wants to resolve multiple peptides manually
      const bool rt_summarization_manual(arg_retention_time_summarization_method == "manual");

      if (rt_summarization_manual)
      {
        cout << "WARNING: One feature might appear at multiple retention times in the output file. This is invalid input for MSstats. Combining of features over retention times is needed!" << endl;
      }

      typedef OpenMS::Peak2D::IntensityType Intensity;
      typedef OpenMS::Peak2D::CoordinateType Coordinate;

      ExperimentalDesign::MSFileSection msfile_section = design.getMSFileSection();

      // Extract the Spectra Filepath column from the design
      std::vector<String> design_filenames;
      for (ExperimentalDesign::MSFileSectionEntry const& f : msfile_section)
      {
        const String fn = File::basename(f.path);
        design_filenames.push_back(fn);
      }

      // Determine if the experiment has fractions
      const bool has_fraction = design.isFractionated();

      // Determine if the experimental design is LFQ (one label token in design file)
      const bool isLabelFree = (design.getNumberOfLabels() == 1);

      // Currently, we cannot support multiple labels for MSstats
      fatalErrorIf_(
        isLabelFree == false,
        "MSstatsConverter can only support label-free quantitation experiments",
        ILLEGAL_PARAMETERS
      );

      // label id 1 is used in case the experimental design specifies a LFQ experiment
      const unsigned label_lfq(1);

      vector< OpenMS::BaseFeature> features;
      vector< String > spectra_paths;

      // For each ConsensusFeature, store several attributes
      vector< vector< String > > consensus_feature_filenames;           // Filenames of ConsensusFeature
      vector< vector< Intensity > > consensus_feature_intensites;       // Intensites of ConsensusFeature
      vector< vector< Coordinate > > consensus_feature_retention_times; // Retention times of ConsensusFeature
      vector< vector< unsigned > > consensus_feature_labels;          // Labels of ConsensusFeature

      ConsensusMap consensus_map;
      features.reserve(consensus_map.size());
      ConsensusXMLFile().load(arg_in, consensus_map);

      StringList reannotate_filenames = getStringList_("reannotate_filenames");
      if (reannotate_filenames.empty())
      {
        consensus_map.getPrimaryMSRunPath(spectra_paths);
      }
      else
      {
        spectra_paths = reannotate_filenames;
      }
      ConsensusMap::ColumnHeaders& column_headers = consensus_map.getColumnHeaders(); // needed for label_id

      // Reduce spectra path to the basename of the files
      for (Size i = 0; i < spectra_paths.size(); ++i)
      {
        spectra_paths[i] = File::basename(spectra_paths[i]);
      }

      if (checkUnorderedContent_(spectra_paths, design_filenames) == false)
      {
        LOG_FATAL_ERROR << "The filenames (extension ignored) in the consensusXML file are not the same as in the experimental design" << endl;
        LOG_FATAL_ERROR << "Spectra files (consensus map): \n"; 
        for (auto const & s : spectra_paths)
        {
          LOG_FATAL_ERROR << s << endl;
        }
        LOG_FATAL_ERROR << "Spectra files (design): \n"; 
        for (auto const & s : design_filenames)
        {
          LOG_FATAL_ERROR << s << endl;
        }
        return ILLEGAL_PARAMETERS;
      };

      // Extract information from the consensus features.
      for (const ConsensusFeature &consensus_feature : consensus_map)
      {
        features.push_back(consensus_feature);

        vector< String > filenames;
        vector< Intensity > intensities;
        vector< Coordinate > retention_times;
        vector< unsigned > cf_labels;

        // Store the file names and the run intensities of this feature
        const ConsensusFeature::HandleSetType fs(consensus_feature.getFeatures());
        for (ConsensusFeature::HandleSetType::const_iterator fit = fs.begin(); fit != fs.end(); ++fit)
        {
          filenames.push_back(spectra_paths[fit->getMapIndex()]);
          intensities.push_back(fit->getIntensity());
          retention_times.push_back(fit->getRT());

          // If experiment is labelfree, us placeholder value for label (usually '1' in experimental design,
          // else get the label_id form the file description MetaValue
          cf_labels.push_back(
            isLabelFree ? label_lfq
                        : Int(column_headers[fit->getMapIndex()].getMetaValue("label_id"))
          );
        }
        consensus_feature_labels.push_back(cf_labels);
        consensus_feature_filenames.push_back(filenames);
        consensus_feature_intensites.push_back(intensities);
        consensus_feature_retention_times.push_back(retention_times);
      }

      // The output file of the MSstats converter (TODO Change to CSV file once store for CSV files has been implemented)
      TextFile csv_out;
      csv_out.addLine(String(rt_summarization_manual ? "RetentionTime,": "") + "ProteinName,PeptideSequence,PrecursorCharge,FragmentIon,ProductCharge,IsotopeLabelType,Condition,BioReplicate,Run," + String(has_fraction ? "Fraction,": "") + "Intensity");

      // Regex definition for fragment ions
      boost::regex regex_msstats_FragmentIon("[abcxyz][0-9]+");

      // These are placeholder fragment annotations and peptide evidences in case the original ones are empty

      // Placeholder fragment annotation
      PeptideHit::PeakAnnotation new_peak_ann;
      new_peak_ann.annotation = TOPPMSstatsConverter::na_string;
      new_peak_ann.charge = -1;
      std::vector< PeptideHit::PeakAnnotation > placeholder_fragment_annotations = {new_peak_ann};

      // Placeholder peptide evidence
      PeptideEvidence new_pep_ev;
      new_pep_ev.setProteinAccession(TOPPMSstatsConverter::na_string);
      std::vector< PeptideEvidence > placeholder_peptide_evidences = {new_pep_ev};

      // From the MSstats user guide: endogenous peptides (use "L") or labeled reference peptides (use "H").
      const String isotope_label_type = getFlag_(TOPPMSstatsConverter::param_labeled_reference_peptides) ? "H" : "L";
      const String delim(",");

      // Keeps track of unique peptides (Size of value set is 1)
      std::map< String, std::set<String > > peptideseq_to_accessions;

      // Stores all the lines that will be present in the final MSstats output,
      // We need to map peptide sequences to full features, because then we can ignore peptides
      // that are mapped to multiple proteins. We also need to map to the
      // intensities, such that we combine intensities over multiple retention times.
      map< String, map< MSstatsLine, set< pair<Intensity, Coordinate> > > > peptideseq_to_prefix_to_intensities;

      for (Size i = 0; i < features.size(); ++i)
      {
        const OpenMS::BaseFeature &base_feature = features[i];

        for (const OpenMS::PeptideIdentification &pep_id : base_feature.getPeptideIdentifications())
        {
          for (const OpenMS::PeptideHit & pep_hit : pep_id.getHits())
          {
            const std::vector< PeptideHit::PeakAnnotation > & original_fragment_annotations = pep_hit.getPeakAnnotations();
            const std::vector< PeptideEvidence > & original_peptide_evidences = pep_hit.getPeptideEvidences();

            // Decide whether to use original or placeholder iterator
            const std::vector< PeptideHit::PeakAnnotation > & fragment_annotations = (original_fragment_annotations.size() == 0) ? placeholder_fragment_annotations : original_fragment_annotations;
            const std::vector< PeptideEvidence> & peptide_evidences = (original_peptide_evidences.size() == 0) ? placeholder_peptide_evidences : original_peptide_evidences;

            // Variables of the peptide hit
            // MSstats User manual 3.7.3: Unknown precursor charge should be set to 0
            const Int precursor_charge = (std::max)(pep_hit.getCharge(), 0);
            const String & sequence = pep_hit.getSequence().toUnmodifiedString();

            // Have to combine all fragment annotations with all peptide evidences
            for (const OpenMS::PeptideHit::PeakAnnotation & frag_ann : fragment_annotations)
            {
              String fragment_ion = TOPPMSstatsConverter::na_string;

              // Determine if the FragmentIon field can be assigned
              if (frag_ann.annotation != TOPPMSstatsConverter::na_string)
              {
                std::set< std::string > frag_ions;
                boost::smatch sm;
                boost::regex_search(frag_ann.annotation, sm, regex_msstats_FragmentIon);
                frag_ions.insert(sm.begin(), sm.end());
                if (frag_ions.size() == 1)
                {
                  for (auto frag_ions_elem : frag_ions)
                  {
                    fragment_ion = frag_ions_elem;
                  }
                }
              }
              const Int frag_charge = (std::max)(frag_ann.charge, 0);

              for (const OpenMS::PeptideEvidence &pep_ev : peptide_evidences)
              {
                // Write new line for each run
                for (Size j = 0; j < consensus_feature_filenames[i].size(); j++)
                {
                  const String &filename = consensus_feature_filenames[i][j];
                  const Intensity intensity(consensus_feature_intensites[i][j]);
                  const Coordinate retention_time(consensus_feature_retention_times[i][j]);
                  const unsigned label(consensus_feature_labels[i][j]);

                  const String & accession = pep_ev.getProteinAccession();
                  peptideseq_to_accessions[sequence].insert(accession);

                  const pair< String, unsigned> tpl1 = make_pair(filename, label);
                  const unsigned sample = path_label_to_sample[tpl1];
                  const unsigned fraction = path_label_to_fraction[tpl1];

                  const pair< String, unsigned> tpl2 = make_pair(filename, fraction);

                  // Resolve run
                  const unsigned run = run_map[tpl2];  // MSstats run according to the file table
                  const unsigned openms_fractiongroup = path_label_to_fractiongroup[tpl1];
                  msstats_run_to_openms_fractiongroup[run] = openms_fractiongroup;

                  // Assemble MSstats line
                  MSstatsLine prefix(
                          has_fraction,
                          accession,
                          sequence,
                          precursor_charge,
                          fragment_ion,
                          frag_charge,
                          isotope_label_type,
                          sampleSection.getFactorValue(sample, arg_msstats_condition),
                          sampleSection.getFactorValue(sample, arg_msstats_bioreplicate),
                          String(run),
                          (has_fraction ? delim + String(fraction) : "")
                  );
                  pair<Intensity, Coordinate> intensity_retention_time = make_pair(intensity, retention_time);
                  peptideseq_to_prefix_to_intensities[sequence][prefix].insert(intensity_retention_time);
                }
              }
            }
          }
        }
      }

      // Print the run mapping between MSstats and OpenMS
      for (const auto run_mapping : msstats_run_to_openms_fractiongroup)
      {
        cout << "MSstats run " << String(run_mapping.first)
             << " corresponds to OpenMS fraction group " << String(run_mapping.second) << endl;
      }

      // sanity check that the triples (peptide_sequence, precursor_charge, run) only appears once
      set< tuple<String, String, String> > peptideseq_precursor_charge_run;

      for (const pair< String, set< String> > &peptideseq_accessions : peptideseq_to_accessions)
      {
        // Only write if unique peptide
        if (peptideseq_accessions.second.size() == 1)
        {
          for (const pair< MSstatsLine, set< pair< Intensity, Coordinate > > > &line :
                  peptideseq_to_prefix_to_intensities[peptideseq_accessions.first])
          {
            // First, we collect all retention times and intensities
            set< Coordinate > retention_times;
            set< Intensity > intensities;
            for (const pair< Intensity, Coordinate > p : line.second)
<<<<<<< HEAD
            {              
              if (retention_times.find(p.second) != retention_times.end())
              {
                LOG_WARN << "Peptide ion appears multiple times at the same retention time. This is not expected" << endl;
              }
                  
              retention_times.insert(p.second);
              intensities.insert(p.first);
=======
            {
              if (retention_times.find(p.second) != retention_times.end())
              {
                LOG_WARN << "Peptide ion appears multiple times at the same retention time. This is not expected." << endl;
              }
              else
              {
                retention_times.insert(p.second);
                intensities.insert(p.first);
              }
>>>>>>> b48904a0
            }

            tuple<String, String, String > tpl = make_tuple(
                    line.first.sequence(), line.first.precursor_charge(), line.first.run());
            fatalErrorIf_(
                    peptideseq_precursor_charge_run.find(tpl) != peptideseq_precursor_charge_run.end(),
                    "Peptide ion appears multiple times for the same run!",
                    ILLEGAL_PARAMETERS
            );
            peptideseq_precursor_charge_run.insert(tpl);

            // If the rt summarization method is set to manual, we simply output all it,rt pairs
            if (rt_summarization_manual)
            {
              for (const pair< Intensity, Coordinate > &intensity : line.second)
              {
                csv_out.addLine(String(intensity.second) + ',' + line.first.toString() + ',' + String(intensity.first));
              }
            }
            // Otherwise, the intensities are resolved over the retention times
            else
            {
              Intensity intensity(0);
              if (arg_retention_time_summarization_method == "max")
              {
                intensity = *(std::max_element(intensities.begin(), intensities.end()));
              }
              else if (arg_retention_time_summarization_method == "min")
              {
                intensity = *(std::min_element(intensities.begin(), intensities.end()));
              }
              else if (arg_retention_time_summarization_method == "mean")
              {
                intensity = meanIntensity(intensities);
              }
              else if (arg_retention_time_summarization_method == "sum")
              {
                intensity = sumIntensity(intensities);
              }
              csv_out.addLine(line.first.toString() + delim + String(intensity));
            }

          }
        }
      }

      // Store the final assembled CSV file
      csv_out.store(arg_out);
      return EXECUTION_OK;
    }
    catch(const ExitCodes &exit_code)
    {
      return exit_code;
    }
      }

private:

  class MSstatsLine
  {
  public :
      MSstatsLine(
              bool _has_fraction,
              const String& _accession,
              const String& _sequence,
              const String& _precursor_charge,
              const String& _fragment_ion,
              const String& _frag_charge,
              const String& _isotope_label_type,
              const String& _condition,
              const String& _bioreplicate,
              const String& _run,
              const String& _fraction
      ): has_fraction_(_has_fraction),
         accession_(_accession),
         sequence_(_sequence),
         precursor_charge_(_precursor_charge),
         fragment_ion_(_fragment_ion),
         frag_charge_(_frag_charge),
         isotope_label_type_(_isotope_label_type),
         condition_(_condition),
         bioreplicate_(_bioreplicate),
         run_(_run),
         fraction_(_fraction) {}

      const String& accession() const {return this->accession_;}
      const String& sequence() const {return this->sequence_;}
      const String& precursor_charge() const {return this->precursor_charge_;}
      const String& run() const {return this->run_;}

      String toString() const
      {
        const String delim(",");
        return  accession_
                + delim + sequence_
                + delim + precursor_charge_
                + delim + fragment_ion_
                + delim + frag_charge_
                + delim + isotope_label_type_
                + delim + condition_
                + delim + bioreplicate_
                + delim + run_
                + (this->has_fraction_ ? delim + String(fraction_) : "");
      }

      friend bool operator<(const MSstatsLine &l,
                            const MSstatsLine &r) {

        return std::tie(l.accession_, l.run_, l.condition_, l.bioreplicate_, l.precursor_charge_, l.sequence_) <
               std::tie(r.accession_, r.run_, r.condition_, r.bioreplicate_, r.precursor_charge_, r.sequence_);
      }


  private:
      bool has_fraction_;
      String accession_;
      String sequence_;
      String precursor_charge_;
      String fragment_ion_;
      String frag_charge_;
      String isotope_label_type_;
      String condition_;
      String bioreplicate_;
      String run_;
      String fraction_;
  };

  static const String param_in;
  static const String param_in_design;
  static const String param_msstats_bioreplicate;
  static const String param_msstats_condition;
  static const String param_out;
  static const String param_labeled_reference_peptides;
  static const String param_retention_time_summarization_method;

  static const String na_string;

  // The meta value of the peptide identification which is going to be used for the experimental design link
  static const String meta_value_exp_design_key;


  static void fatalErrorIf_(const bool error_condition, const String &message, const int exit_code)
  {
    if (error_condition)
    {
      LOG_FATAL_ERROR << "FATAL: " << message << std::endl;
      throw exit_code;
    }
  }

  /*
   *  MSstats treats runs differently than OpenMS. In MSstats, runs are an enumeration of (SpectraFilePath, Fraction)
   *  In OpenMS, a run is split into multiple fractions.
   *
   */
  static void assembleRunMap(
          std::map< std::pair< String, unsigned>, unsigned> &run_map,
          const ExperimentalDesign &design)
  {
    run_map.clear();
    const ExperimentalDesign::MSFileSection& msfile_section = design.getMSFileSection();
    unsigned run_counter = 1;

    for (ExperimentalDesign::MSFileSectionEntry const& r : msfile_section)
    {
      std::pair< String, unsigned> tpl = std::make_pair(File::basename(r.path), r.fraction);
      if (run_map.find(tpl) == run_map.end())
      {
        run_map[tpl] = run_counter++;
      }
    }
  }

  bool checkUnorderedContent_(const std::vector< String> &first, const std::vector< String > &second)
  {
    const std::set< String > lhs(first.begin(), first.end());
    const std::set< String > rhs(second.begin(), second.end());
    return lhs.size() == rhs.size()
        && std::equal(lhs.begin(), lhs.end(), rhs.begin());
  }

  OpenMS::Peak2D::IntensityType sumIntensity(const set< OpenMS::Peak2D::IntensityType > &intensities)
  {
    OpenMS::Peak2D::IntensityType result = 0;
    for (const OpenMS::Peak2D::IntensityType &intensity : intensities)
    {
      result += intensity;
    }
    return result;
  }

  OpenMS::Peak2D::IntensityType meanIntensity(const set< OpenMS::Peak2D::IntensityType > &intensities)
  {
    return sumIntensity(intensities) / intensities.size();
  }
};

const String TOPPMSstatsConverter::param_in = "in";
const String TOPPMSstatsConverter::param_in_design = "in_design";
const String TOPPMSstatsConverter::param_msstats_bioreplicate = "msstats_bioreplicate";
const String TOPPMSstatsConverter::param_msstats_condition = "msstats_condition";
const String TOPPMSstatsConverter::param_out = "out";
const String TOPPMSstatsConverter::na_string = "NA";
const String TOPPMSstatsConverter::param_labeled_reference_peptides = "labeled_reference_peptides";
const String TOPPMSstatsConverter::meta_value_exp_design_key = "spectra_data";
const String TOPPMSstatsConverter::param_retention_time_summarization_method = "retention_time_summarization_method";


// the actual main function needed to create an executable
int main(int argc, const char ** argv)
{
  TOPPMSstatsConverter tool;
  return tool.main(argc, argv);
}
/// @endcond<|MERGE_RESOLUTION|>--- conflicted
+++ resolved
@@ -422,16 +422,6 @@
             set< Coordinate > retention_times;
             set< Intensity > intensities;
             for (const pair< Intensity, Coordinate > p : line.second)
-<<<<<<< HEAD
-            {              
-              if (retention_times.find(p.second) != retention_times.end())
-              {
-                LOG_WARN << "Peptide ion appears multiple times at the same retention time. This is not expected" << endl;
-              }
-                  
-              retention_times.insert(p.second);
-              intensities.insert(p.first);
-=======
             {
               if (retention_times.find(p.second) != retention_times.end())
               {
@@ -442,7 +432,6 @@
                 retention_times.insert(p.second);
                 intensities.insert(p.first);
               }
->>>>>>> b48904a0
             }
 
             tuple<String, String, String > tpl = make_tuple(
