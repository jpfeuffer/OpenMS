--- conflicted
+++ resolved
@@ -155,11 +155,7 @@
       if (!design_file.empty())
       {
         // parse design file and determine fractions
-<<<<<<< HEAD
-        ExperimentalDesign ed = ExperimentalDesign::load(design_file);
-=======
         ExperimentalDesign ed = ExperimentalDesignFile::load(design_file, false);
->>>>>>> 35039bbc
 
         // determine if design defines more than one fraction
         frac2files = ed.getFractionToMSFilesMapping();
@@ -255,19 +251,10 @@
           vector<FeatureMap> fraction_maps;
 
           // TODO FRACTIONS: here we assume that the order of featureXML is from fraction 1..n
-<<<<<<< HEAD
-          // we should check if these are shuffled and error / warn
-          size_t feature_map_index = 0;
-          for (String const & f : frac2files[i])
-          {
-            fraction_maps.push_back(maps[feature_map_index]);
-            ++feature_map_index;
-=======
           // we should check if these are shuffled and error / warn          
           for (size_t feature_map_index = 0; feature_map_index != frac2files[i].size(); ++feature_map_index)
           {
             fraction_maps.push_back(maps[feature_map_index]);
->>>>>>> 35039bbc
           }
           algorithm->group(fraction_maps, out_map);
         }
