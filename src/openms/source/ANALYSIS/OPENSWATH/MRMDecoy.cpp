// --------------------------------------------------------------------------
//                   OpenMS -- Open-Source Mass Spectrometry
// --------------------------------------------------------------------------
// Copyright The OpenMS Team -- Eberhard Karls University Tuebingen,
// ETH Zurich, and Freie Universitaet Berlin 2002-2017.
//
// This software is released under a three-clause BSD license:
//  * Redistributions of source code must retain the above copyright
//    notice, this list of conditions and the following disclaimer.
//  * Redistributions in binary form must reproduce the above copyright
//    notice, this list of conditions and the following disclaimer in the
//    documentation and/or other materials provided with the distribution.
//  * Neither the name of any author or any participating institution
//    may be used to endorse or promote products derived from this software
//    without specific prior written permission.
// For a full list of authors, refer to the file AUTHORS.
// --------------------------------------------------------------------------
// THIS SOFTWARE IS PROVIDED BY THE COPYRIGHT HOLDERS AND CONTRIBUTORS "AS IS"
// AND ANY EXPRESS OR IMPLIED WARRANTIES, INCLUDING, BUT NOT LIMITED TO, THE
// IMPLIED WARRANTIES OF MERCHANTABILITY AND FITNESS FOR A PARTICULAR PURPOSE
// ARE DISCLAIMED. IN NO EVENT SHALL ANY OF THE AUTHORS OR THE CONTRIBUTING
// INSTITUTIONS BE LIABLE FOR ANY DIRECT, INDIRECT, INCIDENTAL, SPECIAL,
// EXEMPLARY, OR CONSEQUENTIAL DAMAGES (INCLUDING, BUT NOT LIMITED TO,
// PROCUREMENT OF SUBSTITUTE GOODS OR SERVICES; LOSS OF USE, DATA, OR PROFITS;
// OR BUSINESS INTERRUPTION) HOWEVER CAUSED AND ON ANY THEORY OF LIABILITY,
// WHETHER IN CONTRACT, STRICT LIABILITY, OR TORT (INCLUDING NEGLIGENCE OR
// OTHERWISE) ARISING IN ANY WAY OUT OF THE USE OF THIS SOFTWARE, EVEN IF
// ADVISED OF THE POSSIBILITY OF SUCH DAMAGE.
//
// --------------------------------------------------------------------------
// $Maintainer: George Rosenberger $
// $Authors: George Rosenberger, Hannes Roest $
// --------------------------------------------------------------------------

#include <OpenMS/ANALYSIS/OPENSWATH/MRMDecoy.h>
#include <OpenMS/CHEMISTRY/ModificationsDB.h>

#include <OpenMS/CONCEPT/LogStream.h>

<<<<<<< HEAD
=======
#include <map>
#include <utility> //for pair
#include <string>
#include <vector>
#include <algorithm> // for sort


>>>>>>> daae6062
namespace OpenMS
{

  MRMDecoy::MRMDecoy() :
    DefaultParamHandler("MRMDecoy"),
    ProgressLogger()
  {
    defaults_.setValue("non_shuffle_pattern", "KRP", "Residues to not shuffle (keep at a constant position when shuffling). Default is 'KPR' to not shuffle lysine, arginine and proline.");

    defaults_.setValue("keepPeptideNTerm", "true", "Whether to keep peptide N terminus constant when shuffling / reversing.", ListUtils::create<String>("advanced"));
    defaults_.setValidStrings("keepPeptideNTerm", ListUtils::create<String>("true,false"));

    defaults_.setValue("keepPeptideCTerm", "true", "Whether to keep peptide C terminus constant when shuffling / reversing.", ListUtils::create<String>("advanced"));
    defaults_.setValidStrings("keepPeptideCTerm", ListUtils::create<String>("true,false"));

    // write defaults into Param object param_
    defaultsToParam_();
  }

  void MRMDecoy::updateMembers_()
  {
    keep_const_pattern_ = param_.getValue("non_shuffle_pattern");
    keepN_ = param_.getValue("keepPeptideNTerm").toBool();
    keepC_ = param_.getValue("keepPeptideCTerm").toBool();
  }

  MRMDecoy::IndexType MRMDecoy::findFixedResidues(const std::string& sequence,
      bool keepN, bool keepC, const OpenMS::String& keep_const_pattern)
  {
    // also blocks both N- and C-terminus from shuffling if required
    MRMDecoy::IndexType idx;
    for (size_t i = 0; i < sequence.size(); i++)
    {
      if ( (keepN && i == 0) || (keepC && i + 1 == sequence.size()) )
      {
        idx.push_back(i);
        continue;
      }

      for (size_t j = 0; j < keep_const_pattern.size(); j++)
      {
        if (sequence[i] == keep_const_pattern[j])
        {
          idx.push_back(i);
        }
      }
    }
    return idx;
  }

  MRMDecoy::IndexType MRMDecoy::findFixedResidues_(const std::string& sequence) const
  {
    return MRMDecoy::findFixedResidues(sequence, false, false, keep_const_pattern_);
  }

  MRMDecoy::IndexType MRMDecoy::findFixedAndTermResidues_(const std::string& sequence) const
  {
    return MRMDecoy::findFixedResidues(sequence, keepN_, keepC_, keep_const_pattern_);
  }

  float MRMDecoy::AASequenceIdentity(const String& sequence, const String& decoy) const
  {
    OPENMS_PRECONDITION(sequence.size() == decoy.size(), "Cannot compare two sequences of unequal length");

    std::vector<char> sequence_v(sequence.begin(), sequence.end());
    std::vector<char> decoy_v(decoy.begin(), decoy.end());
    int running = 0;
    for (Size i = 0; i < sequence_v.size(); i++)
    {
      if (sequence_v[i] == decoy_v[i])
      {
        running += 1;
      }
    }
    double identity = (double) running / sequence_v.size();
    return identity;
  }

  OpenMS::TargetedExperiment::Peptide MRMDecoy::shufflePeptide(
    OpenMS::TargetedExperiment::Peptide peptide, const double identity_threshold, int seed,
    const int max_attempts) const
  {
#ifdef DEBUG_MRMDECOY
    std::cout << " shuffle peptide " << peptide.sequence << std::endl;
    seed = 41;
#endif
    if (seed == -1)
    {
      seed = time(nullptr);
    }
    OpenMS::TargetedExperiment::Peptide shuffled = peptide;

    boost::mt19937 generator(seed);
    boost::uniform_int<> uni_dist;
    boost::variate_generator<boost::mt19937&, boost::uniform_int<> > pseudoRNG(generator, uni_dist);

    std::string aa[] =
    {
      "A", "N", "D", "C", "E", "Q", "G", "H", "I", "L", "M", "F", "S", "T", "W",
      "Y", "V"
    };
    int aa_size = 17;

    int attempts = 0;
    // loop: copy the original peptide, attempt to shuffle it and check whether difference is large enough
    while (MRMDecoy::AASequenceIdentity(peptide.sequence, shuffled.sequence) > identity_threshold &&
           attempts < max_attempts)
    {
      // Block tryptic residues and N-/C-terminus from shuffling
      MRMDecoy::IndexType idx = findFixedAndTermResidues_(peptide.sequence);

      shuffled = peptide;
      std::vector<Size> peptide_index;
      for (Size i = 0; i < peptide.sequence.size(); i++)
      {
        peptide_index.push_back(i);
      }

      // we erase the indices where K/P/R are (from the back / in reverse order
      // to not delete indices we access later)
      for (IndexType::reverse_iterator it = idx.rbegin(); it != idx.rend(); ++it)
      {
        peptide_index.erase(peptide_index.begin() + *it);
      }

      // shuffle the peptide index (without the K/P/R which we leave in place)
      // one could also use std::random_shuffle here but then the code becomes
      // untestable since the implementation of std::random_shuffle differs
      // between libc++ (llvm/mac-osx) and libstdc++ (gcc) and VS
      // see also https://code.google.com/p/chromium/issues/detail?id=358564
      // the actual code here for the shuffling is based on the implementation of
      // std::random_shuffle in libstdc++
      if (peptide_index.begin() != peptide_index.end())
      {
        for (std::vector<Size>::iterator pI_it = peptide_index.begin() + 1; pI_it != peptide_index.end(); ++pI_it)
        {
          // swap current position with random element from vector
          // swapping positions are random in range [0, current_position + 1)
          // which can be at most [0, n)
          std::iter_swap(pI_it, peptide_index.begin() + pseudoRNG((pI_it - peptide_index.begin()) + 1));
        }
      }

      // re-insert the missing K/P/R at the appropriate places
      for (IndexType::iterator it = idx.begin(); it != idx.end(); ++it)
      {
        peptide_index.insert(peptide_index.begin() + *it, *it);
      }

      // use the shuffled index to create the new peptide sequence and
      // then to place the modifications at their appropriate places (make sure
      // that the modifications are placed with their initial amino acids).
      for (Size i = 0; i < peptide_index.size(); i++)
      {
        shuffled.sequence[i] = peptide.sequence[peptide_index[i]];
      }
      for (Size j = 0; j < shuffled.mods.size(); j++)
      {
        for (Size k = 0; k < peptide_index.size(); k++)
        {
          // C and N terminal mods are implicitly not shuffled because they live at positions -1 and sequence.size()
          if (boost::numeric_cast<int>(peptide_index[k]) == shuffled.mods[j].location)
          {
            shuffled.mods[j].location = boost::numeric_cast<int>(k);
            break;
          }
        }
      }

#ifdef DEBUG_MRMDECOY
      for (Size j = 0; j < shuffled.mods.size(); j++)
      {
        std::cout << " position after shuffling " << shuffled.mods[j].location << " mass difference " << shuffled.mods[j].mono_mass_delta << std::endl;
      }
#endif

      ++attempts;

      // If our attempts have failed so far, we will mutate a random AA of
      // the sequence and see whether we can achieve sufficient shuffling with
      // the new sequence.
      if (attempts % 10 == 9)
      {
        OpenMS::AASequence shuffled_sequence = TargetedExperimentHelper::getAASequence(shuffled);
        int res_pos = (pseudoRNG() % aa_size);
        int pep_pos = -1;
        size_t pos_trials = 0;
        while (pep_pos < 0 && pos_trials < shuffled_sequence.size())
        {
          // select position to mutate (and ensure we are not changing N/C terminus or any modified position doing it)
          pep_pos = (pseudoRNG() % shuffled_sequence.size());
          if (shuffled_sequence[pep_pos].isModified() || (pep_pos == 0) || (pep_pos == (int)(shuffled_sequence.size() - 1)))
          {
            pep_pos = -1;
          }
          else
          {
            if (pep_pos == 0)
            {
              shuffled_sequence = AASequence::fromString(aa[res_pos]) + shuffled_sequence.getSuffix(shuffled_sequence.size() - pep_pos - 1);
            }
            else if (pep_pos == (int)(shuffled_sequence.size() - 1))
            {
              shuffled_sequence = shuffled_sequence.getPrefix(pep_pos) + AASequence::fromString(aa[res_pos]);
            }
            else
            {
              shuffled_sequence = shuffled_sequence.getPrefix(pep_pos) + AASequence::fromString(aa[res_pos]) + shuffled_sequence.getSuffix(shuffled_sequence.size() - pep_pos - 1);
            }
          }
          ++pos_trials;
        }
        shuffled.sequence = shuffled_sequence.toUnmodifiedString();
        peptide = shuffled;
      }
    }

    return shuffled;
  }

  OpenMS::TargetedExperiment::Peptide MRMDecoy::reversePeptide(
      const OpenMS::TargetedExperiment::Peptide& peptide, const bool keepN, const bool keepC, 
      const String& const_pattern)
  {
    OpenMS::TargetedExperiment::Peptide reversed = peptide;
    {
      // Block tryptic residues and N-/C-terminus from shuffling
      MRMDecoy::IndexType idx = MRMDecoy::findFixedResidues(peptide.sequence, keepN, keepC, const_pattern);

      std::vector<Size> peptide_index;
      for (Size i = 0; i < peptide.sequence.size(); i++)
      {
        peptide_index.push_back(i);
      }

      // we erase the indices where K/P/R are (from the back / in reverse order
      // to not delete indices we access later)
      for (IndexType::reverse_iterator it = idx.rbegin(); it != idx.rend(); ++it)
      {
        peptide_index.erase(peptide_index.begin() + *it);
      }

      // reverse the peptide index
      std::reverse(peptide_index.begin(), peptide_index.end());

      // re-insert the missing K/P/R at the appropriate places
      for (IndexType::iterator it = idx.begin(); it != idx.end(); ++it)
      {
        peptide_index.insert(peptide_index.begin() + *it, *it);
      }

      // use the reversed index to create the new peptide sequence and
      // then to place the modifications at their appropriate places (make sure
      // that the modifications are placed with their initial amino acids).
      for (Size i = 0; i < peptide_index.size(); i++)
      {
        reversed.sequence[i] = peptide.sequence[peptide_index[i]];
      }
      for (Size j = 0; j < reversed.mods.size(); j++)
      {
        for (Size k = 0; k < peptide_index.size(); k++)
        {
          // C and N terminal mods are implicitly not reversed because they live at positions -1 and sequence.size()
          if (boost::numeric_cast<int>(peptide_index[k]) == reversed.mods[j].location)
          {
            reversed.mods[j].location = boost::numeric_cast<int>(k);
            break;
          }
        }
      }
      return reversed;
    }
  }

  OpenMS::TargetedExperiment::Peptide MRMDecoy::pseudoreversePeptide_(
    const OpenMS::TargetedExperiment::Peptide& peptide) const
  {
    return MRMDecoy::reversePeptide(peptide, false, true);
  }

  OpenMS::TargetedExperiment::Peptide MRMDecoy::reversePeptide_(
    const OpenMS::TargetedExperiment::Peptide& peptide) const
  {
    return MRMDecoy::reversePeptide(peptide, false, false);
  }

  bool MRMDecoy::hasCNterminalMods_(const OpenMS::TargetedExperiment::Peptide& peptide) const
  {
    for (Size j = 0; j < peptide.mods.size(); j++)
    {
      if (peptide.mods[j].location == -1 || peptide.mods[j].location == boost::numeric_cast<int>(peptide.sequence.size()))
      {
        return true;
      }
    }
    return false;
  }

  void MRMDecoy::generateDecoys(OpenMS::TargetedExperiment& exp, OpenMS::TargetedExperiment& dec,
                                String method, String decoy_tag, int max_attempts, double identity_threshold,
                                double precursor_mz_shift, double product_mz_shift, double product_mz_threshold,
                                std::vector<String> fragment_types, std::vector<size_t> fragment_charges,
                                bool enable_specific_losses, bool enable_unspecific_losses, int round_decPow) const
  {
    MRMIonSeries mrmis;
    MRMDecoy::PeptideVectorType peptides, decoy_peptides;
    MRMDecoy::ProteinVectorType proteins, decoy_proteins;
    MRMDecoy::TransitionVectorType decoy_transitions;
    for (Size i = 0; i < exp.getProteins().size(); i++)
    {
      OpenMS::TargetedExperiment::Protein protein = exp.getProteins()[i];
      protein.id = decoy_tag + protein.id;
      proteins.push_back(protein);
    }

    std::vector<String> exclusion_peptides;
    // Go through all peptides and apply the decoy method to the sequence
    // (pseudo-reverse, reverse or shuffle). Then set the peptides and proteins of the decoy
    // experiment.
    Size progress = 0;
    startProgress(0, exp.getPeptides().size(), "Generating decoy peptides");
    for (Size pep_idx = 0; pep_idx < exp.getPeptides().size(); ++pep_idx)
    {
      setProgress(++progress);

      OpenMS::TargetedExperiment::Peptide peptide = exp.getPeptides()[pep_idx];

      peptide.id = decoy_tag + peptide.id;

      if (!peptide.getPeptideGroupLabel().empty())
      {
        peptide.setPeptideGroupLabel(decoy_tag + peptide.getPeptideGroupLabel());
      }

      if (method == "pseudo-reverse")
      {
        // exclude peptide if it has C/N terminal modifications because we can't do a (partial) reverse
        if (MRMDecoy::hasCNterminalMods_(peptide))
        {
          LOG_DEBUG << "[peptide] Skipping " << peptide.id << " due to C/N-terminal modifications" << std::endl;
          exclusion_peptides.push_back(peptide.id);
        }
        else
        {
          peptide = MRMDecoy::pseudoreversePeptide_(peptide);
        }
      }
      else if (method == "reverse")
      {
        // exclude peptide if it has C/N terminal modifications because we can't do a (partial) reverse
        if (MRMDecoy::hasCNterminalMods_(peptide))
        {
          LOG_DEBUG << "[peptide] Skipping " << peptide.id << " due to C/N-terminal modifications" << std::endl;
          exclusion_peptides.push_back(peptide.id);
        }
        else
        {
          peptide = MRMDecoy::reversePeptide_(peptide);
        }
      }
      else if (method == "shuffle")
      {
        peptide = MRMDecoy::shufflePeptide(peptide, identity_threshold, -1, max_attempts);
      }

      for (Size prot_idx = 0; prot_idx < peptide.protein_refs.size(); ++prot_idx)
      {
        peptide.protein_refs[prot_idx] = decoy_tag + peptide.protein_refs[prot_idx];
      }

      peptides.push_back(peptide);
    }
    endProgress();
    dec.setPeptides(peptides); // temporary set peptides, overwrite later again!

    // hash of the peptide reference containing all transitions
    MRMDecoy::PeptideTransitionMapType peptide_trans_map;
    for (Size i = 0; i < exp.getTransitions().size(); i++)
    {
      peptide_trans_map[exp.getTransitions()[i].getPeptideRef()].push_back(&exp.getTransitions()[i]);
    }

    progress = 0;
    startProgress(0, peptide_trans_map.size(), "Generating decoy transitions");
    for (MRMDecoy::PeptideTransitionMapType::iterator pep_it = peptide_trans_map.begin();
         pep_it != peptide_trans_map.end(); ++pep_it)
    {
      setProgress(++progress);

      String peptide_ref = pep_it->first;
      String decoy_peptide_ref = decoy_tag + pep_it->first; // see above, the decoy peptide id is computed deterministically from the target id
      const TargetedExperiment::Peptide target_peptide = exp.getPeptideByRef(peptide_ref);

      const TargetedExperiment::Peptide decoy_peptide = dec.getPeptideByRef(decoy_peptide_ref);
      OpenMS::AASequence target_peptide_sequence = TargetedExperimentHelper::getAASequence(target_peptide);
      OpenMS::AASequence decoy_peptide_sequence = TargetedExperimentHelper::getAASequence(decoy_peptide);

      int decoy_charge = 1;
      int target_charge = 1;
      if (decoy_peptide.hasCharge()) {decoy_charge = decoy_peptide.getChargeState();}
      if (target_peptide.hasCharge()) {target_charge = target_peptide.getChargeState();}

      MRMIonSeries::IonSeries decoy_ionseries = mrmis.getIonSeries(decoy_peptide_sequence, decoy_charge, fragment_types, fragment_charges, enable_specific_losses, enable_unspecific_losses, round_decPow);
      MRMIonSeries::IonSeries target_ionseries = mrmis.getIonSeries(target_peptide_sequence, target_charge, fragment_types, fragment_charges, enable_specific_losses, enable_unspecific_losses, round_decPow);

      for (Size i = 0; i < pep_it->second.size(); i++)
      {
        const ReactionMonitoringTransition tr = *(pep_it->second[i]);

        if (!tr.isDetectingTransition() || tr.getDecoyTransitionType() == ReactionMonitoringTransition::DECOY)
        {
          continue;
        }

        ReactionMonitoringTransition decoy_tr = tr; // copy the target transition

        decoy_tr.setNativeID(decoy_tag + tr.getNativeID());
        decoy_tr.setDecoyTransitionType(ReactionMonitoringTransition::DECOY);
        decoy_tr.setPrecursorMZ(tr.getPrecursorMZ() + precursor_mz_shift); // fix for TOPPView: Duplicate precursor MZ is not displayed.

        // determine the current annotation for the target ion and then select
        // the appropriate decoy ion for this target transition
        std::pair<String, double> targetion = mrmis.annotateIon(target_ionseries, tr.getProductMZ(), product_mz_threshold);
        std::pair<String, double> decoyion = mrmis.getIon(decoy_ionseries, targetion.first);

        if (method == "shift")
        {
          decoy_tr.setProductMZ(decoyion.second + product_mz_shift);
        }
        else
        {
          decoy_tr.setProductMZ(decoyion.second);
        }
        decoy_tr.setPeptideRef(decoy_tag + tr.getPeptideRef());

        if (decoyion.second > 0)
        {
          decoy_transitions.push_back(decoy_tr);
        }
        else
        {
          // transition could not be annotated, remove whole peptide
          exclusion_peptides.push_back(decoy_tr.getPeptideRef());
          LOG_DEBUG << "[peptide] Skipping " << decoy_tr.getPeptideRef() << " due to missing annotation" << std::endl;
        }
      } // end loop over transitions
    } // end loop over peptides
    endProgress();

    MRMDecoy::TransitionVectorType filtered_decoy_transitions;
    for (MRMDecoy::TransitionVectorType::iterator tr_it = decoy_transitions.begin(); tr_it != decoy_transitions.end(); ++tr_it)
    {
      if (std::find(exclusion_peptides.begin(), exclusion_peptides.end(), tr_it->getPeptideRef()) == exclusion_peptides.end())
      {
        filtered_decoy_transitions.push_back(*tr_it);
      }
    }
    dec.setTransitions(filtered_decoy_transitions);

    std::vector<String> protein_ids;
    for (Size i = 0; i < peptides.size(); ++i)
    {
      TargetedExperiment::Peptide peptide = peptides[i];

      // Check if peptide has any transitions left
      if (std::find(exclusion_peptides.begin(), exclusion_peptides.end(), peptide.id) == exclusion_peptides.end())
      {
        decoy_peptides.push_back(peptide);
        for (Size j = 0; j < peptide.protein_refs.size(); ++j)
        {
          protein_ids.push_back(peptide.protein_refs[j]);
        }
      }
      else
      {
        LOG_DEBUG << "[peptide] Skipping " << peptide.id << " due to missing transitions" << std::endl;
      }
    }

    for (Size i = 0; i < proteins.size(); ++i)
    {
      OpenMS::TargetedExperiment::Protein protein = proteins[i];

      // Check if protein has any peptides left
      if (find(protein_ids.begin(), protein_ids.end(), protein.id) != protein_ids.end())
      {
        decoy_proteins.push_back(protein);
      }
      else
      {
        LOG_DEBUG << "[protein] Skipping " << protein.id << " due to missing peptides" << std::endl;
      }
    }

    dec.setPeptides(decoy_peptides);
    dec.setProteins(decoy_proteins);

  }

}
<|MERGE_RESOLUTION|>--- conflicted
+++ resolved
@@ -37,16 +37,7 @@
 
 #include <OpenMS/CONCEPT/LogStream.h>
 
-<<<<<<< HEAD
-=======
-#include <map>
-#include <utility> //for pair
-#include <string>
-#include <vector>
-#include <algorithm> // for sort
-
-
->>>>>>> daae6062
+
 namespace OpenMS
 {
 
@@ -67,7 +58,7 @@
   }
 
   void MRMDecoy::updateMembers_()
-  {
+    {
     keep_const_pattern_ = param_.getValue("non_shuffle_pattern");
     keepN_ = param_.getValue("keepPeptideNTerm").toBool();
     keepC_ = param_.getValue("keepPeptideCTerm").toBool();
@@ -75,24 +66,24 @@
 
   MRMDecoy::IndexType MRMDecoy::findFixedResidues(const std::string& sequence,
       bool keepN, bool keepC, const OpenMS::String& keep_const_pattern)
-  {
+      {
     // also blocks both N- and C-terminus from shuffling if required
     MRMDecoy::IndexType idx;
     for (size_t i = 0; i < sequence.size(); i++)
-    {
+        {
       if ( (keepN && i == 0) || (keepC && i + 1 == sequence.size()) )
       {
         idx.push_back(i);
         continue;
-      }
+        }
 
       for (size_t j = 0; j < keep_const_pattern.size(); j++)
       {
         if (sequence[i] == keep_const_pattern[j])
         {
           idx.push_back(i);
-        }
-      }
+      }
+    }
     }
     return idx;
   }
@@ -230,39 +221,39 @@
       // the new sequence.
       if (attempts % 10 == 9)
       {
-        OpenMS::AASequence shuffled_sequence = TargetedExperimentHelper::getAASequence(shuffled);
-        int res_pos = (pseudoRNG() % aa_size);
-        int pep_pos = -1;
-        size_t pos_trials = 0;
-        while (pep_pos < 0 && pos_trials < shuffled_sequence.size())
-        {
+          OpenMS::AASequence shuffled_sequence = TargetedExperimentHelper::getAASequence(shuffled);
+          int res_pos = (pseudoRNG() % aa_size);
+          int pep_pos = -1;
+          size_t pos_trials = 0;
+          while (pep_pos < 0 && pos_trials < shuffled_sequence.size())
+          {
           // select position to mutate (and ensure we are not changing N/C terminus or any modified position doing it)
-          pep_pos = (pseudoRNG() % shuffled_sequence.size());
+            pep_pos = (pseudoRNG() % shuffled_sequence.size());
           if (shuffled_sequence[pep_pos].isModified() || (pep_pos == 0) || (pep_pos == (int)(shuffled_sequence.size() - 1)))
-          {
-            pep_pos = -1;
-          }
-          else
-          {
-            if (pep_pos == 0)
             {
-              shuffled_sequence = AASequence::fromString(aa[res_pos]) + shuffled_sequence.getSuffix(shuffled_sequence.size() - pep_pos - 1);
-            }
-            else if (pep_pos == (int)(shuffled_sequence.size() - 1))
-            {
-              shuffled_sequence = shuffled_sequence.getPrefix(pep_pos) + AASequence::fromString(aa[res_pos]);
+              pep_pos = -1;
             }
             else
             {
-              shuffled_sequence = shuffled_sequence.getPrefix(pep_pos) + AASequence::fromString(aa[res_pos]) + shuffled_sequence.getSuffix(shuffled_sequence.size() - pep_pos - 1);
+              if (pep_pos == 0)
+              {
+                shuffled_sequence = AASequence::fromString(aa[res_pos]) + shuffled_sequence.getSuffix(shuffled_sequence.size() - pep_pos - 1);
+              }
+              else if (pep_pos == (int)(shuffled_sequence.size() - 1))
+              {
+                shuffled_sequence = shuffled_sequence.getPrefix(pep_pos) + AASequence::fromString(aa[res_pos]);
+              }
+              else
+              {
+                shuffled_sequence = shuffled_sequence.getPrefix(pep_pos) + AASequence::fromString(aa[res_pos]) + shuffled_sequence.getSuffix(shuffled_sequence.size() - pep_pos - 1);
+              }
             }
+            ++pos_trials;
           }
-          ++pos_trials;
-        }
-        shuffled.sequence = shuffled_sequence.toUnmodifiedString();
-        peptide = shuffled;
-      }
-    }
+          shuffled.sequence = shuffled_sequence.toUnmodifiedString();
+          peptide = shuffled;
+        }
+        }
 
     return shuffled;
   }
@@ -276,47 +267,47 @@
       // Block tryptic residues and N-/C-terminus from shuffling
       MRMDecoy::IndexType idx = MRMDecoy::findFixedResidues(peptide.sequence, keepN, keepC, const_pattern);
 
-      std::vector<Size> peptide_index;
-      for (Size i = 0; i < peptide.sequence.size(); i++)
-      {
-        peptide_index.push_back(i);
-      }
+    std::vector<Size> peptide_index;
+    for (Size i = 0; i < peptide.sequence.size(); i++)
+    {
+      peptide_index.push_back(i);
+    }
 
       // we erase the indices where K/P/R are (from the back / in reverse order
       // to not delete indices we access later)
       for (IndexType::reverse_iterator it = idx.rbegin(); it != idx.rend(); ++it)
-      {
+    {
         peptide_index.erase(peptide_index.begin() + *it);
-      }
+        }
 
       // reverse the peptide index
       std::reverse(peptide_index.begin(), peptide_index.end());
 
       // re-insert the missing K/P/R at the appropriate places
       for (IndexType::iterator it = idx.begin(); it != idx.end(); ++it)
-      {
+  {
         peptide_index.insert(peptide_index.begin() + *it, *it);
-      }
+    }
 
       // use the reversed index to create the new peptide sequence and
       // then to place the modifications at their appropriate places (make sure
       // that the modifications are placed with their initial amino acids).
       for (Size i = 0; i < peptide_index.size(); i++)
-      {
+    {
         reversed.sequence[i] = peptide.sequence[peptide_index[i]];
       }
       for (Size j = 0; j < reversed.mods.size(); j++)
       {
-        for (Size k = 0; k < peptide_index.size(); k++)
-        {
+      for (Size k = 0; k < peptide_index.size(); k++)
+      {
           // C and N terminal mods are implicitly not reversed because they live at positions -1 and sequence.size()
           if (boost::numeric_cast<int>(peptide_index[k]) == reversed.mods[j].location)
-          {
+        {
             reversed.mods[j].location = boost::numeric_cast<int>(k);
-            break;
-          }
-        }
-      }
+          break;
+        }
+      }
+    }
       return reversed;
     }
   }
@@ -388,7 +379,7 @@
         {
           LOG_DEBUG << "[peptide] Skipping " << peptide.id << " due to C/N-terminal modifications" << std::endl;
           exclusion_peptides.push_back(peptide.id);
-        }
+      }
         else
         {
           peptide = MRMDecoy::pseudoreversePeptide_(peptide);
@@ -401,7 +392,7 @@
         {
           LOG_DEBUG << "[peptide] Skipping " << peptide.id << " due to C/N-terminal modifications" << std::endl;
           exclusion_peptides.push_back(peptide.id);
-        }
+      }
         else
         {
           peptide = MRMDecoy::reversePeptide_(peptide);
@@ -489,9 +480,9 @@
         else
         {
           // transition could not be annotated, remove whole peptide
-          exclusion_peptides.push_back(decoy_tr.getPeptideRef());
+            exclusion_peptides.push_back(decoy_tr.getPeptideRef());
           LOG_DEBUG << "[peptide] Skipping " << decoy_tr.getPeptideRef() << " due to missing annotation" << std::endl;
-        }
+          }
       } // end loop over transitions
     } // end loop over peptides
     endProgress();
