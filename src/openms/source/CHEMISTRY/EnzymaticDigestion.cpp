// --------------------------------------------------------------------------
//                   OpenMS -- Open-Source Mass Spectrometry
// --------------------------------------------------------------------------
// Copyright The OpenMS Team -- Eberhard Karls University Tuebingen,
// ETH Zurich, and Freie Universitaet Berlin 2002-2018.
//
// This software is released under a three-clause BSD license:
//  * Redistributions of source code must retain the above copyright
//    notice, this list of conditions and the following disclaimer.
//  * Redistributions in binary form must reproduce the above copyright
//    notice, this list of conditions and the following disclaimer in the
//    documentation and/or other materials provided with the distribution.
//  * Neither the name of any author or any participating institution
//    may be used to endorse or promote products derived from this software
//    without specific prior written permission.
// For a full list of authors, refer to the file AUTHORS.
// --------------------------------------------------------------------------
// THIS SOFTWARE IS PROVIDED BY THE COPYRIGHT HOLDERS AND CONTRIBUTORS "AS IS"
// AND ANY EXPRESS OR IMPLIED WARRANTIES, INCLUDING, BUT NOT LIMITED TO, THE
// IMPLIED WARRANTIES OF MERCHANTABILITY AND FITNESS FOR A PARTICULAR PURPOSE
// ARE DISCLAIMED. IN NO EVENT SHALL ANY OF THE AUTHORS OR THE CONTRIBUTING
// INSTITUTIONS BE LIABLE FOR ANY DIRECT, INDIRECT, INCIDENTAL, SPECIAL,
// EXEMPLARY, OR CONSEQUENTIAL DAMAGES (INCLUDING, BUT NOT LIMITED TO,
// PROCUREMENT OF SUBSTITUTE GOODS OR SERVICES; LOSS OF USE, DATA, OR PROFITS;
// OR BUSINESS INTERRUPTION) HOWEVER CAUSED AND ON ANY THEORY OF LIABILITY,
// WHETHER IN CONTRACT, STRICT LIABILITY, OR TORT (INCLUDING NEGLIGENCE OR
// OTHERWISE) ARISING IN ANY WAY OUT OF THE USE OF THIS SOFTWARE, EVEN IF
// ADVISED OF THE POSSIBILITY OF SUCH DAMAGE.
//
// --------------------------------------------------------------------------
// $Maintainer: Chris Bielow, Xiao Liang $
// $Authors: Marc Sturm, Chris Bielow$
// --------------------------------------------------------------------------

#include <OpenMS/CHEMISTRY/EnzymaticDigestion.h>
#include <OpenMS/CHEMISTRY/ProteaseDB.h>
#include <OpenMS/SYSTEM/File.h>
#include <OpenMS/CONCEPT/LogStream.h>

using namespace std;

namespace OpenMS
{
  const std::string EnzymaticDigestion::NamesOfSpecificity[] = {"full", "semi", "none"};
  const std::string EnzymaticDigestion::NoCleavage = "no cleavage";
  const std::string EnzymaticDigestion::UnspecificCleavage = "unspecific cleavage";

  EnzymaticDigestion::EnzymaticDigestion() :
    missed_cleavages_(0),
    enzyme_(ProteaseDB::getInstance()->getEnzyme("Trypsin")), // @TODO: keep trypsin as default?
    re_(enzyme_->getRegEx()),
    specificity_(SPEC_FULL)
  {
  }

  EnzymaticDigestion::~EnzymaticDigestion()
  {
  }

  Size EnzymaticDigestion::getMissedCleavages() const
  {
    return missed_cleavages_;
  }

  void EnzymaticDigestion::setMissedCleavages(Size missed_cleavages)
  {
    missed_cleavages_ = missed_cleavages;
  }

  void EnzymaticDigestion::setEnzyme(const DigestionEnzyme* enzyme)
  {
    enzyme_ = enzyme;
    re_ = boost::regex(enzyme_->getRegEx());
  }

  String EnzymaticDigestion::getEnzymeName() const
  {
    return enzyme_->getName();
  }

  EnzymaticDigestion::Specificity EnzymaticDigestion::getSpecificityByName(const String& name)
  {
    for (Size i = 0; i < SIZE_OF_SPECIFICITY; ++i)
    {
      if (name == NamesOfSpecificity[i]) return Specificity(i);
    }
    return SIZE_OF_SPECIFICITY;
  }

  EnzymaticDigestion::Specificity EnzymaticDigestion::getSpecificity() const
  {
    return specificity_;
  }

  void EnzymaticDigestion::setSpecificity(Specificity spec)
  {
    specificity_ = spec;
  }

  std::vector<int> EnzymaticDigestion::tokenize_(const String& sequence, int start, int end) const
  {
    std::vector<int> positions;
    // set proper boundaries
    start = std::max(0, start);
    if (end < 0 || end > (int)sequence.size()) end = (int)sequence.size();

    if (enzyme_->getRegEx() != "()") // if it's not "no cleavage"
    {
      boost::sregex_token_iterator i(sequence.begin() + start, sequence.begin() + end, re_, -1);
      boost::sregex_token_iterator j;
      while (i != j)
      {
        positions.push_back(start); // first push 'start' (usually 0), then all the real cleavage sites
        start += (int)i->length();
        ++i;
      }
    }
    else
    {
      positions.push_back(start);
    }
    return positions;
  }

  bool EnzymaticDigestion::isValidProduct(const String& sequence,
                                          int pos,
                                          int length,
    bool ignore_missed_cleavages) const
  {
    return isValidProduct_(sequence, pos, length, ignore_missed_cleavages, false, false);
  }

  bool EnzymaticDigestion::filterByMissedCleavages(const String& sequence, std::function<bool(Int)> filter) const
  {
    return filter(Int(tokenize_(sequence).size() - 1));
  }

  bool EnzymaticDigestion::isValidProduct_(const String& sequence,
                                           int pos,
                                           int length,
                                           bool ignore_missed_cleavages,
                                           bool allow_nterm_protein_cleavage,
                                           bool allow_random_asp_pro_cleavage) const
    {
    // for XTandem specific rules (see https://github.com/OpenMS/OpenMS/issues/2497)
    // M or MX at the N-terminus might have been cleaved.
    if (allow_nterm_protein_cleavage && (pos <= 2) && (sequence[0] == 'M'))
    {
      // check the N-terminal peptide for a C-terminal cleavage site:
      length += pos;
      pos = 0;
    }

    if (pos >= (int)sequence.size())
    {
      OPENMS_LOG_WARN << "Error: start of fragment (" << pos << ") is beyond end of sequence '" << sequence << "'!" << endl;
      return false;
    }
    if (pos + length > (int)sequence.size())
    {
      OPENMS_LOG_WARN << "Error: end of fragment (" << (pos + length) << ") is beyond end of sequence '" << sequence << "'!" << endl;
      return false;
    }
    if (length == 0 || sequence.empty())
    {
      OPENMS_LOG_WARN << "Error: fragment and sequence must not be empty!" << endl;
      return false;
    }

    // ignore specificity and missed cleavage settings for unspecific cleavage
    if (enzyme_->getName() == UnspecificCleavage) { return true; }

    const int end = pos + length; // past-the-end index into sequence of last fragment position

    if (specificity_ == SPEC_NONE)
    { // we don't care about terminal ends
      if (ignore_missed_cleavages) return true;
      // tokenize_ is really slow, so reduce work by working on substring:
      const std::vector<int> cleavage_positions = tokenize_(sequence, pos, end); // has 'pos' as first site
      return (cleavage_positions.size() - 1) <= missed_cleavages_;
    }
    else // either SPEC_SEMI or SPEC_FULL
    {
      bool spec_c = false, spec_n = false;
      // tokenize_ is really slow, so reduce work by working on substring with +-2 chars margin:
      const std::vector<int> cleavage_positions = tokenize_(sequence, pos - 2, end + 2); // has max(0,pos-2) as first site 
      
      //
      // test each terminal end of the fragment
      //
      // left end (N-term for peptides):
      if (std::find(cleavage_positions.begin(), cleavage_positions.end(), pos) != cleavage_positions.end())
      { // '0' is included in cleavage_positions, so starting fragments will be found as well
        spec_n = true;
      }
      // pos is > 0 at this point, so [pos-1] is valid
      else if (allow_random_asp_pro_cleavage && (sequence[pos - 1] == 'D') && (sequence[pos] == 'P'))
      {
        spec_n = true;
      }

      // right end (C-term for peptides):
      if (end == (int)sequence.size())
      { // full length match (end of sequence is not in cleavage_positions)
        spec_c = true;
      }
      else if (std::find(cleavage_positions.rbegin(), cleavage_positions.rend(), end) != cleavage_positions.rend())
      { // use rbegin() since we expect this to be the correct hit
        spec_c = true;
      }
      else if (allow_random_asp_pro_cleavage && (sequence[end - 1] == 'D') && (sequence[end] == 'P'))
      {
        spec_c = true;
      }

      if ((spec_n && spec_c) || // full spec
           ((specificity_ == SPEC_SEMI) && (spec_n || spec_c))) // semi spec
      {
        if (ignore_missed_cleavages) return true;
        return (countMissedCleavages_(cleavage_positions, pos, end) <= missed_cleavages_);
        }
      return false;
    }
  }

  Size EnzymaticDigestion::countMissedCleavages_(const std::vector<int>& cleavage_positions, Size seq_start, Size seq_end) const
  {
    Size count(0);
    for (auto it = cleavage_positions.begin(); it != cleavage_positions.end(); ++it)
    { // count MCs within fragment borders
      if (((int)seq_start < *it) && (*it < (int)seq_end)) ++count;
    }
    return count;
  }

  Size EnzymaticDigestion::digestAfterTokenize_(const std::vector<int>& fragment_positions, const StringView& sequence, std::vector<std::pair<Size,Size>>& output, Size min_length, Size max_length) const
  {
    Size count = fragment_positions.size();
    Size wrong_size(0);
    Size l(0); //length

    // no cleavage sites? return full string
    if (count == 0)
    {
      if (sequence.size() >= min_length && sequence.size() <= max_length)
      {
        output.emplace_back(0, sequence.size() - 1);
      }
      return wrong_size;
    }

    for (Size i = 1; i != count; ++i)
    {
      // add if cleavage product larger than min length
      l = fragment_positions[i] - fragment_positions[i - 1];
      if (l >= min_length && l <= max_length)
      {
        output.emplace_back(fragment_positions[i - 1], l);
      }
      else ++wrong_size;
    }

    // add last cleavage product (need to add because end is not a cleavage site) if larger than min length
    l = sequence.size() - fragment_positions[count - 1];
    if (l >= min_length && l <= max_length)
    {
      output.emplace_back(fragment_positions[count - 1], l);
    }
    else ++wrong_size;

    // generate fragments with missed cleavages
    for (Size i = 1; ((i <= missed_cleavages_) && (i < count)); ++i)
    {
      for (Size j = 1; j < count - i; ++j)
      {
        l = fragment_positions[j + i] - fragment_positions[j - 1];
        if (l >= min_length && l <= max_length)
        {
          output.emplace_back(fragment_positions[j - 1], l);
        }
        else ++wrong_size;
      }

      // add last cleavage product (need to add because end is not a cleavage site)
      l = sequence.size() - fragment_positions[count - i - 1];
      if (l >= min_length && l <= max_length)
      {
        output.emplace_back(fragment_positions[count - i - 1], l);
      }
      else ++wrong_size;
    }
    return wrong_size;
  }

  Size EnzymaticDigestion::digestAfterTokenize_(const std::vector<int>& fragment_positions, const StringView& sequence, std::vector<StringView>& output, Size min_length, Size max_length) const
  {
    Size count = fragment_positions.size();
    Size wrong_size(0);
    Size l(0); //length

    // no cleavage sites? return full string
    if (count == 0)
    {
      if (sequence.size() >= min_length && sequence.size() <= max_length)
      {
        output.push_back(sequence);
      }
      return wrong_size;
    }

    for (Size i = 1; i != count; ++i)
    {
      // add if cleavage product larger than min length
      l = fragment_positions[i] - fragment_positions[i - 1];
      if (l >= min_length && l <= max_length)
      {
        output.push_back(sequence.substr(fragment_positions[i - 1], l));
      }
      else ++wrong_size;
    }

    // add last cleavage product (need to add because end is not a cleavage site) if larger than min length
    l = sequence.size() - fragment_positions[count - 1];
    if (l >= min_length && l <= max_length)
    {
      output.push_back(sequence.substr(fragment_positions[count - 1], l));
    }
    else ++wrong_size;

    // generate fragments with missed cleavages
    for (Size i = 1; ((i <= missed_cleavages_) && (i < count)); ++i)
    {
      for (Size j = 1; j < count - i; ++j)
      {
<<<<<<< HEAD
        l = fragment_positions[j + i] - fragment_positions[j - 1];
        if (l >= min_length && l <= max_length)
=======
        Size m = fragment_positions[j + i] - fragment_positions[j - 1];
        if (m >= min_length && m <= max_length)
>>>>>>> d38b45ce
        {
          output.push_back(sequence.substr(fragment_positions[j - 1], m));
        }
        else ++wrong_size;
      }

      // add last cleavage product (need to add because end is not a cleavage site)
<<<<<<< HEAD
      l = sequence.size() - fragment_positions[count - i - 1];
      if (l >= min_length && l <= max_length)
=======
      Size n = sequence.size() - fragment_positions[count - i - 1];
      if (n >= min_length && n <= max_length)
>>>>>>> d38b45ce
      {
        output.push_back(sequence.substr(fragment_positions[count - i - 1], n));
      }
      else ++wrong_size;
    }
    return wrong_size;
  }

  Size EnzymaticDigestion::digestUnmodified(const StringView& sequence, std::vector<StringView>& output, Size min_length, Size max_length) const
  {
    // initialization
    output.clear();

    // disable max length filter by setting to maximum length
    if (max_length == 0 || max_length > sequence.size())
    {
      max_length = sequence.size();
    }

    // Unspecific cleavage:
    // For unspecific cleavage every site is a cutting position.
    // All substrings of length min_size..max_size are generated.
    if (enzyme_->getName() == UnspecificCleavage)
    {
      output.reserve(sequence.size() * (max_length - min_length + 1));
      for (Size i = 0; i <= sequence.size() - min_length; ++i)
      {
        const Size right = std::min(i + max_length, sequence.size());
        for (Size j = i + min_length; j <= right; ++j)
        {
          output.emplace_back(sequence.substr(i, j - i));
        }
      }
      return 0;
    }

    // naive cleavage sites
    std::vector<int> fragment_positions = tokenize_(sequence.getString());
    return digestAfterTokenize_(fragment_positions, sequence, output, min_length, max_length);
  }

<<<<<<< HEAD
  Size EnzymaticDigestion::digestUnmodified(const StringView& sequence, std::vector<std::pair<Size,Size>>& output, Size min_length, Size max_length) const
  {
    // initialization
    output.clear();

    // disable max length filter by setting to maximum length
    if (max_length == 0 || max_length > sequence.size())
    {
      max_length = sequence.size();
    }

    // Unspecific cleavage:
    // For unspecific cleavage every site is a cutting position.
    // All substrings of length min_size..max_size are generated.
    if (enzyme_->getName() == UnspecificCleavage)
    {
      output.reserve(sequence.size() * (max_length - min_length + 1));
      for (Size i = 0; i <= sequence.size() - min_length; ++i)
      {
        const Size right = std::min(i + max_length, sequence.size());
        for (Size j = i + min_length; j <= right; ++j)
        {
          output.emplace_back(i, j - i);
        }
      }
      return 0;
    }

    // naive cleavage sites
    std::vector<int> fragment_positions = tokenize_(sequence.getString());
    return digestAfterTokenize_(fragment_positions, sequence, output, min_length, max_length);
  }
=======
>>>>>>> d38b45ce
} //namespace<|MERGE_RESOLUTION|>--- conflicted
+++ resolved
@@ -296,7 +296,6 @@
   {
     Size count = fragment_positions.size();
     Size wrong_size(0);
-    Size l(0); //length
 
     // no cleavage sites? return full string
     if (count == 0)
@@ -311,7 +310,7 @@
     for (Size i = 1; i != count; ++i)
     {
       // add if cleavage product larger than min length
-      l = fragment_positions[i] - fragment_positions[i - 1];
+      Size l = fragment_positions[i] - fragment_positions[i - 1];
       if (l >= min_length && l <= max_length)
       {
         output.push_back(sequence.substr(fragment_positions[i - 1], l));
@@ -320,7 +319,7 @@
     }
 
     // add last cleavage product (need to add because end is not a cleavage site) if larger than min length
-    l = sequence.size() - fragment_positions[count - 1];
+    Size l = sequence.size() - fragment_positions[count - 1];
     if (l >= min_length && l <= max_length)
     {
       output.push_back(sequence.substr(fragment_positions[count - 1], l));
@@ -332,13 +331,8 @@
     {
       for (Size j = 1; j < count - i; ++j)
       {
-<<<<<<< HEAD
-        l = fragment_positions[j + i] - fragment_positions[j - 1];
-        if (l >= min_length && l <= max_length)
-=======
         Size m = fragment_positions[j + i] - fragment_positions[j - 1];
         if (m >= min_length && m <= max_length)
->>>>>>> d38b45ce
         {
           output.push_back(sequence.substr(fragment_positions[j - 1], m));
         }
@@ -346,13 +340,8 @@
       }
 
       // add last cleavage product (need to add because end is not a cleavage site)
-<<<<<<< HEAD
-      l = sequence.size() - fragment_positions[count - i - 1];
-      if (l >= min_length && l <= max_length)
-=======
       Size n = sequence.size() - fragment_positions[count - i - 1];
       if (n >= min_length && n <= max_length)
->>>>>>> d38b45ce
       {
         output.push_back(sequence.substr(fragment_positions[count - i - 1], n));
       }
@@ -394,7 +383,6 @@
     return digestAfterTokenize_(fragment_positions, sequence, output, min_length, max_length);
   }
 
-<<<<<<< HEAD
   Size EnzymaticDigestion::digestUnmodified(const StringView& sequence, std::vector<std::pair<Size,Size>>& output, Size min_length, Size max_length) const
   {
     // initialization
@@ -427,6 +415,5 @@
     std::vector<int> fragment_positions = tokenize_(sequence.getString());
     return digestAfterTokenize_(fragment_positions, sequence, output, min_length, max_length);
   }
-=======
->>>>>>> d38b45ce
+
 } //namespace