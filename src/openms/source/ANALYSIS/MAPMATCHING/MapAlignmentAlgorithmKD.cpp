--- conflicted
+++ resolved
@@ -111,17 +111,13 @@
     const Param& lowess_param = param_.copy("LOWESS:", true);
     if (n < 50)
     {
-<<<<<<< HEAD
-      LOG_WARN << "Warning: Only " << n << " data points for LOWESS fit of map " << i << ". Consider adjusting RT or m/z tolerance or max_pairwise_log_fc, decreasing min_rel_cc_size, or increasing max_nr_conflicts." << endl;
+      OPENMS_LOG_WARN << "Warning: Only " << n << " data points for LOWESS fit of map " << i << ". Consider adjusting RT or m/z tolerance or max_pairwise_log_fc, decreasing min_rel_cc_size, or increasing max_nr_conflicts." << endl;
       TransformationModel::DataPoints identity = {{0,0}, {1,1}, {1e6,1e6}};
       transformations_[i] = new TransformationModelLowess(identity, lowess_param);
     }
     else
     {
       transformations_[i] = new TransformationModelLowess(fit_data_[i], lowess_param);
-=======
-      OPENMS_LOG_WARN << "Warning: Only " << n << " data points for LOWESS fit of map " << i << ". Consider adjusting RT or m/z tolerance or max_pairwise_log_fc, decreasing min_rel_cc_size, or increasing max_nr_conflicts." << endl;
->>>>>>> d38b45ce
     }
   }
 }
