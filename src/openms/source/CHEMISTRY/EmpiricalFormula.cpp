// --------------------------------------------------------------------------
//                   OpenMS -- Open-Source Mass Spectrometry
// --------------------------------------------------------------------------
// Copyright The OpenMS Team -- Eberhard Karls University Tuebingen,
// ETH Zurich, and Freie Universitaet Berlin 2002-2017.
//
// This software is released under a three-clause BSD license:
//  * Redistributions of source code must retain the above copyright
//    notice, this list of conditions and the following disclaimer.
//  * Redistributions in binary form must reproduce the above copyright
//    notice, this list of conditions and the following disclaimer in the
//    documentation and/or other materials provided with the distribution.
//  * Neither the name of any author or any participating institution
//    may be used to endorse or promote products derived from this software
//    without specific prior written permission.
// For a full list of authors, refer to the file AUTHORS.
// --------------------------------------------------------------------------
// THIS SOFTWARE IS PROVIDED BY THE COPYRIGHT HOLDERS AND CONTRIBUTORS "AS IS"
// AND ANY EXPRESS OR IMPLIED WARRANTIES, INCLUDING, BUT NOT LIMITED TO, THE
// IMPLIED WARRANTIES OF MERCHANTABILITY AND FITNESS FOR A PARTICULAR PURPOSE
// ARE DISCLAIMED. IN NO EVENT SHALL ANY OF THE AUTHORS OR THE CONTRIBUTING
// INSTITUTIONS BE LIABLE FOR ANY DIRECT, INDIRECT, INCIDENTAL, SPECIAL,
// EXEMPLARY, OR CONSEQUENTIAL DAMAGES (INCLUDING, BUT NOT LIMITED TO,
// PROCUREMENT OF SUBSTITUTE GOODS OR SERVICES; LOSS OF USE, DATA, OR PROFITS;
// OR BUSINESS INTERRUPTION) HOWEVER CAUSED AND ON ANY THEORY OF LIABILITY,
// WHETHER IN CONTRACT, STRICT LIABILITY, OR TORT (INCLUDING NEGLIGENCE OR
// OTHERWISE) ARISING IN ANY WAY OUT OF THE USE OF THIS SOFTWARE, EVEN IF
// ADVISED OF THE POSSIBILITY OF SUCH DAMAGE.
//
// --------------------------------------------------------------------------
// $Maintainer: Chris Bielow $
// $Authors: Andreas Bertsch, Chris Bielow $
// --------------------------------------------------------------------------
//

#include <OpenMS/CHEMISTRY/EmpiricalFormula.h>
#include <OpenMS/CHEMISTRY/Element.h>
#include <OpenMS/CHEMISTRY/ElementDB.h>
#include <OpenMS/CHEMISTRY/ISOTOPEDISTRIBUTION/IsotopePatternGenerator.h>
#include <OpenMS/CHEMISTRY/ISOTOPEDISTRIBUTION/IsotopeDistribution.h>
#include <OpenMS/CHEMISTRY/ISOTOPEDISTRIBUTION/CoarseIsotopePatternGenerator.h>
#include <OpenMS/CONCEPT/Constants.h>
#include <OpenMS/MATH/MISC/MathFunctions.h>


#include <boost/math/special_functions/binomial.hpp>

#include <iostream>


using namespace std;

namespace OpenMS
{
  EmpiricalFormula::EmpiricalFormula() :
    charge_(0)
  {}

  EmpiricalFormula::EmpiricalFormula(const EmpiricalFormula& formula) :
    formula_(formula.formula_),
    charge_(formula.charge_)
  {
  }

  EmpiricalFormula::EmpiricalFormula(const String& formula)
  {
    charge_ = parseFormula_(formula_, formula);
  }

  EmpiricalFormula::EmpiricalFormula(SignedSize number, const Element* element, SignedSize charge)
  {
    formula_[element] = number;
    charge_ = charge;
  }


  EmpiricalFormula::~EmpiricalFormula()
  {
  }

  double EmpiricalFormula::getMonoWeight() const
  {
    double weight(0);
    if (charge_ > 0)
    {
      weight += Constants::PROTON_MASS_U * charge_;
    }
    MapType_::const_iterator it = formula_.begin();
    for (; it != formula_.end(); ++it)
    {
      weight += it->first->getMonoWeight() * (double)it->second;
    }
    return weight;
  }

  double EmpiricalFormula::getAverageWeight() const
  {
    double weight(0);
    if (charge_ > 0)
    {
      weight += Constants::PROTON_MASS_U * charge_;
    }
    MapType_::const_iterator it = formula_.begin();
    for (; it != formula_.end(); ++it)
    {
      weight += it->first->getAverageWeight() * (double)it->second;
    }
    return weight;
  }

  double EmpiricalFormula::calculateTheoreticalIsotopesNumber() const
  {
    double total = 1;
    for (const auto& element : formula_)
    {
      UInt non_trace_isotopes = 0;
      const auto& distr = element.first->getIsotopeDistribution();
      for (auto isotope : distr)
      {
        if (isotope.getIntensity() != 0)
        {
          non_trace_isotopes++;
        }
      }
      if (non_trace_isotopes>1 && element.second!=1)
      {
        total *= boost::math::binomial_coefficient<double>(UInt(element.second), non_trace_isotopes);
      }
      else
      {
        total *= element.second*non_trace_isotopes;
      }
    }
    return total;
  }

  bool EmpiricalFormula::estimateFromWeightAndCompAndS(double average_weight, UInt S, double C, double H, double N, double O, double P)
  {
    const ElementDB* db = ElementDB::getInstance();

    double remaining_weight = average_weight - S * db->getElement("S")->getAverageWeight();

    // The number of sulfurs is set to 0 because we're explicitly specifying their count.
    // We propagate the return value to let the programmer know if the approximation succeeded
    // without requesting a negative number of hydrogens.
    bool ret = estimateFromWeightAndComp(remaining_weight, C, H, N, O, 0.0, P);

    formula_.at(db->getElement("S")) = S;

    return ret;
  }

  bool EmpiricalFormula::estimateFromWeightAndComp(double average_weight, double C, double H, double N, double O, double S, double P)
  {
    const ElementDB* db = ElementDB::getInstance();

    double avgTotal = (C * db->getElement("C")->getAverageWeight() +
                       H * db->getElement("H")->getAverageWeight() +
                       N * db->getElement("N")->getAverageWeight() +
                       O * db->getElement("O")->getAverageWeight() +
                       S * db->getElement("S")->getAverageWeight() +
                       P * db->getElement("P")->getAverageWeight());

    double factor = average_weight / avgTotal;

    formula_.clear();

    formula_.insert(make_pair(db->getElement("C"), (SignedSize) Math::round(C * factor)));
    formula_.insert(make_pair(db->getElement("N"), (SignedSize) Math::round(N * factor)));
    formula_.insert(make_pair(db->getElement("O"), (SignedSize) Math::round(O * factor)));
    formula_.insert(make_pair(db->getElement("S"), (SignedSize) Math::round(S * factor)));
    formula_.insert(make_pair(db->getElement("P"), (SignedSize) Math::round(P * factor)));

    double remaining_mass = average_weight-getAverageWeight();
    SignedSize adjusted_H = Math::round(remaining_mass / db->getElement("H")->getAverageWeight());

    // It's possible for a very small mass to get a negative value here.
    if (adjusted_H < 0)
    {
      // The approximation can still be useful, but we set the return flag to false to explicitly notify the programmer.
      return false;
    }

    // Only insert hydrogens if their number is not negative.
    formula_.insert(make_pair(db->getElement("H"), adjusted_H));
    // The approximation had no issues.
    return true;
  }

  IsotopeDistribution EmpiricalFormula::getIsotopeDistribution(const IsotopePatternGenerator& solver) const
  {
    return solver.run(*this);
  }


  IsotopeDistribution EmpiricalFormula::getConditionalFragmentIsotopeDist(const EmpiricalFormula& precursor, const std::set<UInt>& precursor_isotopes) const
  {
    // A fragment's isotopes can only be as high as the largest isolated precursor isotope.
    UInt max_depth = *std::max_element(precursor_isotopes.begin(), precursor_isotopes.end())+1;

    // Treat *this as the fragment molecule
    EmpiricalFormula complementary_fragment = precursor-*this;

    IsotopeDistribution fragment_isotope_dist = getIsotopeDistribution(CoarseIsotopePatternGenerator(max_depth));
    IsotopeDistribution comp_fragment_isotope_dist = complementary_fragment.getIsotopeDistribution(CoarseIsotopePatternGenerator(max_depth));

    IsotopeDistribution result;
    CoarseIsotopePatternGenerator solver;
    result = solver.calcFragmentIsotopeDist(fragment_isotope_dist, comp_fragment_isotope_dist, precursor_isotopes);

    // Renormalize to make these conditional probabilities (conditioned on the isolated precursor isotopes)
    result.renormalize();

    return result;
  }

  SignedSize EmpiricalFormula::getNumberOf(const Element* element) const
  {
    MapType_::const_iterator it  = formula_.find(element);
    if (it != formula_.end())
    {
      return it->second;
    }
    return 0;
  }

  SignedSize EmpiricalFormula::getNumberOfAtoms() const
  {
    SignedSize num_atoms(0);
    MapType_::const_iterator it = formula_.begin();
    for (; it != formula_.end(); ++it)
    {
      num_atoms += it->second;
    }
    return num_atoms;
  }

  void EmpiricalFormula::setCharge(SignedSize charge)
  {
    charge_ = charge;
  }

  SignedSize EmpiricalFormula::getCharge() const
  {
    return charge_;
  }

  String EmpiricalFormula::toString() const
  {
    String formula;
    std::map<String, SignedSize> new_formula;

    for (MapType_::const_iterator it = formula_.begin(); it != formula_.end(); ++it)
    {
      new_formula[it->first->getSymbol()] = it->second;
    }

    for (std::map<String, SignedSize>::const_iterator it = new_formula.begin(); it != new_formula.end(); ++it)
    {
      formula += it->first + String(it->second);
    }
    return formula;
  }

  EmpiricalFormula& EmpiricalFormula::operator=(const EmpiricalFormula& formula)
  {
    if (this != &formula)
    {
      formula_ = formula.formula_;
      charge_ = formula.charge_;
    }
    return *this;
  }

  EmpiricalFormula EmpiricalFormula::operator*(const SignedSize& times) const
  {
    EmpiricalFormula ef(*this);
    MapType_::const_iterator it = formula_.begin();
    for (; it != formula_.end(); ++it)
    {
      ef.formula_[it->first] *= times;
    }
    ef.charge_ *= times;
    ef.removeZeroedElements_();
    return ef;
  }

  EmpiricalFormula EmpiricalFormula::operator+(const EmpiricalFormula& formula) const
  {
    EmpiricalFormula ef;
    ef.formula_ = formula.formula_;
    MapType_::const_iterator it = formula_.begin();
    for (; it != formula_.end(); ++it)
    {
      MapType_::iterator ef_it  = ef.formula_.find(it->first);
      if (ef_it != ef.formula_.end())
      {
        ef_it->second += it->second;
      }
      else
      {
        ef.formula_.insert(*it);
      }
    }
    ef.charge_ = charge_ + formula.charge_;
    ef.removeZeroedElements_();
    return ef;
  }

  EmpiricalFormula& EmpiricalFormula::operator+=(const EmpiricalFormula& formula)
  {
    MapType_::const_iterator it = formula.formula_.begin();
    for (; it != formula.formula_.end(); ++it)
    {
      MapType_::iterator f_it  = formula_.find(it->first);
      if (f_it != formula_.end())
      {
        f_it->second += it->second;
      }
      else
      {
        formula_.insert(*it);
      }
    }
    charge_ += formula.charge_;
    removeZeroedElements_();
    return *this;
  }

  EmpiricalFormula EmpiricalFormula::operator-(const EmpiricalFormula& formula) const
  {
    EmpiricalFormula ef(*this);
    MapType_::const_iterator it = formula.formula_.begin();
    for (; it != formula.formula_.end(); ++it)
    {
      const Element* e = it->first;
      SignedSize num = it->second;
      MapType_::iterator ef_it  = ef.formula_.find(e);
      if (ef_it != ef.formula_.end())
      {
        ef_it->second -= num;
      }
      else
      {
        ef.formula_[e] = -num;
      }
    }

    ef.charge_ = charge_ - formula.charge_;
    ef.removeZeroedElements_();
    return ef;
  }

  EmpiricalFormula& EmpiricalFormula::operator-=(const EmpiricalFormula& formula)
  {
    MapType_::const_iterator it = formula.formula_.begin();
    for (; it != formula.formula_.end(); ++it)
    {
      MapType_::iterator f_it  = formula_.find(it->first);
      if (f_it != formula_.end())
      {
        f_it->second -= it->second;
      }
      else
      {
        formula_[it->first] = -it->second;
      }
    }
    charge_ -= formula.charge_;
    removeZeroedElements_();
    return *this;
  }

  bool EmpiricalFormula::isCharged() const
  {
    return charge_ != 0;
  }

  bool EmpiricalFormula::isEmpty() const
  {
    return formula_.empty();
  }

  bool EmpiricalFormula::hasElement(const Element* element) const
  {
    return formula_.find(element) != formula_.end();
  }

  bool EmpiricalFormula::contains(const EmpiricalFormula& ef)
  {
    for (EmpiricalFormula::const_iterator it = ef.begin(); it != ef.end(); ++it)
    {
      if (this->getNumberOf(it->first) < it->second)
      {
        return false;
      }
    }
    return true;
  }

  bool EmpiricalFormula::operator==(const EmpiricalFormula& formula) const
  {
    return formula_ == formula.formula_ && charge_ == formula.charge_;
  }

  bool EmpiricalFormula::operator!=(const EmpiricalFormula& formula) const
  {
    return formula_ != formula.formula_ || charge_ != formula.charge_;
  }

  ostream& operator<<(ostream& os, const EmpiricalFormula& formula)
  {
    std::map<String, SignedSize> new_formula;
    for (Map<const Element*, SignedSize>::const_iterator it = formula.formula_.begin(); it != formula.formula_.end(); ++it)
    {
      new_formula[it->first->getSymbol()] = it->second;
    }

    for (std::map<String, SignedSize>::const_iterator it = new_formula.begin(); it != new_formula.end(); ++it)
    {
      os << it->first;
      if (it->second > 1)
      {
        os << it->second;
      }
    }
    if (formula.charge_ == 0)
    {
      return os;
    }

    if (formula.charge_ > 0)
    {
      if (formula.charge_ == 1)
      {
        os << "+";
      }
      else
      {
        os << "+" << formula.charge_;
      }
    }
    else
    {
      if (formula.charge_ == -1)
      {
        os << "-";
      }
      else
      {
        os << "-" << formula.charge_;
      }
    }
    return os;
  }

  SignedSize EmpiricalFormula::parseFormula_(std::map<const Element*, SignedSize>& ef, const String& input_formula) const
  {
    SignedSize charge = 0;
    String formula(input_formula);

    // we start with the charge part, read until the begin of the formula or a element symbol occurs
    String suffix;
    for (SignedSize reverse_i(formula.size() - 1); reverse_i >= 0; --reverse_i)
    {
      if (!isalpha(formula[reverse_i]))
      {
        suffix = formula[reverse_i] + suffix;
      }
      else
      {
        break;
      }
    }

    // determine charge
    if (!suffix.empty())
    {
      Size i = 1;
      for (; i < suffix.size(); ++i)
      {
        if (!isdigit(suffix[i]))
        {
          break;
        }
      }
      if (i != suffix.size())
      {
        // we found the charge part
        String charge_str;
        for (Size j = i + 1; j < suffix.size(); ++j)
        {
          charge_str += suffix[j];
        }

        SignedSize tmp_charge = 1;
        if (!charge_str.empty())
        {
          tmp_charge = charge_str.toInt();
        }
        if (suffix[i] == '-')
        {
          charge = -1 * tmp_charge;
        }
        else
        {
          if (suffix[i] == '+')
          {
            charge = tmp_charge;
          }
          else
          {
            throw Exception::ParseError(__FILE__, __LINE__, OPENMS_PRETTY_FUNCTION, formula, "Cannot parse charge part of formula!");
          }
        }

        // now remove the charge part from the formula
        formula.resize(formula.size() - charge_str.size() - 1);
      }
    }

    if (suffix.size() == 1 && suffix[0] == '+')
    {
      charge = 1;
      formula.resize(formula.size() - 1);
    }
    else if (suffix.size() == formula.size())
    {
      if (suffix.size() > 1)
      {
        if (suffix[0] == '-' || suffix[0] == '+')
        {
          charge = suffix.toInt();
          return charge;
        }
      }
      else
      {
        if (suffix == "-")
        {
          charge = -1;
          return charge;
        }
      }
    }

    // split the formula
    vector<String> splitter;
    if (formula.size() > 0)
    {
      if (!isdigit(formula[0]) || formula[0] == '(')
      {
        bool is_isotope(false), is_symbol(false);
        String split;
        for (Size i = 0; i < formula.size(); ++i)
        {
          if ((isupper(formula[i]) && (!is_isotope || is_symbol))
             || formula[i] == '(')
          {
            if (split != "")
            {
              splitter.push_back(split);
              is_isotope = false;
              is_symbol = false;
            }
            split = String(1, formula[i]);
          }
          else
          {
            split += String(1, formula[i]);
          }
          if (formula[i] == '(')
          {
            is_isotope = true;
          }
          if (isupper(formula[i]))
          {
            is_symbol = true;
          }
        }
        splitter.push_back(split);
      }
      else
      {
        throw Exception::ParseError(__FILE__, __LINE__, OPENMS_PRETTY_FUNCTION, formula, "This formula does not begin with an element!");
      }
    }

    // add up the elements
    for (Size i = 0; i != splitter.size(); ++i)
    {
      String split = splitter[i];
      String number;
      String symbol;
      bool had_symbol(false);
      for (SignedSize j = split.size() - 1; j >= 0; --j)
      {
        if (!had_symbol && (isdigit(split[j]) || split[j] == '-'))
        {
          number = split[j] + number;
        }
        else
        {
          symbol = split[j] + symbol;
          had_symbol = true;
        }
      }

      SignedSize num(1);
      if (number != "")
      {
        num = number.toInt();
      }

      const ElementDB* db = ElementDB::getInstance();
      if (db->hasElement(symbol))
      {
        if (num != 0)
        {
          const Element* e = db->getElement(symbol);
          std::map<const Element*, SignedSize>::iterator it = ef.find(e);
          if (it != ef.end())
          {
            it->second += num;
          }
          else
          {
            ef.insert(std::make_pair(e, num));
          }
        }
      }
      else
      {
        throw Exception::ParseError(__FILE__, __LINE__, OPENMS_PRETTY_FUNCTION, "Unknown element '" + split + "'", "'" + symbol + "' found. Please use only valid element identifiers or modify share/OpenMS/CHEMISTRY/Elements.xml!");
      }
    }

    // remove elements with 0 counts
    std::map<const Element*, SignedSize>::iterator it = ef.begin();
    while (it != ef.end())
    {
      if (it->second == 0)
      {
        ef.erase(it++);   // Note: post increment needed! Otherwise iterator is invalidated
      }
      else
      {
        ++it;
      }
    }

    return charge;
  }

  void EmpiricalFormula::removeZeroedElements_()
  {
    MapType_::iterator it = formula_.begin();
    while (it != formula_.end())
    {
      if (it->second == 0)
      {
        formula_.erase(it++);   // Note: post increment needed! Otherwise iterator is invalidated
      }
      else
      {
        ++it;
      }
    }
  }

<<<<<<< HEAD
  bool EmpiricalFormula::operator<(const EmpiricalFormula& rhs) const
  {
   return std::tie(
      formula_, 
      charge_
   ) < std::tie(
      rhs.formula_, 
      rhs.charge_
   );
=======
  bool EmpiricalFormula::operator<(const EmpiricalFormula& rhs) const  
  {
    if (formula_.size() != rhs.formula_.size()) 
    { 
      return formula_.size() < rhs.formula_.size(); 
    }

    // both maps have same size
    auto it = formula_.begin();
    auto rhs_it = rhs.formula_.begin();
    for (; it != formula_.end(); ++it, ++rhs_it)
    {
      if (*(it->first) != *(rhs_it->first)) return *(it->first) < *(rhs_it->first); // element
      if (it->second != rhs_it->second) return it->second < rhs_it->second; // count
    }

    return charge_ < rhs.charge_;
>>>>>>> 27ae9fac
  }


} // namespace OpenMS<|MERGE_RESOLUTION|>--- conflicted
+++ resolved
@@ -668,17 +668,6 @@
     }
   }
 
-<<<<<<< HEAD
-  bool EmpiricalFormula::operator<(const EmpiricalFormula& rhs) const
-  {
-   return std::tie(
-      formula_, 
-      charge_
-   ) < std::tie(
-      rhs.formula_, 
-      rhs.charge_
-   );
-=======
   bool EmpiricalFormula::operator<(const EmpiricalFormula& rhs) const  
   {
     if (formula_.size() != rhs.formula_.size()) 
@@ -696,7 +685,6 @@
     }
 
     return charge_ < rhs.charge_;
->>>>>>> 27ae9fac
   }
 
 
