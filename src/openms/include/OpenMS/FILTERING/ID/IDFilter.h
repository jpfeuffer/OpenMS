// --------------------------------------------------------------------------
//                   OpenMS -- Open-Source Mass Spectrometry
// --------------------------------------------------------------------------
// Copyright The OpenMS Team -- Eberhard Karls University Tuebingen,
// ETH Zurich, and Freie Universitaet Berlin 2002-2018.
//
// This software is released under a three-clause BSD license:
//  * Redistributions of source code must retain the above copyright
//    notice, this list of conditions and the following disclaimer.
//  * Redistributions in binary form must reproduce the above copyright
//    notice, this list of conditions and the following disclaimer in the
//    documentation and/or other materials provided with the distribution.
//  * Neither the name of any author or any participating institution
//    may be used to endorse or promote products derived from this software
//    without specific prior written permission.
// For a full list of authors, refer to the file AUTHORS.
// --------------------------------------------------------------------------
// THIS SOFTWARE IS PROVIDED BY THE COPYRIGHT HOLDERS AND CONTRIBUTORS "AS IS"
// AND ANY EXPRESS OR IMPLIED WARRANTIES, INCLUDING, BUT NOT LIMITED TO, THE
// IMPLIED WARRANTIES OF MERCHANTABILITY AND FITNESS FOR A PARTICULAR PURPOSE
// ARE DISCLAIMED. IN NO EVENT SHALL ANY OF THE AUTHORS OR THE CONTRIBUTING
// INSTITUTIONS BE LIABLE FOR ANY DIRECT, INDIRECT, INCIDENTAL, SPECIAL,
// EXEMPLARY, OR CONSEQUENTIAL DAMAGES (INCLUDING, BUT NOT LIMITED TO,
// PROCUREMENT OF SUBSTITUTE GOODS OR SERVICES; LOSS OF USE, DATA, OR PROFITS;
// OR BUSINESS INTERRUPTION) HOWEVER CAUSED AND ON ANY THEORY OF LIABILITY,
// WHETHER IN CONTRACT, STRICT LIABILITY, OR TORT (INCLUDING NEGLIGENCE OR
// OTHERWISE) ARISING IN ANY WAY OUT OF THE USE OF THIS SOFTWARE, EVEN IF
// ADVISED OF THE POSSIBILITY OF SUCH DAMAGE.
//
// --------------------------------------------------------------------------
// $Maintainer: Mathias Walzer $
// $Authors: Nico Pfeifer, Mathias Walzer, Hendrik Weisser $
// --------------------------------------------------------------------------

#pragma once

#include <OpenMS/config.h>
#include <OpenMS/CHEMISTRY/ProteaseDigestion.h>
#include <OpenMS/CONCEPT/LogStream.h>
#include <OpenMS/FORMAT/FASTAFile.h>
#include <OpenMS/KERNEL/MSExperiment.h>
#include <OpenMS/KERNEL/StandardTypes.h>
#include <OpenMS/METADATA/PeptideIdentification.h>
#include <OpenMS/METADATA/PeptideEvidence.h>
#include <OpenMS/METADATA/ProteinIdentification.h>
#include <OpenMS/METADATA/ID/IdentificationData.h>

#include <algorithm>
#include <climits>
#include <vector>
#include <set>
#include <map>
#include <unordered_set>

namespace OpenMS
{
  /**
    @brief Collection of functions for filtering peptide and protein identifications.

    This class provides functions for filtering collections of peptide or protein identifications according to various criteria.
    It also contains helper functions and classes (functors that implement predicates) that are used in this context.

    The filter functions modify their inputs, rather than creating filtered copies.

    Most filters work on the hit level, i.e. they remove peptide or protein hits from peptide or protein identifications (IDs).
    A few filters work on the ID level instead, i.e. they remove peptide or protein IDs from vectors thereof.
    Independent of this, the inputs for all filter functions are vectors of IDs, because the data most often comes in this form.
    This design also allows many helper objects to be set up only once per vector, rather than once per ID.

    The filter functions for vectors of peptide/protein IDs do not include clean-up steps (e.g. removal of IDs without hits, reassignment of hit ranks, ...).
    They only carry out their specific filtering operations.
    This is so filters can be chained without having to repeat clean-up operations.
    The group of clean-up functions provides helpers that are useful to ensure data integrity after filters have been applied, but it is up to the individual developer to use them when necessary.

    The filter functions for MS/MS experiments do include clean-up steps, because they filter peptide and protein IDs in conjunction and potential contradictions between the two must be eliminated.
  */
  class OPENMS_DLLAPI IDFilter
  {
public:

    /// Constructor
    IDFilter();

    /// Destructor
    virtual ~IDFilter();


    /**
       @name Predicates for peptide or protein hits

       These functors test for some property of a peptide or protein hit
    */
    ///@{

    /// Is the score of this hit at least as good as the given value?
    template <class HitType>
    struct HasGoodScore
    {
      typedef HitType argument_type; // for use as a predicate

      double score;
      bool higher_score_better;

      HasGoodScore(double score_, bool higher_score_better_) :
        score(score_),
        higher_score_better(higher_score_better_)
      {}

      bool operator()(const HitType& hit) const
      {
        if (higher_score_better)
        {
          return hit.getScore() >= score;
        }
        return hit.getScore() <= score;
      }
    };

    /**
       @brief Is the rank of this hit below or at the given cut-off?

       Ranks are counted from one (best), so zero is not a valid cut-off.
    */
    template <class HitType>
    struct HasMaxRank
    {
      typedef HitType argument_type; // for use as a predicate

      Size rank;

      HasMaxRank(Size rank_):
        rank(rank_)
      {
        if (rank_ == 0)
        {
          throw Exception::IllegalArgument(__FILE__, __LINE__, OPENMS_PRETTY_FUNCTION, "The cut-off value for rank filtering must not be zero!");
        }
      }

      bool operator()(const HitType& hit) const
      {
        Size hit_rank = hit.getRank();
        if (hit_rank == 0)
        {
          throw Exception::MissingInformation(__FILE__, __LINE__, OPENMS_PRETTY_FUNCTION, "No rank assigned to peptide or protein hit");
        }
        return hit_rank <= rank;
      }
    };

    /**
       @brief Is a meta value with given key and value set on this hit?

       If the value is empty (DataValue::EMPTY), only the existence of a meta value with the given key is checked.
    */
    template <class HitType>
    struct HasMetaValue
    {
      typedef HitType argument_type; // for use as a predicate

      String key;
      DataValue value;

      HasMetaValue(const String& key_, const DataValue& value_):
        key(key_),
        value(value_)
      {}

      bool operator()(const HitType& hit) const
      {
        DataValue found = hit.getMetaValue(key);
        if (found.isEmpty()) return false; // meta value "key" not set
        if (value.isEmpty()) return true; // "key" is set, value doesn't matter
        return found == value;
      }
    };

    /// Does a meta value of this hit have at most the given value?
    template <class HitType>
    struct HasMaxMetaValue
    {
      typedef HitType argument_type; // for use as a predicate

      String key;
      double value;

      HasMaxMetaValue(const String& key_, const double& value_):
        key(key_),
        value(value_)
      {}

      bool operator()(const HitType& hit) const
      {
        DataValue found = hit.getMetaValue(key);
        if (found.isEmpty()) return false; // meta value "key" not set
        return double(found) <= value;
      }
    };

    /// Is this a decoy hit?
    template <class HitType>
    struct HasDecoyAnnotation
    {
      typedef HitType argument_type; // for use as a predicate

      struct HasMetaValue<HitType> target_decoy, is_decoy;

      HasDecoyAnnotation():
        target_decoy("target_decoy", "decoy"), is_decoy("isDecoy", "true")
      {}

      bool operator()(const HitType& hit) const
      {
        // @TODO: this could be done slightly more efficiently by returning
        // false if the "target_decoy" meta value is "target" or "target+decoy",
        // without checking for an "isDecoy" meta value in that case
        return target_decoy(hit) || is_decoy(hit);
      }
    };

    /**
       @brief Given a list of protein accessions, do any occur in the annotation(s) of this hit?

       @note This predicate also works for peptide evidence (class PeptideEvidence).
    */
    template <class HitType>
    struct HasMatchingAccessionUnordered
    {
      typedef HitType argument_type; // for use as a predicate

      const std::unordered_set<String>& accessions;

      HasMatchingAccessionUnordered(const std::unordered_set<String>& accessions_):
        accessions(accessions_)
      {}

      bool operator()(const PeptideHit& hit) const
      {
        std::set<String> present_accessions = hit.extractProteinAccessionsSet();
        for (std::set<String>::iterator it = present_accessions.begin();
             it != present_accessions.end(); ++it)
        {
          if (accessions.count(*it) > 0) return true;
        }
        return false;
      }

      bool operator()(const ProteinHit& hit) const
      {
        return (accessions.count(hit.getAccession()) > 0);
      }

      bool operator()(const PeptideEvidence& evidence) const
      {
        return (accessions.count(evidence.getProteinAccession()) > 0);
      }
    };

    /**
       @brief Given a list of protein accessions, do any occur in the annotation(s) of this hit?

       @note This predicate also works for peptide evidence (class PeptideEvidence).
    */
    template <class HitType>
    struct HasMatchingAccession
    {
      typedef HitType argument_type; // for use as a predicate

      const std::set<String>& accessions;

      HasMatchingAccession(const std::set<String>& accessions_):
        accessions(accessions_)
      {}

      bool operator()(const PeptideHit& hit) const
      {
        for (const auto& it : hit.extractProteinAccessionsSet())
        {
          if (accessions.count(it) > 0) return true;
        }
        return false;
      }

      bool operator()(const ProteinHit& hit) const
      {
        return (accessions.count(hit.getAccession()) > 0);
      }

      bool operator()(const PeptideEvidence& evidence) const
      {
        return (accessions.count(evidence.getProteinAccession()) > 0);
      }
    };

    /**
       @brief Builds a map index of data that have a String index to find matches and return the objects

       @note Currently implemented for FastaEntries and Peptide Evidences
    */
    template <class HitType, class Entry>
    struct GetMatchingItems
    {
      typedef HitType argument_type; // for use as a predicate
      typedef std::map<String, Entry*> ItemMap;//Store pointers to avoid copying data
      ItemMap items;

      GetMatchingItems(std::vector<Entry>& records)
      {
        for(typename std::vector<Entry>::iterator rec_it = records.begin();
            rec_it != records.end(); ++rec_it)
        {
          items[getKey(*rec_it)] = &(*rec_it);
        }
      }

      GetMatchingItems(){}

      const String& getKey(const FASTAFile::FASTAEntry& entry) const
      {
        return entry.identifier;
      }

      bool exists(const HitType& hit) const
      {
        return items.count(getHitKey(hit)) > 0;
      }

      const String& getHitKey(const PeptideEvidence& p) const
      {
        return p.getProteinAccession();
      }

      const Entry& getValue(const PeptideEvidence& evidence) const
      {
        if(!exists(evidence)){
          throw Exception::InvalidParameter(__FILE__, __LINE__, OPENMS_PRETTY_FUNCTION, "Accession: '"+ getHitKey(evidence) + "'. peptide evidence accession not in data");
        }
        return *(items.find(getHitKey(evidence))->second);
      }

    };

    ///@}


    /**
       @name Predicates for peptide hits only

       These functors test for some property of peptide hits
    */
    ///@{

    /// Does the sequence of this peptide hit have at least the given length?
    struct HasMinPeptideLength;

    /// Does the charge of this peptide hit have at least the given value?
    struct HasMinCharge;

    /// Is the m/z error of this peptide hit below the given value?
    struct HasLowMZError;

    /**
       @brief Given a list of modifications, do any occur in the sequence of this peptide hit?

       If the list of modifications is empty, return true if the sequence is modified at all.
    */
    struct HasMatchingModification;

    /**
       @brief Is the sequence of this peptide hit among a list of given sequences?

       With @p ignore_mods, the sequence without modifications is compared.
    */
    struct HasMatchingSequence;

    /// Is the list of peptide evidences of this peptide hit empty?
    struct HasNoEvidence;


    /**
       @brief Filter Peptide Hit by its digestion product

    */

    class PeptideDigestionFilter
    {
     private:
      EnzymaticDigestion& digestion_;
      Int min_cleavages_;
      Int max_cleavages_;

     public:
      typedef PeptideHit argument_type;
      PeptideDigestionFilter(EnzymaticDigestion& digestion, Int min, Int max) :
      digestion_(digestion), min_cleavages_(min), max_cleavages_(max)
      {}

      static inline Int disabledValue(){ return -1; }

      /// Filter function on min max cutoff values to be used with remove_if
      /// returns true if peptide should be removed (does not pass filter)
      bool operator()(PeptideHit& p)
      {
        return digestion_.filterByMissedCleavages(
          p.getSequence().toUnmodifiedString(),
          [&](const Int missed_cleavages)
          {

            bool max_filter = max_cleavages_ != disabledValue() ?
                              missed_cleavages > max_cleavages_ : false;
            bool min_filter = min_cleavages_ != disabledValue() ?
                              missed_cleavages < min_cleavages_ : false;
            return max_filter || min_filter;
          });
      }

      void filterPeptideSequences(std::vector<PeptideHit>& hits)
      {
        hits.erase(std::remove_if(hits.begin(), hits.end(), (*this)),
                   hits.end());
      }

    };


    /**
       @brief Is peptide evidence digestion product of some protein

       Keeps all valid products
     */
    struct DigestionFilter
    {
      typedef PeptideEvidence argument_type;

      // Build an accession index to avoid the linear search cost
      GetMatchingItems<PeptideEvidence, FASTAFile::FASTAEntry>accession_resolver_;
      ProteaseDigestion& digestion_;
      bool ignore_missed_cleavages_;
      bool methionine_cleavage_;

      DigestionFilter(std::vector<FASTAFile::FASTAEntry>& entries,
                      ProteaseDigestion& digestion,
                      bool ignore_missed_cleavages,
                      bool methionine_cleavage) :
        accession_resolver_(entries),
        digestion_(digestion),
        ignore_missed_cleavages_(ignore_missed_cleavages),
        methionine_cleavage_(methionine_cleavage)
      {}

      bool operator()(const PeptideEvidence& evidence) const
      {
        if(!evidence.hasValidLimits())
        {
          OPENMS_LOG_WARN << "Invalid limits! Peptide '" << evidence.getProteinAccession() << "' not filtered" << std::endl;
          return true;
        }

        if (accession_resolver_.exists(evidence))
        {
          return digestion_.isValidProduct(
            AASequence::fromString(accession_resolver_.getValue(evidence).sequence),
            evidence.getStart(), evidence.getEnd() - evidence.getStart(), ignore_missed_cleavages_, methionine_cleavage_);
        }
        else
        {
          if (evidence.getProteinAccession().empty())
          {
            OPENMS_LOG_WARN << "Peptide accession not available! Skipping Evidence." << std::endl;
          }
          else
          {
            OPENMS_LOG_WARN << "Peptide accession '" << evidence.getProteinAccession()
                     << "' not found in fasta file!" << std::endl;
          }
          return true;
        }
      }

      void filterPeptideEvidences(std::vector<PeptideIdentification>& peptides)
      {
        IDFilter::FilterPeptideEvidences<IDFilter::DigestionFilter>(*this,peptides);
      }

    };

    ///@}


    /// @name Predicates for peptide or protein identifications
    ///@{

    /// Is the list of hits of this peptide/protein ID empty?
    template <class IdentificationType>
    struct HasNoHits
    {
      typedef IdentificationType argument_type; // for use as a predicate

      bool operator()(const IdentificationType& id) const
      {
        return id.getHits().empty();
      }
    };

    ///@}


    /// @name Predicates for peptide identifications only
    ///@{

    /// Is the retention time of this peptide ID in the given range?
    struct HasRTInRange;

    /// Is the precursor m/z value of this peptide ID in the given range?
    struct HasMZInRange;

    ///@}


    /**
       @name Higher-order filter functions

       Functions for filtering a container based on a predicate
    */
    ///@{

    /// Remove items that satisfy a condition from a container (e.g. vector)
    template <class Container, class Predicate>
    static void removeMatchingItems(Container& items, const Predicate& pred)
    {
      items.erase(std::remove_if(items.begin(), items.end(), pred),
                  items.end());
    }

    /// Keep items that satisfy a condition in a container (e.g. vector), removing all others
    template <class Container, class Predicate>
    static void keepMatchingItems(Container& items, const Predicate& pred)
    {
      items.erase(std::remove_if(items.begin(), items.end(), std::not1(pred)),
                  items.end());
    }

    /// Remove Hit items that satisfy a condition in one of our ID containers (e.g. vector of Peptide or ProteinIDs)
    template <class IDContainer, class Predicate>
    static void removeMatchingItemsUnroll(IDContainer& items, const Predicate& pred)
    {
      for (auto& item : items)
      {
        removeMatchingItems(item.getHits(), pred);
      }
    }

    /// Keep Hit items that satisfy a condition in one of our ID containers (e.g. vector of Peptide or ProteinIDs)
    template <class IDContainer, class Predicate>
    static void keepMatchingItemsUnroll(IDContainer& items, const Predicate& pred)
    {
      for (auto& item : items)
      {
        keepMatchingItems(item.getHits(), pred);
      }
    }

    template <class MapType, class Predicate>
    static void keepMatchingPeptideHits(MapType& prot_and_pep_ids, Predicate& pred)
    {
      for (auto& feat : prot_and_pep_ids)
      {
        keepMatchingItemsUnroll(feat.getPeptideIdentifications(), pred);
      }
      keepMatchingItemsUnroll(prot_and_pep_ids.getUnassignedPeptideIdentifications(), pred);
    }

    template <class MapType, class Predicate>
    static void removeMatchingPeptideHits(MapType& prot_and_pep_ids, Predicate& pred)
    {
      for (auto& feat : prot_and_pep_ids)
      {
        removeMatchingItemsUnroll(feat.getPeptideIdentifications(), pred);
      }
      removeMatchingItemsUnroll(prot_and_pep_ids.getUnassignedPeptideIdentifications(), pred);
    }

    ///@}


    /// @name Helper functions
    ///@{

    /// Returns the total number of peptide/protein hits in a vector of peptide/protein identifications
    template <class IdentificationType>
    static Size countHits(const std::vector<IdentificationType>& ids)
    {
      Size counter = 0;
      for (typename std::vector<IdentificationType>::const_iterator id_it =
             ids.begin(); id_it != ids.end(); ++id_it)
      {
        counter += id_it->getHits().size();
      }
      return counter;
    }

    /**
       @brief Finds the best-scoring hit in a vector of peptide or protein identifications.

       If there are several hits with the best score, the first one is taken.

       @param identifications Vector of peptide or protein IDs, each containing one or more (peptide/protein) hits
       @param assume_sorted Are hits sorted by score (best score first) already? This allows for faster query, since only the first hit needs to be looked at

       @except Exception::InvalidValue if the IDs have different score types (i.e. scores cannot be compared)

       @return true if a hit was present, false otherwise
    */
    template <class IdentificationType>
    static bool getBestHit(
      const std::vector<IdentificationType>& identifications,
      bool assume_sorted, typename IdentificationType::HitType& best_hit)
    {
      if (identifications.empty()) return false;

      typename std::vector<IdentificationType>::const_iterator best_id_it =
        identifications.end();
      typename std::vector<typename IdentificationType::HitType>::const_iterator
        best_hit_it;

      for (typename std::vector<IdentificationType>::const_iterator id_it =
             identifications.begin(); id_it != identifications.end(); ++id_it)
      {
        if (id_it->getHits().empty()) continue;

        if (best_id_it == identifications.end()) // no previous "best" hit
        {
          best_id_it = id_it;
          best_hit_it = id_it->getHits().begin();
        }
        else if (best_id_it->getScoreType() != id_it->getScoreType())
        {
          throw Exception::InvalidValue(__FILE__, __LINE__, OPENMS_PRETTY_FUNCTION, "Can't compare scores of different types", best_id_it->getScoreType() + "/" + id_it->getScoreType());
        }

        bool higher_better = best_id_it->isHigherScoreBetter();
        for (typename std::vector<typename IdentificationType::HitType>::
               const_iterator hit_it = id_it->getHits().begin(); hit_it !=
               id_it->getHits().end(); ++hit_it)
        {
          if ((higher_better && (hit_it->getScore() >
                                 best_hit_it->getScore())) ||
              (!higher_better && (hit_it->getScore() <
                                  best_hit_it->getScore())))
          {
            best_hit_it = hit_it;
          }
          if (assume_sorted) break; // only consider the first hit
        }
      }

      if (best_id_it == identifications.end())
      {
        return false; // no hits in any IDs
      }

      best_hit = *best_hit_it;
      return true;
    }

    /**
       @brief Extracts all unique peptide sequences from a list of peptide IDs

       @param peptides Input
       @param sequences Output
       @param ignore_mods Extract sequences without modifications?
    */
    static void extractPeptideSequences(
      const std::vector<PeptideIdentification>& peptides,
      std::set<String>& sequences, bool ignore_mods = false);

    /**
       @brief remove peptide evidences based on a filter

       @param filter filter function that overloads ()(PeptideEvidence&) operator
       @param peptides a collection of peptide evidences
     */
    template<class EvidenceFilter>
    static void FilterPeptideEvidences(
      EvidenceFilter& filter,
      std::vector<PeptideIdentification>& peptides)
    {
      for(std::vector<PeptideIdentification>::iterator pep_it = peptides.begin();
          pep_it != peptides.end(); ++pep_it)
      {
        for(std::vector<PeptideHit>::iterator hit_it = pep_it->getHits().begin();
            hit_it != pep_it->getHits().end(); ++hit_it )
        {
          std::vector<PeptideEvidence> evidences;
          remove_copy_if(hit_it->getPeptideEvidences().begin(),
                         hit_it->getPeptideEvidences().end(),
                         back_inserter(evidences),
                         std::not1(filter));
          hit_it->setPeptideEvidences(evidences);
        }
      }
    }

    ///@}


    /// @name Clean-up functions
    ///@{

    /// Updates the hit ranks on all peptide or protein IDs
    template <class IdentificationType>
    static void updateHitRanks(std::vector<IdentificationType>& ids)
    {
      for (typename std::vector<IdentificationType>::iterator it = ids.begin();
           it != ids.end(); ++it)
      {
        it->assignRanks();
      }
    }

    /// Removes protein hits from @p proteins that are not referenced by a peptide in @p peptides
    static void removeUnreferencedProteins(
      std::vector<ProteinIdentification>& proteins,
      const std::vector<PeptideIdentification>& peptides);

    /**
       @brief Removes references to missing proteins

       Only PeptideEvidence entries that reference protein hits in @p proteins are kept in the peptide hits.

       If @p remove_peptides_without_reference is set, peptide hits without any remaining protein reference are removed.
    */
    static void updateProteinReferences(
      std::vector<PeptideIdentification>& peptides,
      const std::vector<ProteinIdentification>& proteins,
      bool remove_peptides_without_reference = false);

    /**
       @brief Removes references to missing proteins

       Only PeptideEvidence entries that reference protein hits in @p proteins are kept in the peptide hits.

       If @p remove_peptides_without_reference is set, peptide hits without any remaining protein reference are removed.
    */
    static void updateProteinReferences(
        ConsensusMap& cmap,
        bool remove_peptides_without_reference = false);

    /**
       @brief Update protein groups after protein hits were filtered

       @param groups Input/output protein groups
       @param hits Available protein hits (all others are removed from the groups)

       @return Returns whether the groups are still valid (which is the case if only whole groups, if any, were removed).
    */
    static bool updateProteinGroups(
      std::vector<ProteinIdentification::ProteinGroup>& groups,
      const std::vector<ProteinHit>& hits);

    ///@}


    /// @name Filter functions for peptide or protein IDs
    ///@{

    /// Removes peptide or protein identifications that have no hits in them
    template <class IdentificationType>
    static void removeEmptyIdentifications(std::vector<IdentificationType>& ids)
    {
      struct HasNoHits<IdentificationType> empty_filter;
      removeMatchingItems(ids, empty_filter);
    }

    /**
      @brief Filters peptide or protein identifications according to the score of the hits.

      Only peptide/protein hits with a score at least as good as @p threshold_score are kept. Score orientation (are higher scores better?) is taken into account.
    */
    template <class IdentificationType>
    static void filterHitsByScore(std::vector<IdentificationType>& ids,
                                  double threshold_score)
    {
      for (typename std::vector<IdentificationType>::iterator id_it =
             ids.begin(); id_it != ids.end(); ++id_it)
      {
        struct HasGoodScore<typename IdentificationType::HitType> score_filter(
          threshold_score, id_it->isHigherScoreBetter());
        keepMatchingItems(id_it->getHits(), score_filter);
      }
    }

    /**
<<<<<<< HEAD
      @brief Filters peptide or protein identifications according to the score of the hits.

      Only peptide/protein hits with a score at least as good as @p threshold_score are kept. Score orientation (are higher scores better?) is taken into account.
    */
    template <class IdentificationType>
    static void filterHitsByScore(IdentificationType& id,
                                  double threshold_score)
    {
        struct HasGoodScore<typename IdentificationType::HitType> score_filter(
            threshold_score, id->isHigherScoreBetter());
        keepMatchingItems(id->getHits(), score_filter);
    }

    /**
       @brief Filters peptide or protein identifications according to the significance threshold of the hits.

       Only peptide/protein hits which reach a score above (or below, depending on score orientation) @p threshold_fraction * @p significance_threshold (as stored in the ID) are kept.
    */
    template <class IdentificationType>
    static void filterHitsBySignificance(std::vector<IdentificationType>& ids,
                                         double threshold_fraction = 1.0)
    {
      for (typename std::vector<IdentificationType>::iterator id_it =
             ids.begin(); id_it != ids.end(); ++id_it)
      {
        double threshold_score = (threshold_fraction *
                                  id_it->getSignificanceThreshold());
        struct HasGoodScore<typename IdentificationType::HitType> score_filter(
          threshold_score, id_it->isHigherScoreBetter());
        keepMatchingItems(id_it->getHits(), score_filter);
      }
    }

    /**
=======
>>>>>>> 73279bd3
      @brief Filters peptide or protein identifications according to the score of the hits, keeping the @p n best hits per ID.

      The score orientation (are higher scores better?) is taken into account.
    */
    template <class IdentificationType>
    static void keepNBestHits(std::vector<IdentificationType>& ids, Size n)
    {
      for (typename std::vector<IdentificationType>::iterator id_it =
             ids.begin(); id_it != ids.end(); ++id_it)
      {
        id_it->sort();
        if (n < id_it->getHits().size()) id_it->getHits().resize(n);
      }
    }

    /**
       @brief Filters peptide or protein identifications according to the ranking of the hits.

       The hits between @p min_rank and @p max_rank (both inclusive) in each ID are kept.
       Counting starts at 1, i.e. the best (highest/lowest scoring) hit has rank 1.
       The ranks are (re-)computed before filtering.
       @p max_rank is ignored if it is smaller than @p min_rank.

       Note that there may be several hits with the same rank in a peptide or protein ID (if the scores are the same).

       This method is useful if a range of higher hits is needed for decoy fairness analysis.

       @note The ranks of the hits may be invalidated.
    */
    template <class IdentificationType>
    static void filterHitsByRank(std::vector<IdentificationType>& ids,
                                 Size min_rank, Size max_rank)
    {
      updateHitRanks(ids);
      if (min_rank > 1)
      {
        struct HasMaxRank<typename IdentificationType::HitType>
          rank_filter(min_rank - 1);
        for (typename std::vector<IdentificationType>::iterator id_it =
               ids.begin(); id_it != ids.end(); ++id_it)
        {
          removeMatchingItems(id_it->getHits(), rank_filter);
        }
      }
      if (max_rank >= min_rank)
      {
        struct HasMaxRank<typename IdentificationType::HitType>
          rank_filter(max_rank);
        for (typename std::vector<IdentificationType>::iterator id_it =
               ids.begin(); id_it != ids.end(); ++id_it)
        {
          keepMatchingItems(id_it->getHits(), rank_filter);
        }
      }
    }

    /**
       @brief Removes hits annotated as decoys from peptide or protein identifications.

       Checks for meta values named "target_decoy" and "isDecoy", and removes protein/peptide hits if the values are "decoy" and "true", respectively.

       @note The ranks of the hits may be invalidated.
    */
    template <class IdentificationType>
    static void removeDecoyHits(std::vector<IdentificationType>& ids)
    {
      struct HasDecoyAnnotation<typename IdentificationType::HitType>
        decoy_filter;
      for (typename std::vector<IdentificationType>::iterator id_it =
             ids.begin(); id_it != ids.end(); ++id_it)
      {
        removeMatchingItems(id_it->getHits(), decoy_filter);
      }
    }

    /**
       @brief Filters peptide or protein identifications according to the given proteins (negative).

       Hits with a matching protein accession in @p accessions are removed.

       @note The ranks of the hits may be invalidated.
    */
    template <class IdentificationType>
    static void removeHitsMatchingProteins(std::vector<IdentificationType>& ids,
                                           const std::set<String> accessions)
    {
      struct HasMatchingAccession<typename IdentificationType::HitType> acc_filter(accessions);
      for (auto& id_it : ids)
      {
        removeMatchingItems(id_it.getHits(), acc_filter);
      }
    }

    /**
       @brief Filters peptide or protein identifications according to the given proteins (positive).

       Hits with no matching protein accession in @p accessions are removed.

       @note The ranks of the hits may be invalidated.
    */
    template <class IdentificationType>
    static void keepHitsMatchingProteins(std::vector<IdentificationType>& ids,
                                         const std::set<String>& accessions)
    {
      struct HasMatchingAccession<typename IdentificationType::HitType> acc_filter(accessions);
      for (auto& id_it : ids)
      {
        keepMatchingItems(id_it.getHits(), acc_filter);
      }
    }

    ///@}


    /// @name Filter functions for peptide IDs only
    ///@{

    /**
       @brief Filters peptide identifications keeping only the single best-scoring hit per ID.

       @param peptides Input/output
       @param strict If set, keep the best hit only if its score is unique - i.e. ties are not allowed. (Otherwise all hits with the best score is kept.)
    */
    static void keepBestPeptideHits(
      std::vector<PeptideIdentification>& peptides, bool strict = false);

    /**
       @brief Filters peptide identifications according to peptide sequence length.

       Only peptide hits with a sequence length between @p min_length and @p max_length (both inclusive) are kept.
       @p max_length is ignored if it is smaller than @p min_length.

       @note The ranks of the hits may be invalidated.
    */
    static void filterPeptidesByLength(
      std::vector<PeptideIdentification>& peptides, Size min_length,
      Size max_length = UINT_MAX);

    /**
       @brief Filters peptide identifications according to charge state.

       Only peptide hits with a charge state between @p min_charge and @p max_charge (both inclusive) are kept.
       @p max_charge is ignored if it is smaller than @p min_charge.

       @note The ranks of the hits may be invalidated.
    */
    static void filterPeptidesByCharge(
      std::vector<PeptideIdentification>& peptides, Int min_charge,
      Int max_charge);

    /// Filters peptide identifications by precursor RT, keeping only IDs in the given range
    static void filterPeptidesByRT(std::vector<PeptideIdentification>& peptides,
                                   double min_rt, double max_rt);

    /// Filters peptide identifications by precursor m/z, keeping only IDs in the given range
    static void filterPeptidesByMZ(std::vector<PeptideIdentification>& peptides,
                                   double min_mz, double max_mz);

    /**
       @brief Filter peptide identifications according to mass deviation.

       Only peptide hits with a low mass deviation (between theoretical peptide mass and precursor mass) are kept.

       @param identification Input/output
       @param mass_error Threshold for the mass deviation
       @param unit_ppm Is @p mass_error given in PPM?

       @note The ranks of the hits may be invalidated.
    */
    static void filterPeptidesByMZError(
      std::vector<PeptideIdentification>& peptides, double mass_error,
      bool unit_ppm);


    /**
       @brief Digest a collection of proteins and filter PeptideEvidences based on specificity
       PeptideEvidences of peptides are removed if the digest of a protein did not produce the peptide sequence
       @param filter filter function on PeptideEvidence level
       @param peptides PeptideIdentification that will be scanned and filtered
     */
    template <class Filter>
    static void filterPeptideEvidences(
      Filter& filter,
      std::vector<PeptideIdentification>& peptides);

	  /**
       @brief Filters peptide identifications according to p-values from RTPredict.

       Filters the peptide hits by the probability (p-value) of a correct peptide identification having a deviation between observed and predicted RT equal to or greater than allowed.

       @param peptides Input/output
       @param metavalue_key Name of the meta value that holds the p-value: "predicted_RT_p_value" or "predicted_RT_p_value_first_dim"
       @param threshold P-value threshold

       @note The ranks of the hits may be invalidated.
    */
    static void filterPeptidesByRTPredictPValue(
      std::vector<PeptideIdentification>& peptides,
      const String& metavalue_key, double threshold = 0.05);

    /// Removes all peptide hits that have at least one of the given modifications
    static void removePeptidesWithMatchingModifications(
      std::vector<PeptideIdentification>& peptides,
      const std::set<String>& modifications);

    /// Keeps only peptide hits that have at least one of the given modifications
    static void keepPeptidesWithMatchingModifications(
      std::vector<PeptideIdentification>& peptides,
      const std::set<String>& modifications);

    /**
       @brief Removes all peptide hits with a sequence that matches one in @p bad_peptides.

       If @p ignore_mods is set, unmodified sequences are generated and compared to the given ones.

       @note The ranks of the hits may be invalidated.
    */
    static void removePeptidesWithMatchingSequences(
      std::vector<PeptideIdentification>& peptides,
      const std::vector<PeptideIdentification>& bad_peptides,
      bool ignore_mods = false);

    /**
       @brief Removes all peptide hits with a sequence that does not match one in @p good_peptides.

       If @p ignore_mods is set, unmodified sequences are generated and compared to the given ones.

       @note The ranks of the hits may be invalidated.
    */
    static void keepPeptidesWithMatchingSequences(
      std::vector<PeptideIdentification>& peptides,
      const std::vector<PeptideIdentification>& good_peptides,
      bool ignore_mods = false);

   /// Removes all peptides that are not annotated as unique for a protein (by PeptideIndexer)
    static void keepUniquePeptidesPerProtein(std::vector<PeptideIdentification>&
                                             peptides);

    /**
       @brief Removes duplicate peptide hits from each peptide identification, keeping only unique hits (per ID).

       By default, hits are considered duplicated if they compare as equal using PeptideHit::operator==. However, if @p seq_only is set, only the sequences (incl. modifications) are compared. In both cases, the first occurrence of each hit in a peptide ID is kept, later ones are removed.
    */
    static void removeDuplicatePeptideHits(std::vector<PeptideIdentification>&
                                           peptides, bool seq_only = false);

 ///@}


    /// @name Filter functions for MS/MS experiments
    ///@{

    /// Filters an MS/MS experiment according to score thresholds
    static void filterHitsByScore(PeakMap& experiment,
                                  double peptide_threshold_score,
                                  double protein_threshold_score)
    {
      // filter protein hits:
      filterHitsByScore(experiment.getProteinIdentifications(),
                        protein_threshold_score);
      // don't remove empty protein IDs - they contain search meta data and may
      // be referenced by peptide IDs (via run ID)

      // filter peptide hits:
      for (PeakMap::Iterator exp_it = experiment.begin();
           exp_it != experiment.end(); ++exp_it)
      {
        filterHitsByScore(exp_it->getPeptideIdentifications(),
                          peptide_threshold_score);
        removeEmptyIdentifications(exp_it->getPeptideIdentifications());
        updateProteinReferences(exp_it->getPeptideIdentifications(),
                                experiment.getProteinIdentifications());
      }
      // @TODO: remove proteins that aren't referenced by peptides any more?
    }

    /// Filters an MS/MS experiment by keeping the N best peptide hits for every spectrum
    static void keepNBestHits(PeakMap& experiment, Size n)
    {
      // don't filter the protein hits by "N best" here - filter the peptides
      // and update the protein hits!
      std::vector<PeptideIdentification> all_peptides; // IDs from all spectra

      // filter peptide hits:
      for (PeakMap::Iterator exp_it = experiment.begin();
           exp_it != experiment.end(); ++exp_it)
      {
        std::vector<PeptideIdentification>& peptides =
          exp_it->getPeptideIdentifications();
        keepNBestHits(peptides, n);
        removeEmptyIdentifications(peptides);
        updateProteinReferences(peptides,
                                experiment.getProteinIdentifications());
        all_peptides.insert(all_peptides.end(), peptides.begin(),
                            peptides.end());
      }
      // update protein hits:
      removeUnreferencedProteins(experiment.getProteinIdentifications(),
                                 all_peptides);
    }

    /// Filters a Consensus/FeatureMap by keeping the N best peptide hits for every spectrum
    template <class MapType>
    static void keepNBestPeptideHits(MapType& map, Size n)
    {
      // The rank predicate needs annotated ranks, not sure if they are always updated. Use the following instead,
      // which sorts Hits first.
      for (auto& feat : map)
      {
        keepNBestHits(feat.getPeptideIdentifications(), n);
      }
      keepNBestHits(map.getUnassignedPeptideIdentifications(), n);
    }

    template <class MapType>
    static void removeEmptyIdentifications(MapType& prot_and_pep_ids)
    {
      removeMatchingPeptideHits(prot_and_pep_ids, HasNoHits<PeptideHit>());
    }

    /// Filters PeptideHits from PeptideIdentification by keeping only the best peptide hits for every peptide sequence
    static void keepBestPerPeptide(std::vector<PeptideIdentification>& pep_ids, bool ignore_mods, bool ignore_charges, Size nr_best_spectrum)
    {
      annotateBestPerPeptide(pep_ids, ignore_mods, ignore_charges, nr_best_spectrum);
      HasMetaValue<PeptideHit> best_per_peptide{"best_per_peptide", "true"};
      keepMatchingItemsUnroll(pep_ids, best_per_peptide);
    }

    static void keepBestPerPeptidePerRun(std::vector<ProteinIdentification>& prot_ids, std::vector<PeptideIdentification>& pep_ids, bool ignore_mods, bool ignore_charges, Size nr_best_spectrum)
    {
      annotateBestPerPeptidePerRun(prot_ids, pep_ids, ignore_mods, ignore_charges, nr_best_spectrum);
      HasMetaValue<PeptideHit> best_per_peptide{"best_per_peptide", "true"};
      keepMatchingItemsUnroll(pep_ids, best_per_peptide);
    }

    template <class MapType>
    static void keepBestPerPeptidePerRun(MapType& prot_and_pep_ids, bool ignore_mods, bool ignore_charges, Size nr_best_spectrum)
    {
      const auto& prot_ids = prot_and_pep_ids.getProteinIdentifications();

      std::map<std::string, std::unordered_map<std::string, std::map<Int, PeptideHit*>>> best_peps_per_run;
      for (const auto& idrun : prot_ids)
      {
        best_peps_per_run[idrun.getIdentifier()] = std::unordered_map<std::string, std::map<Int, PeptideHit*>>();
      }

      for (auto& feat : prot_and_pep_ids)
      {
        annotateBestPerPeptidePerRunWithData(best_peps_per_run, feat.getPeptideIdentifications(), ignore_mods, ignore_charges, nr_best_spectrum);
      }

      annotateBestPerPeptidePerRunWithData(best_peps_per_run, prot_and_pep_ids.getUnassignedPeptideIdentifications(), ignore_mods, ignore_charges, nr_best_spectrum);

      HasMetaValue<PeptideHit> best_per_peptide{"best_per_peptide", "true"};
      keepMatchingPeptideHits(prot_and_pep_ids, best_per_peptide);
    }

    static void annotateBestPerPeptidePerRun(const std::vector<ProteinIdentification>& prot_ids, std::vector<PeptideIdentification>& pep_ids, bool ignore_mods, bool ignore_charges, Size nr_best_spectrum)
    {
      std::map<std::string, std::unordered_map<std::string, std::map<Int, PeptideHit*>>> best_peps_per_run;
      for (const auto& id : prot_ids)
      {
        best_peps_per_run[id.getIdentifier()] = std::unordered_map<std::string, std::map<Int, PeptideHit*>>();
      }
      annotateBestPerPeptidePerRunWithData(best_peps_per_run, pep_ids, ignore_mods, ignore_charges, nr_best_spectrum);
    }

    /// Annotates PeptideHits from PeptideIdentification if it is the best peptide hit for its peptide sequence
    /// Adds metavalue "bestForItsPeps" which can be used for additional filtering.
    static void annotateBestPerPeptidePerRunWithData(std::map<std::string, std::unordered_map<std::string, std::map<Int, PeptideHit*>>>& best_peps_per_run, std::vector<PeptideIdentification>& pep_ids, bool ignore_mods, bool ignore_charges, Size nr_best_spectrum)
    {
      for (auto &pep : pep_ids)
      {
        //skip if no hits (which almost could be considered and error or warning.
        if (pep.getHits().empty())
          continue;

        bool higher_score_better = pep.isHigherScoreBetter();
        //make sure that first = best hit
        pep.sort();

        auto& best_pep_map = best_peps_per_run[pep.getIdentifier()];

        auto pepIt = pep.getHits().begin();
        auto pepItEnd = nr_best_spectrum == 0 || pep.getHits().size() <= nr_best_spectrum ? pep.getHits().end() : pep.getHits().begin() + nr_best_spectrum;
        for (; pepIt != pepItEnd; ++pepIt)
        {
          PeptideHit &hit = *pepIt;

          String lookup_seq;
          if (ignore_mods)
          {
            lookup_seq = hit.getSequence().toUnmodifiedString();
          }
          else
          {
            lookup_seq = hit.getSequence().toString();
          }

          int lookup_charge = 0;
          if (!ignore_charges)
          {
            lookup_charge = hit.getCharge();
          }


          auto it_inserted = best_pep_map.emplace(std::move(lookup_seq), std::map<Int, PeptideHit*>());
          auto it_inserted_chg = it_inserted.first->second.emplace(lookup_charge, &hit);
          PeptideHit* &p = it_inserted_chg.first->second; //either the old one if already present, or this
          if (!it_inserted_chg.second) //was already present -> possibly update
          {
            if (
                (higher_score_better && (hit.getScore() > p->getScore())) ||
                (!higher_score_better && (hit.getScore() < p->getScore()))
                )
            {
              p->setMetaValue("bestForItsPep", "false");
              hit.setMetaValue("bestForItsPep", "true");
              p = &hit;
            }
            else //note that this was def. not the best
            {
              // TODO if it is only about filtering, we can omit writing this metavalue (absence = false)
              hit.setMetaValue("bestForItsPep", "false");
            }
          }
          else //first for that sequence (and optionally charge)
          {
            hit.setMetaValue("bestForItsPep", "true");
          }
        }
      }
    }

    /// Annotates PeptideHits from PeptideIdentification if it is the best peptide hit for its peptide sequence
    /// Adds metavalue "bestForItsPeps" which can be used for additional filtering.
    static void annotateBestPerPeptide(std::vector<PeptideIdentification>& pep_ids, bool ignore_mods, bool ignore_charges, Size nr_best_spectrum)
    {
      std::unordered_map<std::string, std::map<Int, PeptideHit*>> best_pep;
      for (auto &pep : pep_ids)
      {
        //skip if no hits (which almost could be considered and error or warning.
        if (pep.getHits().empty())
          continue;

        bool higher_score_better = pep.isHigherScoreBetter();
        //make sure that first = best hit
        pep.sort();

        auto pepIt = pep.getHits().begin();
        auto pepItEnd = nr_best_spectrum == 0 || pep.getHits().size() <= nr_best_spectrum ? pep.getHits().end() : pep.getHits().begin() + nr_best_spectrum;
        for (; pepIt != pepItEnd; ++pepIt)
        {
          PeptideHit &hit = *pepIt;

          String lookup_seq;
          if (ignore_mods)
          {
            lookup_seq = hit.getSequence().toUnmodifiedString();
          }
          else
          {
            lookup_seq = hit.getSequence().toString();
          }

          int lookup_charge = 0;
          if (!ignore_charges)
          {
            lookup_charge = hit.getCharge();
          }

          auto it_inserted = best_pep.emplace(std::move(lookup_seq), std::map<Int, PeptideHit*>());
          auto it_inserted_chg = it_inserted.first->second.emplace(lookup_charge, &hit);
          PeptideHit* &p = it_inserted_chg.first->second; //either the old one if already present, or this
          if (!it_inserted_chg.second) //was already present -> possibly update
          {
            if (
                (higher_score_better && (hit.getScore() > p->getScore())) ||
                (!higher_score_better && (hit.getScore() < p->getScore()))
                )
            {
              p->setMetaValue("bestForItsPep", "false");
              hit.setMetaValue("bestForItsPep", "true");
              p = &hit;
            }
            else //note that this was def. not the best
            {
              // TODO if it is only about filtering, we can omit writing this metavalue (absence = false)
              hit.setMetaValue("bestForItsPep", "false");
            }
          }
          else //first for that sequence (and optionally charge)
          {
            hit.setMetaValue("bestForItsPep", "true");
          }
        }
      }
    }

    /// Filters an MS/MS experiment according to the given proteins
    static void keepHitsMatchingProteins(
      PeakMap& experiment,
      const std::vector<FASTAFile::FASTAEntry>& proteins)
    {
      std::set<String> accessions;
      for (std::vector<FASTAFile::FASTAEntry>::const_iterator it =
             proteins.begin(); it != proteins.end(); ++it)
      {
        accessions.insert(it->identifier);
      }

      // filter protein hits:
      keepHitsMatchingProteins(experiment.getProteinIdentifications(),
                               accessions);
      updateHitRanks(experiment.getProteinIdentifications());

      // filter peptide hits:
      for (PeakMap::Iterator exp_it = experiment.begin();
           exp_it != experiment.end(); ++exp_it)
      {
        if (exp_it->getMSLevel() == 2)
        {
          keepHitsMatchingProteins(exp_it->getPeptideIdentifications(),
                                   accessions);
          removeEmptyIdentifications(exp_it->getPeptideIdentifications());
          updateHitRanks(exp_it->getPeptideIdentifications());
        }
      }
    }

    ///@}


    /// @name Filter functions for class IdentificationData
    ///@{
    static void keepBestMatchPerQuery(
      IdentificationData& id_data,
      IdentificationData::ScoreTypeRef score_ref);

    static void filterQueryMatchesByScore(
      IdentificationData& id_data,
      IdentificationData::ScoreTypeRef score_ref, double cutoff);

    static void removeDecoys(IdentificationData& id_data);
    ///@}

  };

} // namespace OpenMS
<|MERGE_RESOLUTION|>--- conflicted
+++ resolved
@@ -791,7 +791,6 @@
     }
 
     /**
-<<<<<<< HEAD
       @brief Filters peptide or protein identifications according to the score of the hits.
 
       Only peptide/protein hits with a score at least as good as @p threshold_score are kept. Score orientation (are higher scores better?) is taken into account.
@@ -806,28 +805,6 @@
     }
 
     /**
-       @brief Filters peptide or protein identifications according to the significance threshold of the hits.
-
-       Only peptide/protein hits which reach a score above (or below, depending on score orientation) @p threshold_fraction * @p significance_threshold (as stored in the ID) are kept.
-    */
-    template <class IdentificationType>
-    static void filterHitsBySignificance(std::vector<IdentificationType>& ids,
-                                         double threshold_fraction = 1.0)
-    {
-      for (typename std::vector<IdentificationType>::iterator id_it =
-             ids.begin(); id_it != ids.end(); ++id_it)
-      {
-        double threshold_score = (threshold_fraction *
-                                  id_it->getSignificanceThreshold());
-        struct HasGoodScore<typename IdentificationType::HitType> score_filter(
-          threshold_score, id_it->isHigherScoreBetter());
-        keepMatchingItems(id_it->getHits(), score_filter);
-      }
-    }
-
-    /**
-=======
->>>>>>> 73279bd3
       @brief Filters peptide or protein identifications according to the score of the hits, keeping the @p n best hits per ID.
 
       The score orientation (are higher scores better?) is taken into account.
